--- conflicted
+++ resolved
@@ -1,9 +1,5 @@
 # Pod::Text::Color -- Convert POD data to formatted color ASCII text
-<<<<<<< HEAD
-# $Id: Color.pm,v 0.6 2000/12/25 12:52:39 eagle Exp $
-=======
 # $Id: Color.pm,v 1.3 2001/11/28 01:16:54 eagle Exp $
->>>>>>> dd2bab0f
 #
 # Copyright 1999, 2001 by Russ Allbery <rra@stanford.edu>
 #
@@ -30,18 +26,10 @@
 
 @ISA = qw(Pod::Text);
 
-<<<<<<< HEAD
-# Don't use the CVS revision as the version, since this module is also in
-# Perl core and too many things could munge CVS magic revision strings.
-# This number should ideally be the same as the CVS revision in podlators,
-# however.
-$VERSION = 0.06;
-=======
 # Don't use the CVS revision as the version, since this module is also in Perl
 # core and too many things could munge CVS magic revision strings.  This
 # number should ideally be the same as the CVS revision in podlators, however.
 $VERSION = 1.03;
->>>>>>> dd2bab0f
 
 
 ##############################################################################
