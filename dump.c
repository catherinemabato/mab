/*    dump.c
 *
<<<<<<< HEAD
 *    Copyright (c) 1991-2001, Larry Wall
=======
 *    Copyright (c) 1991-2002, Larry Wall
>>>>>>> dd2bab0f
 *
 *    You may distribute under the terms of either the GNU General Public
 *    License or the Artistic License, as specified in the README file.
 *
 */

/*
 * "'You have talked long in your sleep, Frodo,' said Gandalf gently, 'and
 * it has not been hard for me to read your mind and memory.'"
 */

#include "EXTERN.h"
#define PERL_IN_DUMP_C
#include "perl.h"
#include "regcomp.h"

void
Perl_dump_indent(pTHX_ I32 level, PerlIO *file, const char* pat, ...)
{
    va_list args;
    va_start(args, pat);
    dump_vindent(level, file, pat, &args);
    va_end(args);
}

void
Perl_dump_vindent(pTHX_ I32 level, PerlIO *file, const char* pat, va_list *args)
{
    PerlIO_printf(file, "%*s", (int)(level*PL_dumpindent), "");
    PerlIO_vprintf(file, pat, *args);
}

void
Perl_dump_all(pTHX)
{
    PerlIO_setlinebuf(Perl_debug_log);
    if (PL_main_root)
	op_dump(PL_main_root);
    dump_packsubs(PL_defstash);
}

void
Perl_dump_packsubs(pTHX_ HV *stash)
{
    I32	i;
    HE	*entry;

    if (!HvARRAY(stash))
	return;
    for (i = 0; i <= (I32) HvMAX(stash); i++) {
	for (entry = HvARRAY(stash)[i]; entry; entry = HeNEXT(entry)) {
	    GV *gv = (GV*)HeVAL(entry);
	    HV *hv;
	    if (SvTYPE(gv) != SVt_PVGV || !GvGP(gv))
		continue;
	    if (GvCVu(gv))
		dump_sub(gv);
	    if (GvFORM(gv))
		dump_form(gv);
	    if (HeKEY(entry)[HeKLEN(entry)-1] == ':'
		&& (hv = GvHV(gv)) && hv != PL_defstash)
		dump_packsubs(hv);		/* nested package */
	}
    }
}

void
Perl_dump_sub(pTHX_ GV *gv)
{
    SV *sv = sv_newmortal();

    gv_fullname3(sv, gv, Nullch);
    Perl_dump_indent(aTHX_ 0, Perl_debug_log, "\nSUB %s = ", SvPVX(sv));
    if (CvXSUB(GvCV(gv)))
	Perl_dump_indent(aTHX_ 0, Perl_debug_log, "(xsub 0x%"UVxf" %d)\n",
	    PTR2UV(CvXSUB(GvCV(gv))),
	    (int)CvXSUBANY(GvCV(gv)).any_i32);
    else if (CvROOT(GvCV(gv)))
	op_dump(CvROOT(GvCV(gv)));
    else
	Perl_dump_indent(aTHX_ 0, Perl_debug_log, "<undef>\n");
}

void
Perl_dump_form(pTHX_ GV *gv)
{
    SV *sv = sv_newmortal();

    gv_fullname3(sv, gv, Nullch);
    Perl_dump_indent(aTHX_ 0, Perl_debug_log, "\nFORMAT %s = ", SvPVX(sv));
    if (CvROOT(GvFORM(gv)))
	op_dump(CvROOT(GvFORM(gv)));
    else
	Perl_dump_indent(aTHX_ 0, Perl_debug_log, "<undef>\n");
}

void
Perl_dump_eval(pTHX)
{
    op_dump(PL_eval_root);
}

char *
Perl_pv_display(pTHX_ SV *dsv, char *pv, STRLEN cur, STRLEN len, STRLEN pvlim)
{
    int truncated = 0;
    int nul_terminated = len > cur && pv[cur] == '\0';

    sv_setpvn(dsv, "\"", 1);
    for (; cur--; pv++) {
	if (pvlim && SvCUR(dsv) >= pvlim) {
            truncated++;
	    break;
        }
        if (isPRINT(*pv)) {
            switch (*pv) {
	    case '\t': sv_catpvn(dsv, "\\t", 2);  break;
	    case '\n': sv_catpvn(dsv, "\\n", 2);  break;
	    case '\r': sv_catpvn(dsv, "\\r", 2);  break;
	    case '\f': sv_catpvn(dsv, "\\f", 2);  break;
	    case '"':  sv_catpvn(dsv, "\\\"", 2); break;
	    case '\\': sv_catpvn(dsv, "\\\\", 2); break;
	    default:   sv_catpvn(dsv, pv, 1);     break;
            }
        }
	else {
	    if (cur && isDIGIT(*(pv+1)))
		Perl_sv_catpvf(aTHX_ dsv, "\\%03o", (U8)*pv);
	    else
		Perl_sv_catpvf(aTHX_ dsv, "\\%o", (U8)*pv);
        }
    }
    sv_catpvn(dsv, "\"", 1);
    if (truncated)
	sv_catpvn(dsv, "...", 3);
    if (nul_terminated)
	sv_catpvn(dsv, "\\0", 2);

    return SvPVX(dsv);
}

char *
Perl_sv_peek(pTHX_ SV *sv)
{
    SV *t = sv_newmortal();
    STRLEN n_a;
    int unref = 0;

    sv_setpvn(t, "", 0);
  retry:
    if (!sv) {
	sv_catpv(t, "VOID");
	goto finish;
    }
    else if (sv == (SV*)0x55555555 || SvTYPE(sv) == 'U') {
	sv_catpv(t, "WILD");
	goto finish;
    }
    else if (sv == &PL_sv_undef || sv == &PL_sv_no || sv == &PL_sv_yes) {
	if (sv == &PL_sv_undef) {
	    sv_catpv(t, "SV_UNDEF");
	    if (!(SvFLAGS(sv) & (SVf_OK|SVf_OOK|SVs_OBJECT|
				 SVs_GMG|SVs_SMG|SVs_RMG)) &&
		SvREADONLY(sv))
		goto finish;
	}
	else if (sv == &PL_sv_no) {
	    sv_catpv(t, "SV_NO");
	    if (!(SvFLAGS(sv) & (SVf_ROK|SVf_OOK|SVs_OBJECT|
				 SVs_GMG|SVs_SMG|SVs_RMG)) &&
		!(~SvFLAGS(sv) & (SVf_POK|SVf_NOK|SVf_READONLY|
				  SVp_POK|SVp_NOK)) &&
		SvCUR(sv) == 0 &&
		SvNVX(sv) == 0.0)
		goto finish;
	}
	else {
	    sv_catpv(t, "SV_YES");
	    if (!(SvFLAGS(sv) & (SVf_ROK|SVf_OOK|SVs_OBJECT|
				 SVs_GMG|SVs_SMG|SVs_RMG)) &&
		!(~SvFLAGS(sv) & (SVf_POK|SVf_NOK|SVf_READONLY|
				  SVp_POK|SVp_NOK)) &&
		SvCUR(sv) == 1 &&
		SvPVX(sv) && *SvPVX(sv) == '1' &&
		SvNVX(sv) == 1.0)
		goto finish;
	}
	sv_catpv(t, ":");
    }
    else if (SvREFCNT(sv) == 0) {
	sv_catpv(t, "(");
	unref++;
    }
    else if (DEBUG_R_TEST_ && SvREFCNT(sv) > 1) {
	Perl_sv_catpvf(aTHX_ t, "<%"UVuf">", (UV)SvREFCNT(sv));
    }


    if (SvROK(sv)) {
	sv_catpv(t, "\\");
	if (SvCUR(t) + unref > 10) {
	    SvCUR(t) = unref + 3;
	    *SvEND(t) = '\0';
	    sv_catpv(t, "...");
	    goto finish;
	}
	sv = (SV*)SvRV(sv);
	goto retry;
    }
    switch (SvTYPE(sv)) {
    default:
	sv_catpv(t, "FREED");
	goto finish;

    case SVt_NULL:
	sv_catpv(t, "UNDEF");
	goto finish;
    case SVt_IV:
	sv_catpv(t, "IV");
	break;
    case SVt_NV:
	sv_catpv(t, "NV");
	break;
    case SVt_RV:
	sv_catpv(t, "RV");
	break;
    case SVt_PV:
	sv_catpv(t, "PV");
	break;
    case SVt_PVIV:
	sv_catpv(t, "PVIV");
	break;
    case SVt_PVNV:
	sv_catpv(t, "PVNV");
	break;
    case SVt_PVMG:
	sv_catpv(t, "PVMG");
	break;
    case SVt_PVLV:
	sv_catpv(t, "PVLV");
	break;
    case SVt_PVAV:
	sv_catpv(t, "AV");
	break;
    case SVt_PVHV:
	sv_catpv(t, "HV");
	break;
    case SVt_PVCV:
	if (CvGV(sv))
	    Perl_sv_catpvf(aTHX_ t, "CV(%s)", GvNAME(CvGV(sv)));
	else
	    sv_catpv(t, "CV()");
	goto finish;
    case SVt_PVGV:
	sv_catpv(t, "GV");
	break;
    case SVt_PVBM:
	sv_catpv(t, "BM");
	break;
    case SVt_PVFM:
	sv_catpv(t, "FM");
	break;
    case SVt_PVIO:
	sv_catpv(t, "IO");
	break;
    }

    if (SvPOKp(sv)) {
	if (!SvPVX(sv))
	    sv_catpv(t, "(null)");
	else {
	    SV *tmp = newSVpvn("", 0);
	    sv_catpv(t, "(");
	    if (SvOOK(sv))
		Perl_sv_catpvf(aTHX_ t, "[%s]", pv_display(tmp, SvPVX(sv)-SvIVX(sv), SvIVX(sv), 0, 127));
	    Perl_sv_catpvf(aTHX_ t, "%s)", pv_display(tmp, SvPVX(sv), SvCUR(sv), SvLEN(sv), 127));
	    if (SvUTF8(sv))
		Perl_sv_catpvf(aTHX_ t, " [UTF8 \"%s\"]",
			       sv_uni_display(tmp, sv, 8 * sv_len_utf8(sv),
					      UNI_DISPLAY_QQ));
	    SvREFCNT_dec(tmp);
	}
    }
    else if (SvNOKp(sv)) {
	STORE_NUMERIC_LOCAL_SET_STANDARD();
<<<<<<< HEAD
	Perl_sv_catpvf(aTHX_ t, "(%g)",SvNVX(sv));
=======
	Perl_sv_catpvf(aTHX_ t, "(%"NVgf")",SvNVX(sv));
>>>>>>> dd2bab0f
	RESTORE_NUMERIC_LOCAL();
    }
    else if (SvIOKp(sv)) {
	if (SvIsUV(sv))
	    Perl_sv_catpvf(aTHX_ t, "(%"UVuf")", (UV)SvUVX(sv));
	else
            Perl_sv_catpvf(aTHX_ t, "(%"IVdf")", (IV)SvIVX(sv));
    }
    else
	sv_catpv(t, "()");

  finish:
    if (unref) {
	while (unref--)
	    sv_catpv(t, ")");
    }
    return SvPV(t, n_a);
}

void
Perl_do_pmop_dump(pTHX_ I32 level, PerlIO *file, PMOP *pm)
{
    char ch;

    if (!pm) {
	Perl_dump_indent(aTHX_ level, file, "{}\n");
	return;
    }
    Perl_dump_indent(aTHX_ level, file, "{\n");
    level++;
    if (pm->op_pmflags & PMf_ONCE)
	ch = '?';
    else
	ch = '/';
    if (PM_GETRE(pm))
	Perl_dump_indent(aTHX_ level, file, "PMf_PRE %c%s%c%s\n",
	     ch, PM_GETRE(pm)->precomp, ch,
	     (pm->op_private & OPpRUNTIME) ? " (RUNTIME)" : "");
    else
	Perl_dump_indent(aTHX_ level, file, "PMf_PRE (RUNTIME)\n");
    if (pm->op_type != OP_PUSHRE && pm->op_pmreplroot) {
	Perl_dump_indent(aTHX_ level, file, "PMf_REPL = ");
	op_dump(pm->op_pmreplroot);
    }
    if (pm->op_pmflags || (PM_GETRE(pm) && PM_GETRE(pm)->check_substr)) {
	SV *tmpsv = newSVpvn("", 0);
	if (pm->op_pmdynflags & PMdf_USED)
	    sv_catpv(tmpsv, ",USED");
	if (pm->op_pmdynflags & PMdf_TAINTED)
	    sv_catpv(tmpsv, ",TAINTED");
	if (pm->op_pmflags & PMf_ONCE)
	    sv_catpv(tmpsv, ",ONCE");
	if (PM_GETRE(pm) && PM_GETRE(pm)->check_substr
	    && !(PM_GETRE(pm)->reganch & ROPT_NOSCAN))
	    sv_catpv(tmpsv, ",SCANFIRST");
	if (PM_GETRE(pm) && PM_GETRE(pm)->check_substr
	    && PM_GETRE(pm)->reganch & ROPT_CHECK_ALL)
	    sv_catpv(tmpsv, ",ALL");
	if (pm->op_pmflags & PMf_SKIPWHITE)
	    sv_catpv(tmpsv, ",SKIPWHITE");
	if (pm->op_pmflags & PMf_CONST)
	    sv_catpv(tmpsv, ",CONST");
	if (pm->op_pmflags & PMf_KEEP)
	    sv_catpv(tmpsv, ",KEEP");
	if (pm->op_pmflags & PMf_GLOBAL)
	    sv_catpv(tmpsv, ",GLOBAL");
	if (pm->op_pmflags & PMf_CONTINUE)
	    sv_catpv(tmpsv, ",CONTINUE");
	if (pm->op_pmflags & PMf_RETAINT)
	    sv_catpv(tmpsv, ",RETAINT");
	if (pm->op_pmflags & PMf_EVAL)
	    sv_catpv(tmpsv, ",EVAL");
	Perl_dump_indent(aTHX_ level, file, "PMFLAGS = (%s)\n", SvCUR(tmpsv) ? SvPVX(tmpsv) + 1 : "");
	SvREFCNT_dec(tmpsv);
    }

    Perl_dump_indent(aTHX_ level-1, file, "}\n");
}

void
Perl_pmop_dump(pTHX_ PMOP *pm)
{
    do_pmop_dump(0, Perl_debug_log, pm);
}

void
Perl_do_op_dump(pTHX_ I32 level, PerlIO *file, OP *o)
{
    Perl_dump_indent(aTHX_ level, file, "{\n");
    level++;
    if (o->op_seq)
	PerlIO_printf(file, "%-4d", o->op_seq);
    else
	PerlIO_printf(file, "    ");
    PerlIO_printf(file,
		  "%*sTYPE = %s  ===> ",
		  (int)(PL_dumpindent*level-4), "", OP_NAME(o));
    if (o->op_next) {
	if (o->op_seq)
	    PerlIO_printf(file, "%d\n", o->op_next->op_seq);
	else
	    PerlIO_printf(file, "(%d)\n", o->op_next->op_seq);
    }
    else
	PerlIO_printf(file, "DONE\n");
    if (o->op_targ) {
	if (o->op_type == OP_NULL)
	{
	    Perl_dump_indent(aTHX_ level, file, "  (was %s)\n", PL_op_name[o->op_targ]);
	    if (o->op_targ == OP_NEXTSTATE)
	    {
		if (CopLINE(cCOPo))
		    Perl_dump_indent(aTHX_ level, file, "LINE = %d\n",CopLINE(cCOPo));
		if (CopSTASHPV(cCOPo))
		    Perl_dump_indent(aTHX_ level, file, "PACKAGE = \"%s\"\n",
				     CopSTASHPV(cCOPo));
		if (cCOPo->cop_label)
		    Perl_dump_indent(aTHX_ level, file, "LABEL = \"%s\"\n",
				     cCOPo->cop_label);
	    }
	}
	else
	    Perl_dump_indent(aTHX_ level, file, "TARG = %ld\n", (long)o->op_targ);
    }
#ifdef DUMPADDR
    Perl_dump_indent(aTHX_ level, file, "ADDR = 0x%"UVxf" => 0x%"UVxf"\n", (UV)o, (UV)o->op_next);
#endif
    if (o->op_flags) {
	SV *tmpsv = newSVpvn("", 0);
	switch (o->op_flags & OPf_WANT) {
	case OPf_WANT_VOID:
	    sv_catpv(tmpsv, ",VOID");
	    break;
	case OPf_WANT_SCALAR:
	    sv_catpv(tmpsv, ",SCALAR");
	    break;
	case OPf_WANT_LIST:
	    sv_catpv(tmpsv, ",LIST");
	    break;
	default:
	    sv_catpv(tmpsv, ",UNKNOWN");
	    break;
	}
	if (o->op_flags & OPf_KIDS)
	    sv_catpv(tmpsv, ",KIDS");
	if (o->op_flags & OPf_PARENS)
	    sv_catpv(tmpsv, ",PARENS");
	if (o->op_flags & OPf_STACKED)
	    sv_catpv(tmpsv, ",STACKED");
	if (o->op_flags & OPf_REF)
	    sv_catpv(tmpsv, ",REF");
	if (o->op_flags & OPf_MOD)
	    sv_catpv(tmpsv, ",MOD");
	if (o->op_flags & OPf_SPECIAL)
	    sv_catpv(tmpsv, ",SPECIAL");
	Perl_dump_indent(aTHX_ level, file, "FLAGS = (%s)\n", SvCUR(tmpsv) ? SvPVX(tmpsv) + 1 : "");
	SvREFCNT_dec(tmpsv);
    }
    if (o->op_private) {
	SV *tmpsv = newSVpvn("", 0);
	if (PL_opargs[o->op_type] & OA_TARGLEX) {
	    if (o->op_private & OPpTARGET_MY)
		sv_catpv(tmpsv, ",TARGET_MY");
	}
	else if (o->op_type == OP_LEAVESUB ||
		 o->op_type == OP_LEAVE ||
		 o->op_type == OP_LEAVESUBLV ||
		 o->op_type == OP_LEAVEWRITE) {
	    if (o->op_private & OPpREFCOUNTED)
		sv_catpv(tmpsv, ",REFCOUNTED");
	}
        else if (o->op_type == OP_AASSIGN) {
	    if (o->op_private & OPpASSIGN_COMMON)
		sv_catpv(tmpsv, ",COMMON");
	    if (o->op_private & OPpASSIGN_HASH)
		sv_catpv(tmpsv, ",HASH");
	}
	else if (o->op_type == OP_SASSIGN) {
	    if (o->op_private & OPpASSIGN_BACKWARDS)
		sv_catpv(tmpsv, ",BACKWARDS");
	}
	else if (o->op_type == OP_TRANS) {
	    if (o->op_private & OPpTRANS_SQUASH)
		sv_catpv(tmpsv, ",SQUASH");
	    if (o->op_private & OPpTRANS_DELETE)
		sv_catpv(tmpsv, ",DELETE");
	    if (o->op_private & OPpTRANS_COMPLEMENT)
		sv_catpv(tmpsv, ",COMPLEMENT");
	    if (o->op_private & OPpTRANS_IDENTICAL)
		sv_catpv(tmpsv, ",IDENTICAL");
	    if (o->op_private & OPpTRANS_GROWS)
		sv_catpv(tmpsv, ",GROWS");
	}
	else if (o->op_type == OP_REPEAT) {
	    if (o->op_private & OPpREPEAT_DOLIST)
		sv_catpv(tmpsv, ",DOLIST");
	}
	else if (o->op_type == OP_ENTERSUB ||
		 o->op_type == OP_RV2SV ||
		 o->op_type == OP_GVSV ||
		 o->op_type == OP_RV2AV ||
		 o->op_type == OP_RV2HV ||
		 o->op_type == OP_RV2GV ||
		 o->op_type == OP_AELEM ||
		 o->op_type == OP_HELEM )
	{
	    if (o->op_type == OP_ENTERSUB) {
		if (o->op_private & OPpENTERSUB_AMPER)
		    sv_catpv(tmpsv, ",AMPER");
		if (o->op_private & OPpENTERSUB_DB)
		    sv_catpv(tmpsv, ",DB");
		if (o->op_private & OPpENTERSUB_HASTARG)
		    sv_catpv(tmpsv, ",HASTARG");
		if (o->op_private & OPpENTERSUB_NOPAREN)
		    sv_catpv(tmpsv, ",NOPAREN");
		if (o->op_private & OPpENTERSUB_INARGS)
		    sv_catpv(tmpsv, ",INARGS");
		if (o->op_private & OPpENTERSUB_NOMOD)
		    sv_catpv(tmpsv, ",NOMOD");
	    }
	    else {
		switch (o->op_private & OPpDEREF) {
	    case OPpDEREF_SV:
		sv_catpv(tmpsv, ",SV");
		break;
	    case OPpDEREF_AV:
		sv_catpv(tmpsv, ",AV");
		break;
	    case OPpDEREF_HV:
		sv_catpv(tmpsv, ",HV");
		break;
	    }
		if (o->op_private & OPpMAYBE_LVSUB)
		    sv_catpv(tmpsv, ",MAYBE_LVSUB");
	    }
	    if (o->op_type == OP_AELEM || o->op_type == OP_HELEM) {
		if (o->op_private & OPpLVAL_DEFER)
		    sv_catpv(tmpsv, ",LVAL_DEFER");
	    }
	    else {
		if (o->op_private & HINT_STRICT_REFS)
		    sv_catpv(tmpsv, ",STRICT_REFS");
		if (o->op_private & OPpOUR_INTRO)
		    sv_catpv(tmpsv, ",OUR_INTRO");
	    }
	}
	else if (o->op_type == OP_CONST) {
	    if (o->op_private & OPpCONST_BARE)
		sv_catpv(tmpsv, ",BARE");
	    if (o->op_private & OPpCONST_STRICT)
		sv_catpv(tmpsv, ",STRICT");
	    if (o->op_private & OPpCONST_ARYBASE)
		sv_catpv(tmpsv, ",ARYBASE");
	    if (o->op_private & OPpCONST_WARNING)
		sv_catpv(tmpsv, ",WARNING");
	    if (o->op_private & OPpCONST_ENTERED)
		sv_catpv(tmpsv, ",ENTERED");
	}
	else if (o->op_type == OP_FLIP) {
	    if (o->op_private & OPpFLIP_LINENUM)
		sv_catpv(tmpsv, ",LINENUM");
	}
	else if (o->op_type == OP_FLOP) {
	    if (o->op_private & OPpFLIP_LINENUM)
		sv_catpv(tmpsv, ",LINENUM");
	}
	else if (o->op_type == OP_RV2CV) {
	    if (o->op_private & OPpLVAL_INTRO)
		sv_catpv(tmpsv, ",INTRO");
	}
	else if (o->op_type == OP_GV) {
	    if (o->op_private & OPpEARLY_CV)
		sv_catpv(tmpsv, ",EARLY_CV");
	}
	else if (o->op_type == OP_LIST) {
	    if (o->op_private & OPpLIST_GUESSED)
		sv_catpv(tmpsv, ",GUESSED");
	}
	else if (o->op_type == OP_DELETE) {
	    if (o->op_private & OPpSLICE)
		sv_catpv(tmpsv, ",SLICE");
	}
	else if (o->op_type == OP_EXISTS) {
	    if (o->op_private & OPpEXISTS_SUB)
		sv_catpv(tmpsv, ",EXISTS_SUB");
	}
	else if (o->op_type == OP_SORT) {
	    if (o->op_private & OPpSORT_NUMERIC)
		sv_catpv(tmpsv, ",NUMERIC");
	    if (o->op_private & OPpSORT_INTEGER)
		sv_catpv(tmpsv, ",INTEGER");
	    if (o->op_private & OPpSORT_REVERSE)
		sv_catpv(tmpsv, ",REVERSE");
	}
	else if (o->op_type == OP_THREADSV) {
	    if (o->op_private & OPpDONE_SVREF)
		sv_catpv(tmpsv, ",SVREF");
	}
	else if (o->op_type == OP_OPEN || o->op_type == OP_BACKTICK) {
	    if (o->op_private & OPpOPEN_IN_RAW)
		sv_catpv(tmpsv, ",IN_RAW");
	    if (o->op_private & OPpOPEN_IN_CRLF)
		sv_catpv(tmpsv, ",IN_CRLF");
	    if (o->op_private & OPpOPEN_OUT_RAW)
		sv_catpv(tmpsv, ",OUT_RAW");
	    if (o->op_private & OPpOPEN_OUT_CRLF)
		sv_catpv(tmpsv, ",OUT_CRLF");
	}
	else if (o->op_type == OP_EXIT) {
	    if (o->op_private & OPpEXIT_VMSISH)
		sv_catpv(tmpsv, ",EXIT_VMSISH");
	    if (o->op_private & OPpHUSH_VMSISH)
		sv_catpv(tmpsv, ",HUSH_VMSISH");
	}
	else if (o->op_type == OP_DIE) {
	    if (o->op_private & OPpHUSH_VMSISH)
		sv_catpv(tmpsv, ",HUSH_VMSISH");
	}
	if (o->op_flags & OPf_MOD && o->op_private & OPpLVAL_INTRO)
	    sv_catpv(tmpsv, ",INTRO");
	if (SvCUR(tmpsv))
	    Perl_dump_indent(aTHX_ level, file, "PRIVATE = (%s)\n", SvPVX(tmpsv) + 1);
	SvREFCNT_dec(tmpsv);
    }

    switch (o->op_type) {
    case OP_AELEMFAST:
    case OP_GVSV:
    case OP_GV:
#ifdef USE_ITHREADS
	Perl_dump_indent(aTHX_ level, file, "PADIX = %d\n", cPADOPo->op_padix);
#else
	if (cSVOPo->op_sv) {
	    SV *tmpsv = NEWSV(0,0);
	    STRLEN n_a;
	    ENTER;
	    SAVEFREESV(tmpsv);
	    gv_fullname3(tmpsv, (GV*)cSVOPo->op_sv, Nullch);
	    Perl_dump_indent(aTHX_ level, file, "GV = %s\n", SvPV(tmpsv, n_a));
	    LEAVE;
	}
	else
	    Perl_dump_indent(aTHX_ level, file, "GV = NULL\n");
#endif
	break;
    case OP_CONST:
    case OP_METHOD_NAMED:
	Perl_dump_indent(aTHX_ level, file, "SV = %s\n", SvPEEK(cSVOPo->op_sv));
	break;
    case OP_SETSTATE:
    case OP_NEXTSTATE:
    case OP_DBSTATE:
	if (CopLINE(cCOPo))
	    Perl_dump_indent(aTHX_ level, file, "LINE = %d\n",CopLINE(cCOPo));
	if (CopSTASHPV(cCOPo))
	    Perl_dump_indent(aTHX_ level, file, "PACKAGE = \"%s\"\n",
			     CopSTASHPV(cCOPo));
	if (cCOPo->cop_label)
	    Perl_dump_indent(aTHX_ level, file, "LABEL = \"%s\"\n",
			     cCOPo->cop_label);
	break;
    case OP_ENTERLOOP:
	Perl_dump_indent(aTHX_ level, file, "REDO ===> ");
	if (cLOOPo->op_redoop)
	    PerlIO_printf(file, "%d\n", cLOOPo->op_redoop->op_seq);
	else
	    PerlIO_printf(file, "DONE\n");
	Perl_dump_indent(aTHX_ level, file, "NEXT ===> ");
	if (cLOOPo->op_nextop)
	    PerlIO_printf(file, "%d\n", cLOOPo->op_nextop->op_seq);
	else
	    PerlIO_printf(file, "DONE\n");
	Perl_dump_indent(aTHX_ level, file, "LAST ===> ");
	if (cLOOPo->op_lastop)
	    PerlIO_printf(file, "%d\n", cLOOPo->op_lastop->op_seq);
	else
	    PerlIO_printf(file, "DONE\n");
	break;
    case OP_COND_EXPR:
    case OP_RANGE:
    case OP_MAPWHILE:
    case OP_GREPWHILE:
    case OP_OR:
    case OP_AND:
	Perl_dump_indent(aTHX_ level, file, "OTHER ===> ");
	if (cLOGOPo->op_other)
	    PerlIO_printf(file, "%d\n", cLOGOPo->op_other->op_seq);
	else
	    PerlIO_printf(file, "DONE\n");
	break;
    case OP_PUSHRE:
    case OP_MATCH:
    case OP_QR:
    case OP_SUBST:
	do_pmop_dump(level, file, cPMOPo);
	break;
    case OP_LEAVE:
    case OP_LEAVEEVAL:
    case OP_LEAVESUB:
    case OP_LEAVESUBLV:
    case OP_LEAVEWRITE:
    case OP_SCOPE:
	if (o->op_private & OPpREFCOUNTED)
	    Perl_dump_indent(aTHX_ level, file, "REFCNT = %"UVuf"\n", (UV)o->op_targ);
	break;
    default:
	break;
    }
    if (o->op_flags & OPf_KIDS) {
	OP *kid;
	for (kid = cUNOPo->op_first; kid; kid = kid->op_sibling)
	    do_op_dump(level, file, kid);
    }
    Perl_dump_indent(aTHX_ level-1, file, "}\n");
}

void
Perl_op_dump(pTHX_ OP *o)
{
    do_op_dump(0, Perl_debug_log, o);
}

void
Perl_gv_dump(pTHX_ GV *gv)
{
    SV *sv;

    if (!gv) {
	PerlIO_printf(Perl_debug_log, "{}\n");
	return;
    }
    sv = sv_newmortal();
    PerlIO_printf(Perl_debug_log, "{\n");
    gv_fullname3(sv, gv, Nullch);
    Perl_dump_indent(aTHX_ 1, Perl_debug_log, "GV_NAME = %s", SvPVX(sv));
    if (gv != GvEGV(gv)) {
	gv_efullname3(sv, GvEGV(gv), Nullch);
	Perl_dump_indent(aTHX_ 1, Perl_debug_log, "-> %s", SvPVX(sv));
    }
    PerlIO_putc(Perl_debug_log, '\n');
    Perl_dump_indent(aTHX_ 0, Perl_debug_log, "}\n");
}


/* map magic types to the symbolic name
 * (with the PERL_MAGIC_ prefixed stripped)
 */

static struct { char type; char *name; } magic_names[] = {
	{ PERL_MAGIC_sv,             "sv(\\0)" },
	{ PERL_MAGIC_arylen,         "arylen(#)" },
	{ PERL_MAGIC_glob,           "glob(*)" },
	{ PERL_MAGIC_pos,            "pos(.)" },
	{ PERL_MAGIC_backref,        "backref(<)" },
	{ PERL_MAGIC_overload,       "overload(A)" },
	{ PERL_MAGIC_bm,             "bm(B)" },
	{ PERL_MAGIC_regdata,        "regdata(D)" },
	{ PERL_MAGIC_env,            "env(E)" },
	{ PERL_MAGIC_isa,            "isa(I)" },
	{ PERL_MAGIC_dbfile,         "dbfile(L)" },
	{ PERL_MAGIC_tied,           "tied(P)" },
	{ PERL_MAGIC_sig,            "sig(S)" },
	{ PERL_MAGIC_uvar,           "uvar(U)" },
	{ PERL_MAGIC_overload_elem,  "overload_elem(a)" },
	{ PERL_MAGIC_overload_table, "overload_table(c)" },
	{ PERL_MAGIC_regdatum,       "regdatum(d)" },
	{ PERL_MAGIC_envelem,        "envelem(e)" },
	{ PERL_MAGIC_fm,             "fm(f)" },
	{ PERL_MAGIC_regex_global,   "regex_global(g)" },
	{ PERL_MAGIC_isaelem,        "isaelem(i)" },
	{ PERL_MAGIC_nkeys,          "nkeys(k)" },
	{ PERL_MAGIC_dbline,         "dbline(l)" },
	{ PERL_MAGIC_mutex,          "mutex(m)" },
	{ PERL_MAGIC_collxfrm,       "collxfrm(o)" },
	{ PERL_MAGIC_tiedelem,       "tiedelem(p)" },
	{ PERL_MAGIC_tiedscalar,     "tiedscalar(q)" },
	{ PERL_MAGIC_qr,             "qr(r)" },
	{ PERL_MAGIC_sigelem,        "sigelem(s)" },
	{ PERL_MAGIC_taint,          "taint(t)" },
	{ PERL_MAGIC_vec,            "vec(v)" },
	{ PERL_MAGIC_substr,         "substr(x)" },
	{ PERL_MAGIC_defelem,        "defelem(y)" },
	{ PERL_MAGIC_ext,            "ext(~)" },
	/* this null string terminates the list */
	{ 0,                         0 },
};

void
Perl_do_magic_dump(pTHX_ I32 level, PerlIO *file, MAGIC *mg, I32 nest, I32 maxnest, bool dumpops, STRLEN pvlim)
{
    for (; mg; mg = mg->mg_moremagic) {
 	Perl_dump_indent(aTHX_ level, file,
			 "  MAGIC = 0x%"UVxf"\n", PTR2UV(mg));
 	if (mg->mg_virtual) {
            MGVTBL *v = mg->mg_virtual;
 	    char *s = 0;
 	    if      (v == &PL_vtbl_sv)         s = "sv";
            else if (v == &PL_vtbl_env)        s = "env";
            else if (v == &PL_vtbl_envelem)    s = "envelem";
            else if (v == &PL_vtbl_sig)        s = "sig";
            else if (v == &PL_vtbl_sigelem)    s = "sigelem";
            else if (v == &PL_vtbl_pack)       s = "pack";
            else if (v == &PL_vtbl_packelem)   s = "packelem";
            else if (v == &PL_vtbl_dbline)     s = "dbline";
            else if (v == &PL_vtbl_isa)        s = "isa";
            else if (v == &PL_vtbl_arylen)     s = "arylen";
            else if (v == &PL_vtbl_glob)       s = "glob";
            else if (v == &PL_vtbl_mglob)      s = "mglob";
            else if (v == &PL_vtbl_nkeys)      s = "nkeys";
            else if (v == &PL_vtbl_taint)      s = "taint";
            else if (v == &PL_vtbl_substr)     s = "substr";
            else if (v == &PL_vtbl_vec)        s = "vec";
            else if (v == &PL_vtbl_pos)        s = "pos";
            else if (v == &PL_vtbl_bm)         s = "bm";
            else if (v == &PL_vtbl_fm)         s = "fm";
            else if (v == &PL_vtbl_uvar)       s = "uvar";
            else if (v == &PL_vtbl_defelem)    s = "defelem";
#ifdef USE_LOCALE_COLLATE
	    else if (v == &PL_vtbl_collxfrm)   s = "collxfrm";
#endif
	    else if (v == &PL_vtbl_amagic)     s = "amagic";
	    else if (v == &PL_vtbl_amagicelem) s = "amagicelem";
	    else if (v == &PL_vtbl_backref)    s = "backref";
	    if (s)
	        Perl_dump_indent(aTHX_ level, file, "    MG_VIRTUAL = &PL_vtbl_%s\n", s);
	    else
	        Perl_dump_indent(aTHX_ level, file, "    MG_VIRTUAL = 0x%"UVxf"\n", PTR2UV(v));
        }
	else
	    Perl_dump_indent(aTHX_ level, file, "    MG_VIRTUAL = 0\n");

	if (mg->mg_private)
	    Perl_dump_indent(aTHX_ level, file, "    MG_PRIVATE = %d\n", mg->mg_private);

	{
	    int n;
	    char *name = 0;
	    for (n=0; magic_names[n].name; n++) {
		if (mg->mg_type == magic_names[n].type) {
		    name = magic_names[n].name;
		    break;
		}
	    }
	    if (name)
		Perl_dump_indent(aTHX_ level, file,
				"    MG_TYPE = PERL_MAGIC_%s\n", name);
	    else
		Perl_dump_indent(aTHX_ level, file,
				"    MG_TYPE = UNKNOWN(\\%o)\n", mg->mg_type);
	}

        if (mg->mg_flags) {
            Perl_dump_indent(aTHX_ level, file, "    MG_FLAGS = 0x%02X\n", mg->mg_flags);
	    if (mg->mg_flags & MGf_TAINTEDDIR)
	        Perl_dump_indent(aTHX_ level, file, "      TAINTEDDIR\n");
	    if (mg->mg_flags & MGf_REFCOUNTED)
	        Perl_dump_indent(aTHX_ level, file, "      REFCOUNTED\n");
            if (mg->mg_flags & MGf_GSKIP)
	        Perl_dump_indent(aTHX_ level, file, "      GSKIP\n");
	    if (mg->mg_flags & MGf_MINMATCH)
	        Perl_dump_indent(aTHX_ level, file, "      MINMATCH\n");
        }
	if (mg->mg_obj) {
	    Perl_dump_indent(aTHX_ level, file, "    MG_OBJ = 0x%"UVxf"\n", PTR2UV(mg->mg_obj));
	    if (mg->mg_flags & MGf_REFCOUNTED)
		do_sv_dump(level+2, file, mg->mg_obj, nest+1, maxnest, dumpops, pvlim); /* MG is already +1 */
	}
        if (mg->mg_len)
	    Perl_dump_indent(aTHX_ level, file, "    MG_LEN = %ld\n", (long)mg->mg_len);
        if (mg->mg_ptr) {
	    Perl_dump_indent(aTHX_ level, file, "    MG_PTR = 0x%"UVxf, PTR2UV(mg->mg_ptr));
	    if (mg->mg_len >= 0) {
		SV *sv = newSVpvn("", 0);
                PerlIO_printf(file, " %s", pv_display(sv, mg->mg_ptr, mg->mg_len, 0, pvlim));
		SvREFCNT_dec(sv);
            }
	    else if (mg->mg_len == HEf_SVKEY) {
		PerlIO_puts(file, " => HEf_SVKEY\n");
		do_sv_dump(level+2, file, (SV*)((mg)->mg_ptr), nest+1, maxnest, dumpops, pvlim); /* MG is already +1 */
		continue;
	    }
	    else
		PerlIO_puts(file, " ???? - please notify IZ");
            PerlIO_putc(file, '\n');
        }
    }
}

void
Perl_magic_dump(pTHX_ MAGIC *mg)
{
    do_magic_dump(0, Perl_debug_log, mg, 0, 0, 0, 0);
}

void
Perl_do_hv_dump(pTHX_ I32 level, PerlIO *file, char *name, HV *sv)
{
    Perl_dump_indent(aTHX_ level, file, "%s = 0x%"UVxf, name, PTR2UV(sv));
    if (sv && HvNAME(sv))
	PerlIO_printf(file, "\t\"%s\"\n", HvNAME(sv));
    else
	PerlIO_putc(file, '\n');
}

void
Perl_do_gv_dump(pTHX_ I32 level, PerlIO *file, char *name, GV *sv)
{
    Perl_dump_indent(aTHX_ level, file, "%s = 0x%"UVxf, name, PTR2UV(sv));
    if (sv && GvNAME(sv))
	PerlIO_printf(file, "\t\"%s\"\n", GvNAME(sv));
    else
	PerlIO_putc(file, '\n');
}

void
Perl_do_gvgv_dump(pTHX_ I32 level, PerlIO *file, char *name, GV *sv)
{
    Perl_dump_indent(aTHX_ level, file, "%s = 0x%"UVxf, name, PTR2UV(sv));
    if (sv && GvNAME(sv)) {
	PerlIO_printf(file, "\t\"");
	if (GvSTASH(sv))
	    PerlIO_printf(file, "%s\" :: \"", HvNAME(GvSTASH(sv)));
	PerlIO_printf(file, "%s\"\n", GvNAME(sv));
    }
    else
	PerlIO_putc(file, '\n');
}

void
Perl_do_sv_dump(pTHX_ I32 level, PerlIO *file, SV *sv, I32 nest, I32 maxnest, bool dumpops, STRLEN pvlim)
{
    SV *d;
    char *s;
    U32 flags;
    U32 type;
    STRLEN n_a;

    if (!sv) {
	Perl_dump_indent(aTHX_ level, file, "SV = 0\n");
	return;
    }

    flags = SvFLAGS(sv);
    type = SvTYPE(sv);

    d = Perl_newSVpvf(aTHX_
		   "(0x%"UVxf") at 0x%"UVxf"\n%*s  REFCNT = %"IVdf"\n%*s  FLAGS = (",
		   PTR2UV(SvANY(sv)), PTR2UV(sv),
		   (int)(PL_dumpindent*level), "", (IV)SvREFCNT(sv),
		   (int)(PL_dumpindent*level), "");

    if (flags & SVs_PADBUSY)	sv_catpv(d, "PADBUSY,");
    if (flags & SVs_PADTMP)	sv_catpv(d, "PADTMP,");
    if (flags & SVs_PADMY)	sv_catpv(d, "PADMY,");
    if (flags & SVs_TEMP)	sv_catpv(d, "TEMP,");
    if (flags & SVs_OBJECT)	sv_catpv(d, "OBJECT,");
    if (flags & SVs_GMG)	sv_catpv(d, "GMG,");
    if (flags & SVs_SMG)	sv_catpv(d, "SMG,");
    if (flags & SVs_RMG)	sv_catpv(d, "RMG,");

    if (flags & SVf_IOK)	sv_catpv(d, "IOK,");
    if (flags & SVf_NOK)	sv_catpv(d, "NOK,");
    if (flags & SVf_POK)	sv_catpv(d, "POK,");
    if (flags & SVf_ROK)  {	
    				sv_catpv(d, "ROK,");
	if (SvWEAKREF(sv))	sv_catpv(d, "WEAKREF,");
    }
    if (flags & SVf_OOK)	sv_catpv(d, "OOK,");
    if (flags & SVf_FAKE)	sv_catpv(d, "FAKE,");
    if (flags & SVf_READONLY)	sv_catpv(d, "READONLY,");

    if (flags & SVf_AMAGIC)	sv_catpv(d, "OVERLOAD,");
    if (flags & SVp_IOK)	sv_catpv(d, "pIOK,");
    if (flags & SVp_NOK)	sv_catpv(d, "pNOK,");
    if (flags & SVp_POK)	sv_catpv(d, "pPOK,");
    if (flags & SVp_SCREAM)	sv_catpv(d, "SCREAM,");

    switch (type) {
    case SVt_PVCV:
    case SVt_PVFM:
	if (CvANON(sv))		sv_catpv(d, "ANON,");
	if (CvUNIQUE(sv))	sv_catpv(d, "UNIQUE,");
	if (CvCLONE(sv))	sv_catpv(d, "CLONE,");
	if (CvCLONED(sv))	sv_catpv(d, "CLONED,");
	if (CvCONST(sv))	sv_catpv(d, "CONST,");
	if (CvNODEBUG(sv))	sv_catpv(d, "NODEBUG,");
	if (SvCOMPILED(sv))	sv_catpv(d, "COMPILED,");
	if (CvLVALUE(sv))	sv_catpv(d, "LVALUE,");
	if (CvMETHOD(sv))	sv_catpv(d, "METHOD,");
	break;
    case SVt_PVHV:
	if (HvSHAREKEYS(sv))	sv_catpv(d, "SHAREKEYS,");
	if (HvLAZYDEL(sv))	sv_catpv(d, "LAZYDEL,");
	if (HvHASKFLAGS(sv))	sv_catpv(d, "HASKFLAGS,");
	break;
    case SVt_PVGV:
	if (GvINTRO(sv))	sv_catpv(d, "INTRO,");
	if (GvMULTI(sv))	sv_catpv(d, "MULTI,");
	if (GvUNIQUE(sv))       sv_catpv(d, "UNIQUE,");
	if (GvASSUMECV(sv))	sv_catpv(d, "ASSUMECV,");
	if (GvIN_PAD(sv))       sv_catpv(d, "IN_PAD,");
<<<<<<< HEAD
=======
	if (flags & SVpad_OUR)	sv_catpv(d, "OUR,");
>>>>>>> dd2bab0f
	if (GvIMPORTED(sv)) {
	    sv_catpv(d, "IMPORT");
	    if (GvIMPORTED(sv) == GVf_IMPORTED)
		sv_catpv(d, "ALL,");
	    else {
		sv_catpv(d, "(");
		if (GvIMPORTED_SV(sv))	sv_catpv(d, " SV");
		if (GvIMPORTED_AV(sv))	sv_catpv(d, " AV");
		if (GvIMPORTED_HV(sv))	sv_catpv(d, " HV");
		if (GvIMPORTED_CV(sv))	sv_catpv(d, " CV");
		sv_catpv(d, " ),");
	    }
	}
	/* FALL THROUGH */
    default:
	if (SvEVALED(sv))	sv_catpv(d, "EVALED,");
	if (SvIsUV(sv))		sv_catpv(d, "IsUV,");
	break;
    case SVt_PVBM:
	if (SvTAIL(sv))		sv_catpv(d, "TAIL,");
	if (SvVALID(sv))	sv_catpv(d, "VALID,");
	break;
    case SVt_PVMG:
	if (flags & SVpad_TYPED)
				sv_catpv(d, "TYPED,");
	break;
    }
    if (SvPOK(sv) && SvUTF8(sv))
        sv_catpv(d, "UTF8");

    if (*(SvEND(d) - 1) == ',')
	SvPVX(d)[--SvCUR(d)] = '\0';
    sv_catpv(d, ")");
    s = SvPVX(d);

    Perl_dump_indent(aTHX_ level, file, "SV = ");
    switch (type) {
    case SVt_NULL:
	PerlIO_printf(file, "NULL%s\n", s);
	SvREFCNT_dec(d);
	return;
    case SVt_IV:
	PerlIO_printf(file, "IV%s\n", s);
	break;
    case SVt_NV:
	PerlIO_printf(file, "NV%s\n", s);
	break;
    case SVt_RV:
	PerlIO_printf(file, "RV%s\n", s);
	break;
    case SVt_PV:
	PerlIO_printf(file, "PV%s\n", s);
	break;
    case SVt_PVIV:
	PerlIO_printf(file, "PVIV%s\n", s);
	break;
    case SVt_PVNV:
	PerlIO_printf(file, "PVNV%s\n", s);
	break;
    case SVt_PVBM:
	PerlIO_printf(file, "PVBM%s\n", s);
	break;
    case SVt_PVMG:
	PerlIO_printf(file, "PVMG%s\n", s);
	break;
    case SVt_PVLV:
	PerlIO_printf(file, "PVLV%s\n", s);
	break;
    case SVt_PVAV:
	PerlIO_printf(file, "PVAV%s\n", s);
	break;
    case SVt_PVHV:
	PerlIO_printf(file, "PVHV%s\n", s);
	break;
    case SVt_PVCV:
	PerlIO_printf(file, "PVCV%s\n", s);
	break;
    case SVt_PVGV:
	PerlIO_printf(file, "PVGV%s\n", s);
	break;
    case SVt_PVFM:
	PerlIO_printf(file, "PVFM%s\n", s);
	break;
    case SVt_PVIO:
	PerlIO_printf(file, "PVIO%s\n", s);
	break;
    default:
	PerlIO_printf(file, "UNKNOWN(0x%"UVxf") %s\n", (UV)type, s);
	SvREFCNT_dec(d);
	return;
    }
    if (type >= SVt_PVIV || type == SVt_IV) {
	if (SvIsUV(sv))
	    Perl_dump_indent(aTHX_ level, file, "  UV = %"UVuf, (UV)SvUVX(sv));
	else
	    Perl_dump_indent(aTHX_ level, file, "  IV = %"IVdf, (IV)SvIVX(sv));
	if (SvOOK(sv))
	    PerlIO_printf(file, "  (OFFSET)");
	PerlIO_putc(file, '\n');
    }
    if (type >= SVt_PVNV || type == SVt_NV) {
	STORE_NUMERIC_LOCAL_SET_STANDARD();
	/* %Vg doesn't work? --jhi */
#ifdef USE_LONG_DOUBLE
	Perl_dump_indent(aTHX_ level, file, "  NV = %.*" PERL_PRIgldbl "\n", LDBL_DIG, SvNVX(sv));
#else
	Perl_dump_indent(aTHX_ level, file, "  NV = %.*g\n", DBL_DIG, SvNVX(sv));
#endif
	RESTORE_NUMERIC_LOCAL();
    }
    if (SvROK(sv)) {
	Perl_dump_indent(aTHX_ level, file, "  RV = 0x%"UVxf"\n", PTR2UV(SvRV(sv)));
	if (nest < maxnest)
	    do_sv_dump(level+1, file, SvRV(sv), nest+1, maxnest, dumpops, pvlim);
	SvREFCNT_dec(d);
	return;
    }
    if (type < SVt_PV) {
	SvREFCNT_dec(d);
	return;
    }
    if (type <= SVt_PVLV) {
	if (SvPVX(sv)) {
	    Perl_dump_indent(aTHX_ level, file,"  PV = 0x%"UVxf" ", PTR2UV(SvPVX(sv)));
	    if (SvOOK(sv))
		PerlIO_printf(file, "( %s . ) ", pv_display(d, SvPVX(sv)-SvIVX(sv), SvIVX(sv), 0, pvlim));
	    PerlIO_printf(file, "%s", pv_display(d, SvPVX(sv), SvCUR(sv), SvLEN(sv), pvlim));
	    if (SvUTF8(sv)) /* the 8?  \x{....} */
	        PerlIO_printf(file, " [UTF8 \"%s\"]", sv_uni_display(d, sv, 8 * sv_len_utf8(sv), UNI_DISPLAY_QQ));
	    PerlIO_printf(file, "\n");
	    Perl_dump_indent(aTHX_ level, file, "  CUR = %"IVdf"\n", (IV)SvCUR(sv));
	    Perl_dump_indent(aTHX_ level, file, "  LEN = %"IVdf"\n", (IV)SvLEN(sv));
	}
	else
	    Perl_dump_indent(aTHX_ level, file, "  PV = 0\n");
    }
    if (type >= SVt_PVMG) {
	if (SvMAGIC(sv))
            do_magic_dump(level, file, SvMAGIC(sv), nest, maxnest, dumpops, pvlim);
	if (SvSTASH(sv))
	    do_hv_dump(level, file, "  STASH", SvSTASH(sv));
    }
    switch (type) {
    case SVt_PVLV:
	Perl_dump_indent(aTHX_ level, file, "  TYPE = %c\n", LvTYPE(sv));
	Perl_dump_indent(aTHX_ level, file, "  TARGOFF = %"IVdf"\n", (IV)LvTARGOFF(sv));
	Perl_dump_indent(aTHX_ level, file, "  TARGLEN = %"IVdf"\n", (IV)LvTARGLEN(sv));
	Perl_dump_indent(aTHX_ level, file, "  TARG = 0x%"UVxf"\n", PTR2UV(LvTARG(sv)));
	/* XXX level+1 ??? */
	do_sv_dump(level, file, LvTARG(sv), nest+1, maxnest, dumpops, pvlim);
	break;
    case SVt_PVAV:
	Perl_dump_indent(aTHX_ level, file, "  ARRAY = 0x%"UVxf, PTR2UV(AvARRAY(sv)));
	if (AvARRAY(sv) != AvALLOC(sv)) {
	    PerlIO_printf(file, " (offset=%"IVdf")\n", (IV)(AvARRAY(sv) - AvALLOC(sv)));
	    Perl_dump_indent(aTHX_ level, file, "  ALLOC = 0x%"UVxf"\n", PTR2UV(AvALLOC(sv)));
	}
	else
	    PerlIO_putc(file, '\n');
	Perl_dump_indent(aTHX_ level, file, "  FILL = %"IVdf"\n", (IV)AvFILLp(sv));
	Perl_dump_indent(aTHX_ level, file, "  MAX = %"IVdf"\n", (IV)AvMAX(sv));
	Perl_dump_indent(aTHX_ level, file, "  ARYLEN = 0x%"UVxf"\n", PTR2UV(AvARYLEN(sv)));
	flags = AvFLAGS(sv);
	sv_setpv(d, "");
	if (flags & AVf_REAL)	sv_catpv(d, ",REAL");
	if (flags & AVf_REIFY)	sv_catpv(d, ",REIFY");
	if (flags & AVf_REUSED)	sv_catpv(d, ",REUSED");
	Perl_dump_indent(aTHX_ level, file, "  FLAGS = (%s)\n", SvCUR(d) ? SvPVX(d) + 1 : "");
	if (nest < maxnest && av_len((AV*)sv) >= 0) {
	    int count;
	    for (count = 0; count <=  av_len((AV*)sv) && count < maxnest; count++) {
		SV** elt = av_fetch((AV*)sv,count,0);

		Perl_dump_indent(aTHX_ level + 1, file, "Elt No. %"IVdf"\n", (IV)count);
		if (elt)
		    do_sv_dump(level+1, file, *elt, nest+1, maxnest, dumpops, pvlim);
	    }
	}
	break;
    case SVt_PVHV:
	Perl_dump_indent(aTHX_ level, file, "  ARRAY = 0x%"UVxf, PTR2UV(HvARRAY(sv)));
	if (HvARRAY(sv) && HvKEYS(sv)) {
	    /* Show distribution of HEs in the ARRAY */
	    int freq[200];
#define FREQ_MAX (sizeof freq / sizeof freq[0] - 1)
	    int i;
	    int max = 0;
	    U32 pow2 = 2, keys = HvKEYS(sv);
	    NV theoret, sum = 0;

	    PerlIO_printf(file, "  (");
	    Zero(freq, FREQ_MAX + 1, int);
	    for (i = 0; (STRLEN)i <= HvMAX(sv); i++) {
		HE* h; int count = 0;
                for (h = HvARRAY(sv)[i]; h; h = HeNEXT(h))
		    count++;
		if (count > FREQ_MAX)
		    count = FREQ_MAX;
	        freq[count]++;
	        if (max < count)
		    max = count;
	    }
	    for (i = 0; i <= max; i++) {
		if (freq[i]) {
		    PerlIO_printf(file, "%d%s:%d", i,
				  (i == FREQ_MAX) ? "+" : "",
				  freq[i]);
		    if (i != max)
			PerlIO_printf(file, ", ");
		}
            }
	    PerlIO_putc(file, ')');
	    /* The "quality" of a hash is defined as the total number of
	       comparisons needed to access every element once, relative
	       to the expected number needed for a random hash.

	       The total number of comparisons is equal to the sum of
	       the squares of the number of entries in each bucket.
	       For a random hash of n keys into k buckets, the expected
	       value is
				n + n(n-1)/2k
	    */

	    for (i = max; i > 0; i--) { /* Precision: count down. */
		sum += freq[i] * i * i;
            }
	    while ((keys = keys >> 1))
		pow2 = pow2 << 1;
	    theoret = HvKEYS(sv);
	    theoret += theoret * (theoret-1)/pow2;
	    PerlIO_putc(file, '\n');
	    Perl_dump_indent(aTHX_ level, file, "  hash quality = %.1"NVff"%%", theoret/sum*100);
	}
	PerlIO_putc(file, '\n');
	Perl_dump_indent(aTHX_ level, file, "  KEYS = %"IVdf"\n", (IV)HvKEYS(sv));
	Perl_dump_indent(aTHX_ level, file, "  FILL = %"IVdf"\n", (IV)HvFILL(sv));
	Perl_dump_indent(aTHX_ level, file, "  MAX = %"IVdf"\n", (IV)HvMAX(sv));
	Perl_dump_indent(aTHX_ level, file, "  RITER = %"IVdf"\n", (IV)HvRITER(sv));
	Perl_dump_indent(aTHX_ level, file, "  EITER = 0x%"UVxf"\n", PTR2UV(HvEITER(sv)));
	if (HvPMROOT(sv))
	    Perl_dump_indent(aTHX_ level, file, "  PMROOT = 0x%"UVxf"\n", PTR2UV(HvPMROOT(sv)));
	if (HvNAME(sv))
	    Perl_dump_indent(aTHX_ level, file, "  NAME = \"%s\"\n", HvNAME(sv));
	if (nest < maxnest && !HvEITER(sv)) { /* Try to preserve iterator */
	    HE *he;
	    HV *hv = (HV*)sv;
	    int count = maxnest - nest;

	    hv_iterinit(hv);
	    while ((he = hv_iternext_flags(hv, HV_ITERNEXT_WANTPLACEHOLDERS))
                   && count--) {
		SV *elt, *keysv;
		char *keypv;
		STRLEN len;
		U32 hash = HeHASH(he);

		keysv = hv_iterkeysv(he);
		keypv = SvPV(keysv, len);
		elt = hv_iterval(hv, he);
		Perl_dump_indent(aTHX_ level+1, file, "Elt %s ", pv_display(d, keypv, len, 0, pvlim));
		if (SvUTF8(keysv))
		    PerlIO_printf(file, "[UTF8 \"%s\"] ", sv_uni_display(d, keysv, 8 * sv_len_utf8(keysv), UNI_DISPLAY_QQ));
		PerlIO_printf(file, "HASH = 0x%"UVxf"\n", (UV)hash);
		do_sv_dump(level+1, file, elt, nest+1, maxnest, dumpops, pvlim);
	    }
	    hv_iterinit(hv);		/* Return to status quo */
	}
	break;
    case SVt_PVCV:
	if (SvPOK(sv))
	    Perl_dump_indent(aTHX_ level, file, "  PROTOTYPE = \"%s\"\n", SvPV(sv,n_a));
	/* FALL THROUGH */
    case SVt_PVFM:
	do_hv_dump(level, file, "  COMP_STASH", CvSTASH(sv));
	if (CvSTART(sv))
	    Perl_dump_indent(aTHX_ level, file, "  START = 0x%"UVxf" ===> %"IVdf"\n", PTR2UV(CvSTART(sv)), (IV)CvSTART(sv)->op_seq);
	Perl_dump_indent(aTHX_ level, file, "  ROOT = 0x%"UVxf"\n", PTR2UV(CvROOT(sv)));
        if (CvROOT(sv) && dumpops)
	    do_op_dump(level+1, file, CvROOT(sv));
	Perl_dump_indent(aTHX_ level, file, "  XSUB = 0x%"UVxf"\n", PTR2UV(CvXSUB(sv)));
	Perl_dump_indent(aTHX_ level, file, "  XSUBANY = %"IVdf"\n", (IV)CvXSUBANY(sv).any_i32);
 	do_gvgv_dump(level, file, "  GVGV::GV", CvGV(sv));
	Perl_dump_indent(aTHX_ level, file, "  FILE = \"%s\"\n", CvFILE(sv));
	Perl_dump_indent(aTHX_ level, file, "  DEPTH = %"IVdf"\n", (IV)CvDEPTH(sv));
#ifdef USE_5005THREADS
	Perl_dump_indent(aTHX_ level, file, "  MUTEXP = 0x%"UVxf"\n", PTR2UV(CvMUTEXP(sv)));
	Perl_dump_indent(aTHX_ level, file, "  OWNER = 0x%"UVxf"\n",  PTR2UV(CvOWNER(sv)));
#endif /* USE_5005THREADS */
	Perl_dump_indent(aTHX_ level, file, "  FLAGS = 0x%"UVxf"\n", (UV)CvFLAGS(sv));
	if (type == SVt_PVFM)
	    Perl_dump_indent(aTHX_ level, file, "  LINES = %"IVdf"\n", (IV)FmLINES(sv));
	Perl_dump_indent(aTHX_ level, file, "  PADLIST = 0x%"UVxf"\n", PTR2UV(CvPADLIST(sv)));
	if (nest < maxnest && CvPADLIST(sv)) {
	    AV* padlist = CvPADLIST(sv);
	    AV* pad_name = (AV*)*av_fetch(padlist, 0, FALSE);
	    AV* pad = (AV*)*av_fetch(padlist, 1, FALSE);
	    SV** pname = AvARRAY(pad_name);
	    SV** ppad = AvARRAY(pad);
	    I32 ix;

	    for (ix = 1; ix <= AvFILL(pad_name); ix++) {
		if (SvPOK(pname[ix]))
		    Perl_dump_indent(aTHX_ level,
				/* %5d below is enough whitespace. */
				file,
				"%5d. 0x%"UVxf" (%s\"%s\" %"IVdf"-%"IVdf")\n",
				(int)ix, PTR2UV(ppad[ix]),
				SvFAKE(pname[ix]) ? "FAKE " : "",
				SvPVX(pname[ix]),
				(IV)SvNVX(pname[ix]),
				(IV)SvIVX(pname[ix]));
	    }
	}
	{
	    CV *outside = CvOUTSIDE(sv);
	    Perl_dump_indent(aTHX_ level, file, "  OUTSIDE = 0x%"UVxf" (%s)\n",
			PTR2UV(outside),
			(!outside ? "null"
			 : CvANON(outside) ? "ANON"
			 : (outside == PL_main_cv) ? "MAIN"
			 : CvUNIQUE(outside) ? "UNIQUE"
			 : CvGV(outside) ? GvNAME(CvGV(outside)) : "UNDEFINED"));
	}
	if (nest < maxnest && (CvCLONE(sv) || CvCLONED(sv)))
	    do_sv_dump(level+1, file, (SV*)CvOUTSIDE(sv), nest+1, maxnest, dumpops, pvlim);
	break;
    case SVt_PVGV:
	Perl_dump_indent(aTHX_ level, file, "  NAME = \"%s\"\n", GvNAME(sv));
	Perl_dump_indent(aTHX_ level, file, "  NAMELEN = %"IVdf"\n", (IV)GvNAMELEN(sv));
	do_hv_dump (level, file, "  GvSTASH", GvSTASH(sv));
	Perl_dump_indent(aTHX_ level, file, "  GP = 0x%"UVxf"\n", PTR2UV(GvGP(sv)));
	if (!GvGP(sv))
	    break;
	Perl_dump_indent(aTHX_ level, file, "    SV = 0x%"UVxf"\n", PTR2UV(GvSV(sv)));
	Perl_dump_indent(aTHX_ level, file, "    REFCNT = %"IVdf"\n", (IV)GvREFCNT(sv));
	Perl_dump_indent(aTHX_ level, file, "    IO = 0x%"UVxf"\n", PTR2UV(GvIOp(sv)));
	Perl_dump_indent(aTHX_ level, file, "    FORM = 0x%"UVxf"  \n", PTR2UV(GvFORM(sv)));
	Perl_dump_indent(aTHX_ level, file, "    AV = 0x%"UVxf"\n", PTR2UV(GvAV(sv)));
	Perl_dump_indent(aTHX_ level, file, "    HV = 0x%"UVxf"\n", PTR2UV(GvHV(sv)));
	Perl_dump_indent(aTHX_ level, file, "    CV = 0x%"UVxf"\n", PTR2UV(GvCV(sv)));
	Perl_dump_indent(aTHX_ level, file, "    CVGEN = 0x%"UVxf"\n", (UV)GvCVGEN(sv));
	Perl_dump_indent(aTHX_ level, file, "    GPFLAGS = 0x%"UVxf"\n", (UV)GvGPFLAGS(sv));
	Perl_dump_indent(aTHX_ level, file, "    LINE = %"IVdf"\n", (IV)GvLINE(sv));
	Perl_dump_indent(aTHX_ level, file, "    FILE = \"%s\"\n", GvFILE(sv));
	Perl_dump_indent(aTHX_ level, file, "    FLAGS = 0x%"UVxf"\n", (UV)GvFLAGS(sv));
	do_gv_dump (level, file, "    EGV", GvEGV(sv));
	break;
    case SVt_PVIO:
	Perl_dump_indent(aTHX_ level, file, "  IFP = 0x%"UVxf"\n", PTR2UV(IoIFP(sv)));
	Perl_dump_indent(aTHX_ level, file, "  OFP = 0x%"UVxf"\n", PTR2UV(IoOFP(sv)));
	Perl_dump_indent(aTHX_ level, file, "  DIRP = 0x%"UVxf"\n", PTR2UV(IoDIRP(sv)));
	Perl_dump_indent(aTHX_ level, file, "  LINES = %"IVdf"\n", (IV)IoLINES(sv));
	Perl_dump_indent(aTHX_ level, file, "  PAGE = %"IVdf"\n", (IV)IoPAGE(sv));
	Perl_dump_indent(aTHX_ level, file, "  PAGE_LEN = %"IVdf"\n", (IV)IoPAGE_LEN(sv));
	Perl_dump_indent(aTHX_ level, file, "  LINES_LEFT = %"IVdf"\n", (IV)IoLINES_LEFT(sv));
        if (IoTOP_NAME(sv))
            Perl_dump_indent(aTHX_ level, file, "  TOP_NAME = \"%s\"\n", IoTOP_NAME(sv));
	do_gv_dump (level, file, "  TOP_GV", IoTOP_GV(sv));
        if (IoFMT_NAME(sv))
            Perl_dump_indent(aTHX_ level, file, "  FMT_NAME = \"%s\"\n", IoFMT_NAME(sv));
	do_gv_dump (level, file, "  FMT_GV", IoFMT_GV(sv));
        if (IoBOTTOM_NAME(sv))
            Perl_dump_indent(aTHX_ level, file, "  BOTTOM_NAME = \"%s\"\n", IoBOTTOM_NAME(sv));
	do_gv_dump (level, file, "  BOTTOM_GV", IoBOTTOM_GV(sv));
	Perl_dump_indent(aTHX_ level, file, "  SUBPROCESS = %"IVdf"\n", (IV)IoSUBPROCESS(sv));
	if (isPRINT(IoTYPE(sv)))
            Perl_dump_indent(aTHX_ level, file, "  TYPE = '%c'\n", IoTYPE(sv));
	else
            Perl_dump_indent(aTHX_ level, file, "  TYPE = '\\%o'\n", IoTYPE(sv));
	Perl_dump_indent(aTHX_ level, file, "  FLAGS = 0x%"UVxf"\n", (UV)IoFLAGS(sv));
	break;
    }
    SvREFCNT_dec(d);
}

void
Perl_sv_dump(pTHX_ SV *sv)
{
    do_sv_dump(0, Perl_debug_log, sv, 0, 0, 0, 0);
}

int
Perl_runops_debug(pTHX)
{
    if (!PL_op) {
	if (ckWARN_d(WARN_DEBUGGING))
	    Perl_warner(aTHX_ packWARN(WARN_DEBUGGING), "NULL OP IN RUN");
	return 0;
    }

    do {
	PERL_ASYNC_CHECK();
	if (PL_debug) {
	    if (PL_watchaddr != 0 && *PL_watchaddr != PL_watchok)
		PerlIO_printf(Perl_debug_log,
			      "WARNING: %"UVxf" changed from %"UVxf" to %"UVxf"\n",
			      PTR2UV(PL_watchaddr), PTR2UV(PL_watchok),
			      PTR2UV(*PL_watchaddr));
	    if (DEBUG_s_TEST_) debstack();
	    if (DEBUG_t_TEST_) debop(PL_op);
	    if (DEBUG_P_TEST_) debprof(PL_op);
	}
    } while ((PL_op = CALL_FPTR(PL_op->op_ppaddr)(aTHX)));

    TAINT_NOT;
    return 0;
}

I32
Perl_debop(pTHX_ OP *o)
{
    AV *padlist, *comppad;
    CV *cv;
    SV *sv;
    STRLEN n_a;

    if (CopSTASH_eq(PL_curcop, PL_debstash) && !DEBUG_J_TEST_)
	return 0;

    Perl_deb(aTHX_ "%s", OP_NAME(o));
    switch (o->op_type) {
    case OP_CONST:
	PerlIO_printf(Perl_debug_log, "(%s)", SvPEEK(cSVOPo_sv));
	break;
    case OP_GVSV:
    case OP_GV:
	if (cGVOPo_gv) {
	    sv = NEWSV(0,0);
	    gv_fullname3(sv, cGVOPo_gv, Nullch);
	    PerlIO_printf(Perl_debug_log, "(%s)", SvPV(sv, n_a));
	    SvREFCNT_dec(sv);
	}
	else
	    PerlIO_printf(Perl_debug_log, "(NULL)");
	break;
    case OP_PADSV:
    case OP_PADAV:
    case OP_PADHV:
	/* print the lexical's name */
        cv = deb_curcv(cxstack_ix);
        if (cv) {
            padlist = CvPADLIST(cv);
            comppad = (AV*)(*av_fetch(padlist, 0, FALSE));
            sv = *av_fetch(comppad, o->op_targ, FALSE);
        } else
            sv = Nullsv;
        if (sv)
           PerlIO_printf(Perl_debug_log, "(%s)", SvPV_nolen(sv));
        else
           PerlIO_printf(Perl_debug_log, "[%"UVuf"]", (UV)o->op_targ);
        break;
    default:
	break;
    }
    PerlIO_printf(Perl_debug_log, "\n");
    return 0;
}

STATIC CV*
S_deb_curcv(pTHX_ I32 ix)
{
    PERL_CONTEXT *cx = &cxstack[ix];
    if (CxTYPE(cx) == CXt_SUB || CxTYPE(cx) == CXt_FORMAT)
        return cx->blk_sub.cv;
    else if (CxTYPE(cx) == CXt_EVAL && !CxTRYBLOCK(cx))
        return PL_compcv;
    else if (ix == 0 && PL_curstackinfo->si_type == PERLSI_MAIN)
        return PL_main_cv;
    else if (ix <= 0)
        return Nullcv;
    else
        return deb_curcv(ix - 1);
}

void
Perl_watch(pTHX_ char **addr)
{
    PL_watchaddr = addr;
    PL_watchok = *addr;
    PerlIO_printf(Perl_debug_log, "WATCHING, %"UVxf" is currently %"UVxf"\n",
	PTR2UV(PL_watchaddr), PTR2UV(PL_watchok));
}

STATIC void
S_debprof(pTHX_ OP *o)
{
    if (CopSTASH_eq(PL_curcop, PL_debstash) && !DEBUG_J_TEST_)
	return;
    if (!PL_profiledata)
	Newz(000, PL_profiledata, MAXO, U32);
    ++PL_profiledata[o->op_type];
}

void
Perl_debprofdump(pTHX)
{
    unsigned i;
    if (!PL_profiledata)
	return;
    for (i = 0; i < MAXO; i++) {
	if (PL_profiledata[i])
	    PerlIO_printf(Perl_debug_log,
			  "%5lu %s\n", (unsigned long)PL_profiledata[i],
                                       PL_op_name[i]);
    }
}<|MERGE_RESOLUTION|>--- conflicted
+++ resolved
@@ -1,10 +1,6 @@
 /*    dump.c
  *
-<<<<<<< HEAD
- *    Copyright (c) 1991-2001, Larry Wall
-=======
  *    Copyright (c) 1991-2002, Larry Wall
->>>>>>> dd2bab0f
  *
  *    You may distribute under the terms of either the GNU General Public
  *    License or the Artistic License, as specified in the README file.
@@ -290,11 +286,7 @@
     }
     else if (SvNOKp(sv)) {
 	STORE_NUMERIC_LOCAL_SET_STANDARD();
-<<<<<<< HEAD
-	Perl_sv_catpvf(aTHX_ t, "(%g)",SvNVX(sv));
-=======
 	Perl_sv_catpvf(aTHX_ t, "(%"NVgf")",SvNVX(sv));
->>>>>>> dd2bab0f
 	RESTORE_NUMERIC_LOCAL();
     }
     else if (SvIOKp(sv)) {
@@ -996,10 +988,7 @@
 	if (GvUNIQUE(sv))       sv_catpv(d, "UNIQUE,");
 	if (GvASSUMECV(sv))	sv_catpv(d, "ASSUMECV,");
 	if (GvIN_PAD(sv))       sv_catpv(d, "IN_PAD,");
-<<<<<<< HEAD
-=======
 	if (flags & SVpad_OUR)	sv_catpv(d, "OUR,");
->>>>>>> dd2bab0f
 	if (GvIMPORTED(sv)) {
 	    sv_catpv(d, "IMPORT");
 	    if (GvIMPORTED(sv) == GVf_IMPORTED)
