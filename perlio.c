--- conflicted
+++ resolved
@@ -100,9 +100,6 @@
 
 #undef printf
 void PerlIO_debug(char *fmt,...) __attribute__((format(printf,1,2)));
-#ifndef __GNUC__
-#define __FUNCTION__ "PerlIO_debug"
-#endif
 
 void
 PerlIO_debug(char *fmt,...)
@@ -1343,7 +1340,8 @@
 #ifdef USE_STDIO_PTR
  PerlIOStdio_get_ptr,
  PerlIOStdio_get_cnt,
-#if (defined(STDIO_PTR_LVALUE) && (defined(STDIO_CNT_LVALUE) || defined(STDIO_PTR_LVAL_SETS_CNT)))
+#if (defined(STDIO_PTR_LVALUE) && \
+    (defined(STDIO_CNT_LVALUE) || defined(STDIO_PTR_LVAL_SETS_CNT)))
  PerlIOStdio_set_ptrcnt
 #else  /* STDIO_PTR_LVALUE */
  NULL
@@ -1824,11 +1822,7 @@
        if (b->buf && b->buf != (STDCHAR *) -1)
         {
 #if defined(HAS_MADVISE) && defined(MADV_SEQUENTIAL)
-<<<<<<< HEAD
-         madvise((Mmap_t)b->buf, len, MADV_SEQUENTIAL);
-=======
          madvise((Mmap_t) b->buf, len, MADV_SEQUENTIAL);
->>>>>>> 4a4a6116
 #endif
          PerlIOBase(f)->flags = flags | PERLIO_F_RDBUF;
          b->end = b->buf+len;
