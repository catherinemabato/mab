--- conflicted
+++ resolved
@@ -159,14 +159,11 @@
 		    return _error($sock, $!, "$!");
 	}
 
-<<<<<<< HEAD
-=======
 	if ($arg->{Broadcast}) {
 		$sock->sockopt(SO_BROADCAST,1) or
 		    return _error($sock, $!, "$!");
 	}
 
->>>>>>> dd2bab0f
 	if($lport || ($laddr ne INADDR_ANY) || exists $arg->{Listen}) {
 	    $sock->bind($lport || 0, $laddr) or
 		    return _error($sock, $!, "$!");
@@ -317,10 +314,7 @@
     ReuseAddr	Set SO_REUSEADDR before binding
     Reuse	Set SO_REUSEADDR before binding (deprecated, prefer ReuseAddr)
     ReusePort	Set SO_REUSEPORT before binding
-<<<<<<< HEAD
-=======
     Broadcast	Set SO_BROADCAST before binding
->>>>>>> dd2bab0f
     Timeout	Timeout	value for various operations
     MultiHomed  Try all adresses for multi-homed hosts
     Blocking    Determine if connection will be blocking mode
