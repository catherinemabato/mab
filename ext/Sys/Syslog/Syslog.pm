--- conflicted
+++ resolved
@@ -457,15 +457,6 @@
 	my($host_uniq) = Sys::Hostname::hostname();
 	($host) = $host_uniq =~ /([A-Za-z0-9_.-]+)/; # allow FQDN (inc _)
     }
-<<<<<<< HEAD
-    unless ( $sock_type ) {
-        my $udp = getprotobyname('udp')                 || croak "getprotobyname failed for udp";
-        my $syslog = getservbyname('syslog','udp')      || croak "getservbyname failed";
-        my $this = sockaddr_in($syslog, INADDR_ANY);
-        my $that = sockaddr_in($syslog, inet_aton($host) || croak "Can't lookup $host");
-        socket(SYSLOG,AF_INET,SOCK_DGRAM,$udp)           || croak "socket: $!";
-        connect(SYSLOG,$that)                            || croak "connect: $!";
-=======
     my $udp = getprotobyname('udp');
     if (!defined $udp) {
 	push(@{$errs}, "getprotobyname failed for udp");
@@ -522,7 +513,6 @@
     my ($errs) = @_;
     if (length _PATH_LOG()) {
 	$syslog_path = _PATH_LOG();
->>>>>>> dd2bab0f
     } else {
         push(@{$errs}, "_PATH_LOG not available in syslog.h");
 	return 0;
