--- conflicted
+++ resolved
@@ -191,11 +191,7 @@
 
 =item clearerr
 
-<<<<<<< HEAD
-Use the method L<IO::Handle::clearerr()> instead, to reset the error
-=======
 Use the method C<IO::Handle::clearerr()> instead, to reset the error
->>>>>>> dd2bab0f
 state (if any) and EOF state (if any) of the given stream.
 
 =item clock
@@ -586,21 +582,13 @@
 
 This is identical to the C function, except that it can apply to a single
 character or to a whole string.  Consider using regular expressions and the
-<<<<<<< HEAD
-C</[[:isalnum:]]/> construct instead, or possibly the C</\w/> construct.
-=======
 C</[[:alnum:]]/> construct instead, or possibly the C</\w/> construct.
->>>>>>> dd2bab0f
 
 =item isalpha
 
 This is identical to the C function, except that it can apply to a single
 character or to a whole string.  Consider using regular expressions and the
-<<<<<<< HEAD
-C</[[:isalpha:]]/> construct instead.
-=======
 C</[[:alpha:]]/> construct instead.
->>>>>>> dd2bab0f
 
 =item isatty
 
@@ -611,94 +599,58 @@
 
 This is identical to the C function, except that it can apply to a single
 character or to a whole string.  Consider using regular expressions and the
-<<<<<<< HEAD
-C</[[:iscntrl:]]/> construct instead.
-=======
 C</[[:cntrl:]]/> construct instead.
->>>>>>> dd2bab0f
 
 =item isdigit
 
 This is identical to the C function, except that it can apply to a single
 character or to a whole string.  Consider using regular expressions and the
-<<<<<<< HEAD
-C</[[:isdigit:]]/> construct instead, or the C</\d/> construct.
-=======
 C</[[:digit:]]/> construct instead, or the C</\d/> construct.
->>>>>>> dd2bab0f
 
 =item isgraph
 
 This is identical to the C function, except that it can apply to a single
 character or to a whole string.  Consider using regular expressions and the
-<<<<<<< HEAD
-C</[[:isgraph:]]/> construct instead.
-=======
 C</[[:graph:]]/> construct instead.
->>>>>>> dd2bab0f
 
 =item islower
 
 This is identical to the C function, except that it can apply to a single
 character or to a whole string.  Consider using regular expressions and the
-<<<<<<< HEAD
-C</[[:islower:]]/> construct instead.  Do B<not> use C</a-z/>.
-=======
 C</[[:lower:]]/> construct instead.  Do B<not> use C</[a-z]/>.
->>>>>>> dd2bab0f
 
 =item isprint
 
 This is identical to the C function, except that it can apply to a single
 character or to a whole string.  Consider using regular expressions and the
-<<<<<<< HEAD
-C</[[:isprint:]]/> construct instead.
-=======
 C</[[:print:]]/> construct instead.
->>>>>>> dd2bab0f
 
 =item ispunct
 
 This is identical to the C function, except that it can apply to a single
 character or to a whole string.  Consider using regular expressions and the
-<<<<<<< HEAD
-C</[[:ispunct:]]/> construct instead.
-=======
 C</[[:punct:]]/> construct instead.
->>>>>>> dd2bab0f
 
 =item isspace
 
 This is identical to the C function, except that it can apply to a single
 character or to a whole string.  Consider using regular expressions and the
-<<<<<<< HEAD
-C</[[:isspace:]]/> construct instead, or the C</\s/> construct.
-=======
 C</[[:space:]]/> construct instead, or the C</\s/> construct.
 (Note that C</\s/> and C</[[:space:]]/> are slightly different in that
 C</[[:space:]]/> can normally match a vertical tab, while C</\s/> does
 not.)
->>>>>>> dd2bab0f
 
 =item isupper
 
 This is identical to the C function, except that it can apply to a single
 character or to a whole string.  Consider using regular expressions and the
-<<<<<<< HEAD
-C</[[:isupper:]]/> construct instead.  Do B<not> use C</A-Z/>.
-=======
 C</[[:upper:]]/> construct instead.  Do B<not> use C</[A-Z]/>.
->>>>>>> dd2bab0f
 
 =item isxdigit
 
 This is identical to the C function, except that it can apply to a single
 character or to a whole string.  Consider using regular expressions and the
-<<<<<<< HEAD
-C</[[:isxdigit:]]/> construct instead, or simply C</[0-9a-f]/i>.
-=======
 C</[[:xdigit:]]/> construct instead, or simply C</[0-9a-f]/i>.
->>>>>>> dd2bab0f
 
 =item kill
 
@@ -1059,18 +1011,12 @@
 
 =item setgid
 
-<<<<<<< HEAD
-Sets the real group identifier for this process.
-Identical to assigning a value to the Perl's builtin C<$)> variable,
-see L<perlvar/$UID>.
-=======
 Sets the real group identifier and the effective group identifier for
 this process.  Similar to assigning a value to the Perl's builtin
 C<$)> variable, see L<perlvar/$GID>, except that the latter
 will change only the real user identifier, and that the setgid()
 uses only a single numeric argument, as opposed to a space-separated
 list of numbers.
->>>>>>> dd2bab0f
 
 =item setjmp
 
@@ -1123,16 +1069,10 @@
 
 =item setuid
 
-<<<<<<< HEAD
-Sets the real user identifier for this process.
-Identical to assigning a value to the Perl's builtin C<$E<lt>> variable,
-see L<perlvar/$UID>.
-=======
 Sets the real user identifier and the effective user identifier for
 this process.  Similar to assigning a value to the Perl's builtin
 C<$E<lt>> variable, see L<perlvar/$UID>, except that the latter
 will change only the real user identifier.
->>>>>>> dd2bab0f
 
 =item sigaction
 
@@ -2060,8 +2000,6 @@
 
 WIFEXITED WEXITSTATUS WIFSIGNALED WTERMSIG WIFSTOPPED WSTOPSIG
 
-<<<<<<< HEAD
-=======
 =over 16
 
 =item WIFEXITED
@@ -2096,5 +2034,4 @@
 
 =back
 
->>>>>>> dd2bab0f
-=back
+=back
