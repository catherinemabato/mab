#      C.pm
#
#      Copyright (c) 1996, 1997, 1998 Malcolm Beattie
#
#      You may distribute under the terms of either the GNU General Public
#      License or the Artistic License, as specified in the README file.
#
package B::C::Section;
use B ();
use base B::Section;

sub new
{
 my $class = shift;
 my $o = $class->SUPER::new(@_);
 push(@$o,[]);
 return $o;
}

sub add
{  
 my $section = shift;
 push(@{$section->[-1]},@_);
}

sub index
{  
 my $section = shift;
 return scalar(@{$section->[-1]})-1;
}

sub output
{   
 my ($section, $fh, $format) = @_;
 my $sym = $section->symtable || {};
 my $default = $section->default;
 foreach (@{$section->[-1]})
  {
   s{(s\\_[0-9a-f]+)}{ exists($sym->{$1}) ? $sym->{$1} : $default; }ge;
   printf $fh $format, $_;
  }
}

package B::C;
use Exporter ();
@ISA = qw(Exporter);
@EXPORT_OK = qw(output_all output_boilerplate output_main mark_unused
		init_sections set_callback save_unused_subs objsym save_context);

use B qw(minus_c sv_undef walkoptree walksymtable main_root main_start peekop
	 class cstring cchar svref_2object compile_stats comppadlist hash
	 threadsv_names main_cv init_av opnumber);
use B::Asmdata qw(@specialsv_name);

use FileHandle;
use Carp;
use strict;

my $hv_index = 0;
my $gv_index = 0;
my $re_index = 0;
my $pv_index = 0;
my $anonsub_index = 0;
my $initsub_index = 0;

my %symtable;
my $warn_undefined_syms;
my $verbose;
my %unused_sub_packages;
my $nullop_count;
my $pv_copy_on_grow = 0;
my ($debug_cops, $debug_av, $debug_cv, $debug_mg);

my @threadsv_names;
BEGIN {
    @threadsv_names = threadsv_names();
}

# Code sections
my ($init, $decl, $symsect, $binopsect, $condopsect, $copsect, 
    $gvopsect, $listopsect, $logopsect, $loopsect, $opsect, $pmopsect,
    $pvopsect, $svopsect, $unopsect, $svsect, $xpvsect, $xpvavsect,
    $xpvhvsect, $xpvcvsect, $xpvivsect, $xpvnvsect, $xpvmgsect, $xpvlvsect,
    $xrvsect, $xpvbmsect, $xpviosect, $bootstrap);

sub walk_and_save_optree;
my $saveoptree_callback = \&walk_and_save_optree;
sub set_callback { $saveoptree_callback = shift }
sub saveoptree { &$saveoptree_callback(@_) }

sub walk_and_save_optree {
    my ($name, $root, $start) = @_;
    walkoptree($root, "save");
    return objsym($start);
}

# Current workaround/fix for op_free() trying to free statically
# defined OPs is to set op_seq = -1 and check for that in op_free().
# Instead of hardwiring -1 in place of $op->seq, we use $op_seq
# so that it can be changed back easily if necessary. In fact, to
# stop compilers from moaning about a U16 being initialised with an
# uncast -1 (the printf format is %d so we can't tweak it), we have
# to "know" that op_seq is a U16 and use 65535. Ugh.
my $op_seq = 65535;

<<<<<<< HEAD
=======
sub AVf_REAL () { 1 }
sub define HEf_SVKEY   () { -2 }

>>>>>>> f8284313
# Look this up here so we can do just a number compare
# rather than looking up the name of every BASEOP in B::OP
my $OP_THREADSV = opnumber('threadsv');

sub savesym {
    my ($obj, $value) = @_;
    my $sym = sprintf("s\\_%x", $$obj);
    $symtable{$sym} = $value;
}

sub objsym {
    my $obj = shift;
    return $symtable{sprintf("s\\_%x", $$obj)};
}

sub getsym {
    my $sym = shift;
    my $value;

    return 0 if $sym eq "sym_0";	# special case
    $value = $symtable{$sym};
    if (defined($value)) {
	return $value;
    } else {
	warn "warning: undefined symbol $sym\n" if $warn_undefined_syms;
	return "UNUSED";
    }
}

sub savepv {
    my $pv = shift;         
    $pv    = '' unless defined $pv;  # Is this sane ?
    my $pvsym = 0;
    my $pvmax = 0;
    if ($pv_copy_on_grow) { 
	my $cstring = cstring($pv);
	if ($cstring ne "0") { # sic
	    $pvsym = sprintf("pv%d", $pv_index++);
	    $decl->add(sprintf("static char %s[] = %s;", $pvsym, $cstring));
	}
    } else {
	$pvmax = length($pv) + 1;
    }
    return ($pvsym, $pvmax);
}

sub B::OP::save {
    my ($op, $level) = @_;
    my $type = $op->type;
    $nullop_count++ unless $type;
    if ($type == $OP_THREADSV) {
	# saves looking up ppaddr but it's a bit naughty to hard code this
	$init->add(sprintf("(void)find_threadsv(%s);",
			   cstring($threadsv_names[$op->targ])));
    }
    $opsect->add(sprintf("s\\_%x, s\\_%x, %s, %u, %u, %u, 0x%x, 0x%x",
			 ${$op->next}, ${$op->sibling}, $op->ppaddr, $op->targ,
			 $type, $op_seq, $op->flags, $op->private));
    savesym($op, sprintf("&op_list[%d]", $opsect->index));
}

sub B::FAKEOP::new {
    my ($class, %objdata) = @_;
    bless \%objdata, $class;
}

sub B::FAKEOP::save {
    my ($op, $level) = @_;
    $opsect->add(sprintf("%s, %s, %s, %u, %u, %u, 0x%x, 0x%x",
			 $op->next, $op->sibling, $op->ppaddr, $op->targ,
			 $op->type, $op_seq, $op->flags, $op->private));
    return sprintf("&op_list[%d]", $opsect->index);
}

sub B::FAKEOP::next { $_[0]->{"next"} || 0 }
sub B::FAKEOP::type { $_[0]->{type} || 0}
sub B::FAKEOP::sibling { $_[0]->{sibling} || 0 }
sub B::FAKEOP::ppaddr { $_[0]->{ppaddr} || 0 }
sub B::FAKEOP::targ { $_[0]->{targ} || 0 }
sub B::FAKEOP::flags { $_[0]->{flags} || 0 }
sub B::FAKEOP::private { $_[0]->{private} || 0 }

sub B::UNOP::save {
    my ($op, $level) = @_;
    $unopsect->add(sprintf("s\\_%x, s\\_%x, %s, %u, %u, %u, 0x%x, 0x%x, s\\_%x",
			   ${$op->next}, ${$op->sibling}, $op->ppaddr,
			   $op->targ, $op->type, $op_seq, $op->flags,
			   $op->private, ${$op->first}));
    savesym($op, sprintf("(OP*)&unop_list[%d]", $unopsect->index));
}

sub B::BINOP::save {
    my ($op, $level) = @_;
    $binopsect->add(sprintf("s\\_%x, s\\_%x, %s, %u, %u, %u, 0x%x, 0x%x, s\\_%x, s\\_%x",
			    ${$op->next}, ${$op->sibling}, $op->ppaddr,
			    $op->targ, $op->type, $op_seq, $op->flags,
			    $op->private, ${$op->first}, ${$op->last}));
    savesym($op, sprintf("(OP*)&binop_list[%d]", $binopsect->index));
}

sub B::LISTOP::save {
    my ($op, $level) = @_;
    $listopsect->add(sprintf("s\\_%x, s\\_%x, %s, %u, %u, %u, 0x%x, 0x%x, s\\_%x, s\\_%x, %u",
			     ${$op->next}, ${$op->sibling}, $op->ppaddr,
			     $op->targ, $op->type, $op_seq, $op->flags,
			     $op->private, ${$op->first}, ${$op->last},
			     $op->children));
    savesym($op, sprintf("(OP*)&listop_list[%d]", $listopsect->index));
}

sub B::LOGOP::save {
    my ($op, $level) = @_;
    $logopsect->add(sprintf("s\\_%x, s\\_%x, %s, %u, %u, %u, 0x%x, 0x%x, s\\_%x, s\\_%x",
			    ${$op->next}, ${$op->sibling}, $op->ppaddr,
			    $op->targ, $op->type, $op_seq, $op->flags,
			    $op->private, ${$op->first}, ${$op->other}));
    savesym($op, sprintf("(OP*)&logop_list[%d]", $logopsect->index));
}

sub B::CONDOP::save {
    my ($op, $level) = @_;
    $condopsect->add(sprintf("s\\_%x, s\\_%x, %s, %u, %u, %u, 0x%x, 0x%x, s\\_%x, s\\_%x, s\\_%x",
			     ${$op->next}, ${$op->sibling}, $op->ppaddr,
			     $op->targ, $op->type, $op_seq, $op->flags,
			     $op->private, ${$op->first}, ${$op->true},
			     ${$op->false}));
    savesym($op, sprintf("(OP*)&condop_list[%d]", $condopsect->index));
}

sub B::LOOP::save {
    my ($op, $level) = @_;
    #warn sprintf("LOOP: redoop %s, nextop %s, lastop %s\n",
    #		 peekop($op->redoop), peekop($op->nextop),
    #		 peekop($op->lastop)); # debug
    $loopsect->add(sprintf("s\\_%x, s\\_%x, %s, %u, %u, %u, 0x%x, 0x%x, s\\_%x, s\\_%x, %u, s\\_%x, s\\_%x, s\\_%x",
			   ${$op->next}, ${$op->sibling}, $op->ppaddr,
			   $op->targ, $op->type, $op_seq, $op->flags,
			   $op->private, ${$op->first}, ${$op->last},
			   $op->children, ${$op->redoop}, ${$op->nextop},
			   ${$op->lastop}));
    savesym($op, sprintf("(OP*)&loop_list[%d]", $loopsect->index));
}

sub B::PVOP::save {
    my ($op, $level) = @_;
    $pvopsect->add(sprintf("s\\_%x, s\\_%x, %s, %u, %u, %u, 0x%x, 0x%x, %s",
			   ${$op->next}, ${$op->sibling}, $op->ppaddr,
			   $op->targ, $op->type, $op_seq, $op->flags,
			   $op->private, cstring($op->pv)));
    savesym($op, sprintf("(OP*)&pvop_list[%d]", $pvopsect->index));
}

sub B::SVOP::save {
    my ($op, $level) = @_;
    my $svsym = $op->sv->save;
    $svopsect->add(sprintf("s\\_%x, s\\_%x, %s, %u, %u, %u, 0x%x, 0x%x, %s",
			   ${$op->next}, ${$op->sibling}, $op->ppaddr,
			   $op->targ, $op->type, $op_seq, $op->flags,
			   $op->private, "(SV*)$svsym"));
    savesym($op, sprintf("(OP*)&svop_list[%d]", $svopsect->index));
}

sub B::GVOP::save {
    my ($op, $level) = @_;
    my $gvsym = $op->gv->save;
    $gvopsect->add(sprintf("s\\_%x, s\\_%x, %s, %u, %u, %u, 0x%x, 0x%x, Nullgv",
			   ${$op->next}, ${$op->sibling}, $op->ppaddr,
			   $op->targ, $op->type, $op_seq, $op->flags,
			   $op->private));
    $init->add(sprintf("gvop_list[%d].op_gv = %s;", $gvopsect->index, $gvsym));
    savesym($op, sprintf("(OP*)&gvop_list[%d]", $gvopsect->index));
}

sub B::COP::save {
    my ($op, $level) = @_;
    my $gvsym = $op->filegv->save;
    my $stashsym = $op->stash->save;
    warn sprintf("COP: line %d file %s\n", $op->line, $op->filegv->SV->PV)
	if $debug_cops;
    $copsect->add(sprintf("s\\_%x, s\\_%x, %s, %u, %u, %u, 0x%x, 0x%x, %s, Nullhv, Nullgv, %u, %d, %u",
			  ${$op->next}, ${$op->sibling}, $op->ppaddr,
			  $op->targ, $op->type, $op_seq, $op->flags,
			  $op->private, cstring($op->label), $op->cop_seq,
			  $op->arybase, $op->line));
    my $copix = $copsect->index;
    $init->add(sprintf("cop_list[%d].cop_filegv = %s;", $copix, $gvsym),
	       sprintf("cop_list[%d].cop_stash = %s;", $copix, $stashsym));
    savesym($op, "(OP*)&cop_list[$copix]");
}

sub B::PMOP::save {
    my ($op, $level) = @_;
    my $replroot = $op->pmreplroot;
    my $replstart = $op->pmreplstart;
    my $replrootfield = sprintf("s\\_%x", $$replroot);
    my $replstartfield = sprintf("s\\_%x", $$replstart);
    my $gvsym;
    my $ppaddr = $op->ppaddr;
    if ($$replroot) {
	# OP_PUSHRE (a mutated version of OP_MATCH for the regexp
	# argument to a split) stores a GV in op_pmreplroot instead
	# of a substitution syntax tree. We don't want to walk that...
	if ($ppaddr eq "pp_pushre") {
	    $gvsym = $replroot->save;
#	    warn "PMOP::save saving a pp_pushre with GV $gvsym\n"; # debug
	    $replrootfield = 0;
	} else {
	    $replstartfield = saveoptree("*ignore*", $replroot, $replstart);
	}
    }
    # pmnext handling is broken in perl itself, I think. Bad op_pmnext
    # fields aren't noticed in perl's runtime (unless you try reset) but we
    # segfault when trying to dereference it to find op->op_pmnext->op_type
    $pmopsect->add(sprintf("s\\_%x, s\\_%x, %s, %u, %u, %u, 0x%x, 0x%x, s\\_%x, s\\_%x, %u, %s, %s, 0, 0, 0x%x, 0x%x",
			   ${$op->next}, ${$op->sibling}, $ppaddr, $op->targ,
			   $op->type, $op_seq, $op->flags, $op->private,
			   ${$op->first}, ${$op->last}, $op->children,
			   $replrootfield, $replstartfield,
			   $op->pmflags, $op->pmpermflags,));
    my $pm = sprintf("pmop_list[%d]", $pmopsect->index);
    my $re = $op->precomp;
    if (defined($re)) {
	my $resym = sprintf("re%d", $re_index++);
	$decl->add(sprintf("static char *$resym = %s;", cstring($re)));
	$init->add(sprintf("$pm.op_pmregexp = pregcomp($resym, $resym + %u, &$pm);",
			   length($re)));
    }
    if ($gvsym) {
	$init->add("$pm.op_pmreplroot = (OP*)$gvsym;");
    }
    savesym($op, sprintf("(OP*)&pmop_list[%d]", $pmopsect->index));
}

sub B::SPECIAL::save {
    my ($sv) = @_;
    # special case: $$sv is not the address but an index into specialsv_list
#   warn "SPECIAL::save specialsv $$sv\n"; # debug
    my $sym = $specialsv_name[$$sv];
    if (!defined($sym)) {
	confess "unknown specialsv index $$sv passed to B::SPECIAL::save";
    }
    return $sym;
}

sub B::OBJECT::save {}

sub B::NULL::save {
    my ($sv) = @_;
    my $sym = objsym($sv);
    return $sym if defined $sym;
#   warn "Saving SVt_NULL SV\n"; # debug
    # debug
    #if ($$sv == 0) {
    #	warn "NULL::save for sv = 0 called from @{[(caller(1))[3]]}\n";
    #}
    $svsect->add(sprintf("0, %u, 0x%x", $sv->REFCNT + 1, $sv->FLAGS));
    return savesym($sv, sprintf("&sv_list[%d]", $svsect->index));
}

sub B::IV::save {
    my ($sv) = @_;
    my $sym = objsym($sv);
    return $sym if defined $sym;
    $xpvivsect->add(sprintf("0, 0, 0, %d", $sv->IVX));
    $svsect->add(sprintf("&xpviv_list[%d], %lu, 0x%x",
			 $xpvivsect->index, $sv->REFCNT + 1, $sv->FLAGS));
    return savesym($sv, sprintf("&sv_list[%d]", $svsect->index));
}

sub B::NV::save {
    my ($sv) = @_;
    my $sym = objsym($sv);
    return $sym if defined $sym;
    $xpvnvsect->add(sprintf("0, 0, 0, %d, %s", $sv->IVX, $sv->NVX));
    $svsect->add(sprintf("&xpvnv_list[%d], %lu, 0x%x",
			 $xpvnvsect->index, $sv->REFCNT + 1, $sv->FLAGS));
    return savesym($sv, sprintf("&sv_list[%d]", $svsect->index));
}

sub B::PVLV::save {
    my ($sv) = @_;
    my $sym = objsym($sv);
    return $sym if defined $sym;
    my $pv = $sv->PV;
    my $len = length($pv);
    my ($pvsym, $pvmax) = savepv($pv);
    my ($lvtarg, $lvtarg_sym);
    $xpvlvsect->add(sprintf("%s, %u, %u, %d, %g, 0, 0, %u, %u, 0, %s",
			    $pvsym, $len, $pvmax, $sv->IVX, $sv->NVX, 
			    $sv->TARGOFF, $sv->TARGLEN, cchar($sv->TYPE)));
    $svsect->add(sprintf("&xpvlv_list[%d], %lu, 0x%x",
			 $xpvlvsect->index, $sv->REFCNT + 1, $sv->FLAGS));
    if (!$pv_copy_on_grow) {
	$init->add(sprintf("xpvlv_list[%d].xpv_pv = savepvn(%s, %u);",
			   $xpvlvsect->index, cstring($pv), $len));
    }
    $sv->save_magic;
    return savesym($sv, sprintf("&sv_list[%d]", $svsect->index));
}

sub B::PVIV::save {
    my ($sv) = @_;
    my $sym = objsym($sv);
    return $sym if defined $sym;
    my $pv = $sv->PV;
    my $len = length($pv);
    my ($pvsym, $pvmax) = savepv($pv);
    $xpvivsect->add(sprintf("%s, %u, %u, %d", $pvsym, $len, $pvmax, $sv->IVX));
    $svsect->add(sprintf("&xpviv_list[%d], %u, 0x%x",
			 $xpvivsect->index, $sv->REFCNT + 1, $sv->FLAGS));
    if (!$pv_copy_on_grow) {
	$init->add(sprintf("xpviv_list[%d].xpv_pv = savepvn(%s, %u);",
			   $xpvivsect->index, cstring($pv), $len));
    }
    return savesym($sv, sprintf("&sv_list[%d]", $svsect->index));
}

sub B::PVNV::save {
    my ($sv) = @_;
    my $sym = objsym($sv);
    return $sym if defined $sym;
    my $pv = $sv->PV;     
    $pv = '' unless defined $pv;
    my $len = length($pv);
    my ($pvsym, $pvmax) = savepv($pv);
    $xpvnvsect->add(sprintf("%s, %u, %u, %d, %s",
			    $pvsym, $len, $pvmax, $sv->IVX, $sv->NVX));
    $svsect->add(sprintf("&xpvnv_list[%d], %lu, 0x%x",
			 $xpvnvsect->index, $sv->REFCNT + 1, $sv->FLAGS));
    if (!$pv_copy_on_grow) {
	$init->add(sprintf("xpvnv_list[%d].xpv_pv = savepvn(%s,%u);",
			   $xpvnvsect->index, cstring($pv), $len));
    }
    return savesym($sv, sprintf("&sv_list[%d]", $svsect->index));
}

sub B::BM::save {
    my ($sv) = @_;
    my $sym = objsym($sv);
    return $sym if defined $sym;
    my $pv = $sv->PV . "\0" . $sv->TABLE;
    my $len = length($pv);
    $xpvbmsect->add(sprintf("0, %u, %u, %d, %s, 0, 0, %d, %u, 0x%x",
			    $len, $len + 258, $sv->IVX, $sv->NVX,
			    $sv->USEFUL, $sv->PREVIOUS, $sv->RARE));
    $svsect->add(sprintf("&xpvbm_list[%d], %lu, 0x%x",
			 $xpvbmsect->index, $sv->REFCNT + 1, $sv->FLAGS));
    $sv->save_magic;
    $init->add(sprintf("xpvbm_list[%d].xpv_pv = savepvn(%s, %u);",
		       $xpvbmsect->index, cstring($pv), $len),
	       sprintf("xpvbm_list[%d].xpv_cur = %u;",
		       $xpvbmsect->index, $len - 257));
    return savesym($sv, sprintf("&sv_list[%d]", $svsect->index));
}

sub B::PV::save {
    my ($sv) = @_;
    my $sym = objsym($sv);
    return $sym if defined $sym;
    my $pv = $sv->PV;
    my $len = length($pv);
    my ($pvsym, $pvmax) = savepv($pv);
    $xpvsect->add(sprintf("%s, %u, %u", $pvsym, $len, $pvmax));
    $svsect->add(sprintf("&xpv_list[%d], %lu, 0x%x",
			 $xpvsect->index, $sv->REFCNT + 1, $sv->FLAGS));
    if (!$pv_copy_on_grow) {
	$init->add(sprintf("xpv_list[%d].xpv_pv = savepvn(%s, %u);",
			   $xpvsect->index, cstring($pv), $len));
    }
    return savesym($sv, sprintf("&sv_list[%d]", $svsect->index));
}

sub B::PVMG::save {
    my ($sv) = @_;
    my $sym = objsym($sv);
    return $sym if defined $sym;
    my $pv = $sv->PV;
    my $len = length($pv);
    my ($pvsym, $pvmax) = savepv($pv);
    $xpvmgsect->add(sprintf("%s, %u, %u, %d, %s, 0, 0",
			    $pvsym, $len, $pvmax, $sv->IVX, $sv->NVX));
    $svsect->add(sprintf("&xpvmg_list[%d], %lu, 0x%x",
			 $xpvmgsect->index, $sv->REFCNT + 1, $sv->FLAGS));
    if (!$pv_copy_on_grow) {
	$init->add(sprintf("xpvmg_list[%d].xpv_pv = savepvn(%s, %u);",
			   $xpvmgsect->index, cstring($pv), $len));
    }
    $sym = savesym($sv, sprintf("&sv_list[%d]", $svsect->index));
    $sv->save_magic;
    return $sym;
}

sub B::PVMG::save_magic {
    my ($sv) = @_;
    #warn sprintf("saving magic for %s (0x%x)\n", class($sv), $$sv); # debug
    my $stash = $sv->SvSTASH;
    if ($$stash) {
	warn sprintf("xmg_stash = %s (0x%x)\n", $stash->NAME, $$stash)
	    if $debug_mg;
	# XXX Hope stash is already going to be saved.
	$init->add(sprintf("SvSTASH(s\\_%x) = s\\_%x;", $$sv, $$stash));
    }
    my @mgchain = $sv->MAGIC;
    my ($mg, $type, $obj, $ptr,$len,$ptrsv);
    foreach $mg (@mgchain) {
	$type = $mg->TYPE;
	$obj = $mg->OBJ;
	$ptr = $mg->PTR;
	$len=$mg->LENGTH;
	if ($debug_mg) {
	    warn sprintf("magic %s (0x%x), obj %s (0x%x), type %s, ptr %s\n",
			 class($sv), $$sv, class($obj), $$obj,
			 cchar($type), cstring($ptr));
	}
	if ($len == HEf_SVKEY){
		#The pointer is an SV*
		$ptrsv=svref_2object($ptr)->save;
		$init->add(sprintf("sv_magic((SV*)s\\_%x, (SV*)s\\_%x, %s, %s, %d);",
			   $$sv, $$obj, cchar($type),$ptrsv,$len));
	}else{
		$init->add(sprintf("sv_magic((SV*)s\\_%x, (SV*)s\\_%x, %s, %s, %d);",
			   $$sv, $$obj, cchar($type),cstring($ptr),$len));
	}
    }
}

sub B::RV::save {
    my ($sv) = @_;
    my $sym = objsym($sv);
    return $sym if defined $sym;
    my $rv = $sv->RV->save;
    $rv =~ s/^\([AGHS]V\s*\*\)\s*(\&sv_list.*)$/$1/;
    $xrvsect->add($rv);
    $svsect->add(sprintf("&xrv_list[%d], %lu, 0x%x",
			 $xrvsect->index, $sv->REFCNT + 1, $sv->FLAGS));
    return savesym($sv, sprintf("&sv_list[%d]", $svsect->index));
}

sub try_autoload {
    my ($cvstashname, $cvname) = @_;
    warn sprintf("No definition for sub %s::%s\n", $cvstashname, $cvname);
    # Handle AutoLoader classes explicitly. Any more general AUTOLOAD
    # use should be handled by the class itself.
    no strict 'refs';
    my $isa = \@{"$cvstashname\::ISA"};
    if (grep($_ eq "AutoLoader", @$isa)) {
	warn "Forcing immediate load of sub derived from AutoLoader\n";
	# Tweaked version of AutoLoader::AUTOLOAD
	my $dir = $cvstashname;
	$dir =~ s(::)(/)g;
	eval { require "auto/$dir/$cvname.al" };
	if ($@) {
	    warn qq(failed require "auto/$dir/$cvname.al": $@\n);
	    return 0;
	} else {
	    return 1;
	}
    }
}

sub B::CV::save {
    my ($cv) = @_;
    my $sym = objsym($cv);
    if (defined($sym)) {
#	warn sprintf("CV 0x%x already saved as $sym\n", $$cv); # debug
	return $sym;
    }
    # Reserve a place in svsect and xpvcvsect and record indices
    my $sv_ix = $svsect->index + 1;
    $svsect->add("svix$sv_ix");
    my $xpvcv_ix = $xpvcvsect->index + 1;
    $xpvcvsect->add("xpvcvix$xpvcv_ix");
    # Save symbol now so that GvCV() doesn't recurse back to us via CvGV()
    $sym = savesym($cv, "&sv_list[$sv_ix]");
    warn sprintf("saving CV 0x%x as $sym\n", $$cv) if $debug_cv;
    my $gv = $cv->GV;
    my $cvstashname = $gv->STASH->NAME;
    my $cvname = $gv->NAME;
    my $root = $cv->ROOT;
    my $cvxsub = $cv->XSUB;
    if (!$$root && !$cvxsub) {
	if (try_autoload($cvstashname, $cvname)) {
	    # Recalculate root and xsub
	    $root = $cv->ROOT;
	    $cvxsub = $cv->XSUB;
	    if ($$root || $cvxsub) {
		warn "Successful forced autoload\n";
	    }
	}
    }
    my $startfield = 0;
    my $padlist = $cv->PADLIST;
    my $pv = $cv->PV;
    my $xsub = 0;
    my $xsubany = "Nullany";
    if ($$root) {
	warn sprintf("saving op tree for CV 0x%x, root = 0x%x\n",
		     $$cv, $$root) if $debug_cv;
	my $ppname = "";
	if ($$gv) {
	    my $stashname = $gv->STASH->NAME;
	    my $gvname = $gv->NAME;
	    if ($gvname ne "__ANON__") {
		$ppname = (${$gv->FORM} == $$cv) ? "pp_form_" : "pp_sub_";
		$ppname .= ($stashname eq "main") ?
			    $gvname : "$stashname\::$gvname";
		$ppname =~ s/::/__/g;
	        if ($gvname eq "INIT"){
		       $ppname .= "_$initsub_index";
		       $initsub_index++;
		    }
	    }
	}
	if (!$ppname) {
	    $ppname = "pp_anonsub_$anonsub_index";
	    $anonsub_index++;
	}
	$startfield = saveoptree($ppname, $root, $cv->START, $padlist->ARRAY);
	warn sprintf("done saving op tree for CV 0x%x, name %s, root 0x%x\n",
		     $$cv, $ppname, $$root) if $debug_cv;
	if ($$padlist) {
	    warn sprintf("saving PADLIST 0x%x for CV 0x%x\n",
			 $$padlist, $$cv) if $debug_cv;
	    $padlist->save;
	    warn sprintf("done saving PADLIST 0x%x for CV 0x%x\n",
			 $$padlist, $$cv) if $debug_cv;
	}
    }
    elsif ($cvxsub) {
	$xsubany = sprintf("ANYINIT((void*)0x%x)", $cv->XSUBANY);
	# Try to find out canonical name of XSUB function from EGV.
	# XXX Doesn't work for XSUBs with PREFIX set (or anyone who
	# calls newXS() manually with weird arguments).
	my $egv = $gv->EGV;
	my $stashname = $egv->STASH->NAME;
	$stashname =~ s/::/__/g;
	$xsub = sprintf("XS_%s_%s", $stashname, $egv->NAME);
	$decl->add("void $xsub _((CV*));");
    }
    else {
	warn sprintf("No definition for sub %s::%s (unable to autoload)\n",
		     $cvstashname, $cvname); # debug
    }              
    $pv = '' unless defined $pv; # Avoid use of undef warnings
    $symsect->add(sprintf("xpvcvix%d\t%s, %u, 0, %d, %s, 0, Nullhv, Nullhv, %s, s\\_%x, $xsub, $xsubany, Nullgv, Nullgv, %d, s\\_%x, (CV*)s\\_%x, 0x%x",
			  $xpvcv_ix, cstring($pv), length($pv), $cv->IVX,
			  $cv->NVX, $startfield, ${$cv->ROOT}, $cv->DEPTH,
                        $$padlist, ${$cv->OUTSIDE}, $cv->CvFLAGS));

    if (${$cv->OUTSIDE} == ${main_cv()}){
	$init->add(sprintf("CvOUTSIDE(s\\_%x)=PL_main_cv;",$$cv));
    }

    if ($$gv) {
	$gv->save;
	$init->add(sprintf("CvGV(s\\_%x) = s\\_%x;",$$cv,$$gv));
	warn sprintf("done saving GV 0x%x for CV 0x%x\n",
		     $$gv, $$cv) if $debug_cv;
    }
    my $filegv = $cv->FILEGV;
    if ($$filegv) {
	$filegv->save;
	$init->add(sprintf("CvFILEGV(s\\_%x) = s\\_%x;", $$cv, $$filegv));
	warn sprintf("done saving FILEGV 0x%x for CV 0x%x\n",
		     $$filegv, $$cv) if $debug_cv;
    }
    my $stash = $cv->STASH;
    if ($$stash) {
	$stash->save;
	$init->add(sprintf("CvSTASH(s\\_%x) = s\\_%x;", $$cv, $$stash));
	warn sprintf("done saving STASH 0x%x for CV 0x%x\n",
		     $$stash, $$cv) if $debug_cv;
    }
    $symsect->add(sprintf("svix%d\t(XPVCV*)&xpvcv_list[%u], %lu, 0x%x",
			  $sv_ix, $xpvcv_ix, $cv->REFCNT + 1, $cv->FLAGS));
    return $sym;
}

sub B::GV::save {
    my ($gv,$skip_cv) = @_;
    my $sym = objsym($gv);
    if (defined($sym)) {
	#warn sprintf("GV 0x%x already saved as $sym\n", $$gv); # debug
	return $sym;
    } else {
	my $ix = $gv_index++;
	$sym = savesym($gv, "gv_list[$ix]");
	#warn sprintf("Saving GV 0x%x as $sym\n", $$gv); # debug
    }
    my $gvname = $gv->NAME;
    my $name = cstring($gv->STASH->NAME . "::" . $gvname);
    #warn "GV name is $name\n"; # debug
    my $egv = $gv->EGV;
    my $egvsym;
    if ($$gv != $$egv) {
	#warn(sprintf("EGV name is %s, saving it now\n",
	#	     $egv->STASH->NAME . "::" . $egv->NAME)); # debug
	$egvsym = $egv->save;
    }
    $init->add(qq[$sym = gv_fetchpv($name, TRUE, SVt_PV);],
	       sprintf("SvFLAGS($sym) = 0x%x;", $gv->FLAGS),
	       sprintf("GvFLAGS($sym) = 0x%x;", $gv->GvFLAGS),
	       sprintf("GvLINE($sym) = %u;", $gv->LINE));
    # Shouldn't need to do save_magic since gv_fetchpv handles that
    #$gv->save_magic;
    my $refcnt = $gv->REFCNT + 1;
    $init->add(sprintf("SvREFCNT($sym) += %u;", $refcnt - 1)) if $refcnt > 1;
    my $gvrefcnt = $gv->GvREFCNT;
    if ($gvrefcnt > 1) {
	$init->add(sprintf("GvREFCNT($sym) += %u;", $gvrefcnt - 1));
    }
    if (defined($egvsym)) {
	# Shared glob *foo = *bar
	$init->add("gp_free($sym);",
		   "GvGP($sym) = GvGP($egvsym);");
    } elsif ($gvname !~ /^([^A-Za-z]|STDIN|STDOUT|STDERR|ARGV|SIG|ENV)$/) {
	# Don't save subfields of special GVs (*_, *1, *# and so on)
#	warn "GV::save saving subfields\n"; # debug
	my $gvsv = $gv->SV;
	if ($$gvsv) {
	    $init->add(sprintf("GvSV($sym) = s\\_%x;", $$gvsv));
#	    warn "GV::save \$$name\n"; # debug
	    $gvsv->save;
	}
	my $gvav = $gv->AV;
	if ($$gvav) {
	    $init->add(sprintf("GvAV($sym) = s\\_%x;", $$gvav));
#	    warn "GV::save \@$name\n"; # debug
	    $gvav->save;
	}
	my $gvhv = $gv->HV;
	if ($$gvhv) {
	    $init->add(sprintf("GvHV($sym) = s\\_%x;", $$gvhv));
#	    warn "GV::save \%$name\n"; # debug
	    $gvhv->save;
	}
	my $gvcv = $gv->CV;
	if ($$gvcv && !$skip_cv) {
	    $init->add(sprintf("GvCV($sym) = (CV*)s\\_%x;", $$gvcv));
#	    warn "GV::save &$name\n"; # debug
	    $gvcv->save;
	}
	my $gvfilegv = $gv->FILEGV;
	if ($$gvfilegv) {
	    $init->add(sprintf("GvFILEGV($sym) = (GV*)s\\_%x;",$$gvfilegv));
#	    warn "GV::save GvFILEGV(*$name)\n"; # debug
	    $gvfilegv->save;
	}
	my $gvform = $gv->FORM;
	if ($$gvform) {
	    $init->add(sprintf("GvFORM($sym) = (CV*)s\\_%x;", $$gvform));
#	    warn "GV::save GvFORM(*$name)\n"; # debug
	    $gvform->save;
	}
	my $gvio = $gv->IO;
	if ($$gvio) {
	    $init->add(sprintf("GvIOp($sym) = s\\_%x;", $$gvio));
#	    warn "GV::save GvIO(*$name)\n"; # debug
	    $gvio->save;
	}
    }
    return $sym;
}
sub B::AV::save {
    my ($av) = @_;
    my $sym = objsym($av);
    return $sym if defined $sym;
    my $avflags = $av->AvFLAGS;
    $xpvavsect->add(sprintf("0, -1, -1, 0, 0.0, 0, Nullhv, 0, 0, 0x%x",
			    $avflags));
    $svsect->add(sprintf("&xpvav_list[%d], %lu, 0x%x",
			 $xpvavsect->index, $av->REFCNT + 1, $av->FLAGS));
    my $sv_list_index = $svsect->index;
    my $fill = $av->FILL;
    $av->save_magic;
    warn sprintf("saving AV 0x%x FILL=$fill AvFLAGS=0x%x", $$av, $avflags)
	if $debug_av;
    # XXX AVf_REAL is wrong test: need to save comppadlist but not stack
    #if ($fill > -1 && ($avflags & AVf_REAL)) {
    if ($fill > -1) {
	my @array = $av->ARRAY;
	if ($debug_av) {
	    my $el;
	    my $i = 0;
	    foreach $el (@array) {
		warn sprintf("AV 0x%x[%d] = %s 0x%x\n",
			     $$av, $i++, class($el), $$el);
	    }
	}
	my @names = map($_->save, @array);
	# XXX Better ways to write loop?
	# Perhaps svp[0] = ...; svp[1] = ...; svp[2] = ...;
	# Perhaps I32 i = 0; svp[i++] = ...; svp[i++] = ...; svp[i++] = ...;
	$init->add("{",
		   "\tSV **svp;",
		   "\tAV *av = (AV*)&sv_list[$sv_list_index];",
		   "\tav_extend(av, $fill);",
		   "\tsvp = AvARRAY(av);",
	       map("\t*svp++ = (SV*)$_;", @names),
		   "\tAvFILLp(av) = $fill;",
		   "}");
    } else {
	my $max = $av->MAX;
	$init->add("av_extend((AV*)&sv_list[$sv_list_index], $max);")
	    if $max > -1;
    }
    return savesym($av, "(AV*)&sv_list[$sv_list_index]");
}

sub B::HV::save {
    my ($hv) = @_;
    my $sym = objsym($hv);
    return $sym if defined $sym;
    my $name = $hv->NAME;
    if ($name) {
	# It's a stash

	# A perl bug means HvPMROOT isn't altered when a PMOP is freed. Usually
	# the only symptom is that sv_reset tries to reset the PMf_USED flag of
	# a trashed op but we look at the trashed op_type and segfault.
	#my $adpmroot = ${$hv->PMROOT};
	my $adpmroot = 0;
	$decl->add("static HV *hv$hv_index;");
	# XXX Beware of weird package names containing double-quotes, \n, ...?
	$init->add(qq[hv$hv_index = gv_stashpv("$name", TRUE);]);
	if ($adpmroot) {
	    $init->add(sprintf("HvPMROOT(hv$hv_index) = (PMOP*)s\\_%x;",
			       $adpmroot));
	}
	$sym = savesym($hv, "hv$hv_index");
	$hv_index++;
	return $sym;
    }
    # It's just an ordinary HV
    $xpvhvsect->add(sprintf("0, 0, %d, 0, 0.0, 0, Nullhv, %d, 0, 0, 0",
			    $hv->MAX, $hv->RITER));
    $svsect->add(sprintf("&xpvhv_list[%d], %lu, 0x%x",
			 $xpvhvsect->index, $hv->REFCNT + 1, $hv->FLAGS));
    my $sv_list_index = $svsect->index;
    my @contents = $hv->ARRAY;
    if (@contents) {
	my $i;
	for ($i = 1; $i < @contents; $i += 2) {
	    $contents[$i] = $contents[$i]->save;
	}
	$init->add("{", "\tHV *hv = (HV*)&sv_list[$sv_list_index];");
	while (@contents) {
	    my ($key, $value) = splice(@contents, 0, 2);
	    $init->add(sprintf("\thv_store(hv, %s, %u, %s, %s);",
			       cstring($key),length($key),$value, hash($key)));
#	    $init->add(sprintf("\thv_store(hv, %s, %u, %s, %s);",
#			       cstring($key),length($key),$value, 0));
	}
	$init->add("}");
    }
    return savesym($hv, "(HV*)&sv_list[$sv_list_index]");
}

sub B::IO::save {
    my ($io) = @_;
    my $sym = objsym($io);
    return $sym if defined $sym;
    my $pv = $io->PV;
    $pv = '' unless defined $pv;
    my $len = length($pv);
    $xpviosect->add(sprintf("0, %u, %u, %d, %s, 0, 0, 0, 0, 0, %d, %d, %d, %d, %s, Nullgv, %s, Nullgv, %s, Nullgv, %d, %s, 0x%x",
			    $len, $len+1, $io->IVX, $io->NVX, $io->LINES,
			    $io->PAGE, $io->PAGE_LEN, $io->LINES_LEFT,
			    cstring($io->TOP_NAME), cstring($io->FMT_NAME), 
			    cstring($io->BOTTOM_NAME), $io->SUBPROCESS,
			    cchar($io->IoTYPE), $io->IoFLAGS));
    $svsect->add(sprintf("&xpvio_list[%d], %lu, 0x%x",
			 $xpviosect->index, $io->REFCNT + 1, $io->FLAGS));
    $sym = savesym($io, sprintf("(IO*)&sv_list[%d]", $svsect->index));
    my ($field, $fsym);
    foreach $field (qw(TOP_GV FMT_GV BOTTOM_GV)) {
      	$fsym = $io->$field();
	if ($$fsym) {
	    $init->add(sprintf("Io$field($sym) = (GV*)s\\_%x;", $$fsym));
	    $fsym->save;
	}
    }
    $io->save_magic;
    return $sym;
}

sub B::SV::save {
    my $sv = shift;
    # This is where we catch an honest-to-goodness Nullsv (which gets
    # blessed into B::SV explicitly) and any stray erroneous SVs.
    return 0 unless $$sv;
    confess sprintf("cannot save that type of SV: %s (0x%x)\n",
		    class($sv), $$sv);
}

sub output_all {
    my $init_name = shift;
    my $section;
    my @sections = ($opsect, $unopsect, $binopsect, $logopsect, $condopsect,
		    $listopsect, $pmopsect, $svopsect, $gvopsect, $pvopsect,
		    $loopsect, $copsect, $svsect, $xpvsect,
		    $xpvavsect, $xpvhvsect, $xpvcvsect, $xpvivsect, $xpvnvsect,
		    $xpvmgsect, $xpvlvsect, $xrvsect, $xpvbmsect, $xpviosect);
    $bootstrap->output(\*STDOUT, "/* bootstrap %s */\n");
    $symsect->output(\*STDOUT, "#define %s\n");
    print "\n";
    output_declarations();
    foreach $section (@sections) {
	my $lines = $section->index + 1;
	if ($lines) {
	    my $name = $section->name;
	    my $typename = ($name eq "xpvcv") ? "XPVCV_or_similar" : uc($name);
	    print "Static $typename ${name}_list[$lines];\n";
	}
    }
    $decl->output(\*STDOUT, "%s\n");
    print "\n";
    foreach $section (@sections) {
	my $lines = $section->index + 1;
	if ($lines) {
	    my $name = $section->name;
	    my $typename = ($name eq "xpvcv") ? "XPVCV_or_similar" : uc($name);
	    printf "static %s %s_list[%u] = {\n", $typename, $name, $lines;
	    $section->output(\*STDOUT, "\t{ %s },\n");
	    print "};\n\n";
	}
    }

    print <<"EOT";
static int $init_name()
{
	dTHR;
EOT
    $init->output(\*STDOUT, "\t%s\n");
    print "\treturn 0;\n}\n";
    if ($verbose) {
	warn compile_stats();
	warn "NULLOP count: $nullop_count\n";
    }
}

sub output_declarations {
    print <<'EOT';
#ifdef BROKEN_STATIC_REDECL
#define Static extern
#else
#define Static static
#endif /* BROKEN_STATIC_REDECL */

#ifdef BROKEN_UNION_INIT
/*
 * Cribbed from cv.h with ANY (a union) replaced by void*.
 * Some pre-Standard compilers can't cope with initialising unions. Ho hum.
 */
typedef struct {
    char *	xpv_pv;		/* pointer to malloced string */
    STRLEN	xpv_cur;	/* length of xp_pv as a C string */
    STRLEN	xpv_len;	/* allocated size */
    IV		xof_off;	/* integer value */
    double	xnv_nv;		/* numeric value, if any */
    MAGIC*	xmg_magic;	/* magic for scalar array */
    HV*		xmg_stash;	/* class package */

    HV *	xcv_stash;
    OP *	xcv_start;
    OP *	xcv_root;
    void      (*xcv_xsub) _((CV*));
    void *	xcv_xsubany;
    GV *	xcv_gv;
    GV *	xcv_filegv;
    long	xcv_depth;		/* >= 2 indicates recursive call */
    AV *	xcv_padlist;
    CV *	xcv_outside;
#ifdef USE_THREADS
    perl_mutex *xcv_mutexp;
    struct perl_thread *xcv_owner;	/* current owner thread */
#endif /* USE_THREADS */
    U8		xcv_flags;
} XPVCV_or_similar;
#define ANYINIT(i) i
#else
#define XPVCV_or_similar XPVCV
#define ANYINIT(i) {i}
#endif /* BROKEN_UNION_INIT */
#define Nullany ANYINIT(0)

#define UNUSED 0
#define sym_0 0

EOT
    print "static GV *gv_list[$gv_index];\n" if $gv_index;
    print "\n";
}


sub output_boilerplate {
    print <<'EOT';
#include "EXTERN.h"
#include "perl.h"
#ifndef PATCHLEVEL
#include "patchlevel.h"
#endif

/* Workaround for mapstart: the only op which needs a different ppaddr */
#undef pp_mapstart
#define pp_mapstart pp_grepstart

static void xs_init _((void));
static PerlInterpreter *my_perl;
EOT
}

sub output_main {
    print <<'EOT';
int
#ifndef CAN_PROTOTYPE
main(argc, argv, env)
int argc;
char **argv;
char **env;
#else  /* def(CAN_PROTOTYPE) */
main(int argc, char **argv, char **env)
#endif  /* def(CAN_PROTOTYPE) */
{
    int exitstatus;
    int i;
    char **fakeargv;

    PERL_SYS_INIT(&argc,&argv);
 
    perl_init_i18nl10n(1);

    if (!PL_do_undump) {
	my_perl = perl_alloc();
	if (!my_perl)
	    exit(1);
	perl_construct( my_perl );
    }

#ifdef CSH
    if (!PL_cshlen) 
      PL_cshlen = strlen(PL_cshname);
#endif

#ifdef ALLOW_PERL_OPTIONS
#define EXTRA_OPTIONS 2
#else
#define EXTRA_OPTIONS 3
#endif /* ALLOW_PERL_OPTIONS */
    New(666, fakeargv, argc + EXTRA_OPTIONS + 1, char *);
    fakeargv[0] = argv[0];
    fakeargv[1] = "-e";
    fakeargv[2] = "";
#ifndef ALLOW_PERL_OPTIONS
    fakeargv[3] = "--";
#endif /* ALLOW_PERL_OPTIONS */
    for (i = 1; i < argc; i++)
	fakeargv[i + EXTRA_OPTIONS] = argv[i];
    fakeargv[argc + EXTRA_OPTIONS] = 0;
    
    exitstatus = perl_parse(my_perl, xs_init, argc + EXTRA_OPTIONS,
			    fakeargv, NULL);
    if (exitstatus)
	exit( exitstatus );

    sv_setpv(GvSV(gv_fetchpv("0", TRUE, SVt_PV)), argv[0]);
    PL_main_cv = PL_compcv;
    PL_compcv = 0;

    exitstatus = perl_init();
    if (exitstatus)
	exit( exitstatus );

    exitstatus = perl_run( my_perl );

    perl_destruct( my_perl );
    perl_free( my_perl );

    exit( exitstatus );
}

static void
xs_init()
{
}
EOT
}

sub dump_symtable {
    # For debugging
    my ($sym, $val);
    warn "----Symbol table:\n";
    while (($sym, $val) = each %symtable) {
	warn "$sym => $val\n";
    }
    warn "---End of symbol table\n";
}

sub save_object {
    my $sv;
    foreach $sv (@_) {
	svref_2object($sv)->save;
    }
}       

sub Dummy_BootStrap { }            

sub B::GV::savecv 
{
 my $gv = shift;
 my $package=$gv->STASH->NAME;
 my $name = $gv->NAME;
 my $cv = $gv->CV;
 my $sv = $gv->SV;
 my $av = $gv->AV;
 my $hv = $gv->HV;
 my $skip_cv = 0;

 # We may be looking at this package just because it is a branch in the 
 # symbol table which is on the path to a package which we need to save
 # e.g. this is 'Getopt' and we need to save 'Getopt::Long'
 # 
 return unless ($unused_sub_packages{$package});
 if ($$cv) 
  {
   if ($name eq "bootstrap" && $cv->XSUB) 
    {
     my $file = $cv->FILEGV->SV->PV;
     $bootstrap->add($file);
     my $name = $gv->STASH->NAME.'::'.$name;
     no strict 'refs';
     *{$name} = \&Dummy_BootStrap;   
     $cv = $gv->CV;
    }
   warn sprintf("saving extra CV &%s::%s (0x%x) from GV 0x%x\n",
                  $package, $name, $$cv, $$gv) if ($debug_cv); 
  }                                     
 else
  {
   return unless ($$av || $$sv || $$hv)
  }
 $gv->save($skip_cv);
}

sub mark_package
{    
 my $package = shift;
 unless ($unused_sub_packages{$package})
  {    
   no strict 'refs';
   $unused_sub_packages{$package} = 1;
   if (defined(@{$package.'::ISA'}))
    {
     foreach my $isa (@{$package.'::ISA'}) 
      {
       if ($isa eq 'DynaLoader')
        {
         unless (defined(&{$package.'::bootstrap'}))
          {                    
           warn "Forcing bootstrap of $package\n";
           eval { $package->bootstrap }; 
          }
        }
       else
        {
         unless ($unused_sub_packages{$isa})
          {
           warn "$isa saved (it is in $package\'s \@ISA)\n";
           mark_package($isa);
          }
        }
      }
    }
  }
 return 1;
}
     
sub should_save
{
 no strict qw(vars refs);
 my $package = shift;
 $package =~ s/::$//;
 return $unused_sub_packages{$package} = 0 if ($package =~ /::::/);  # skip ::::ISA::CACHE etc.
 # warn "Considering $package\n";#debug
 foreach my $u (grep($unused_sub_packages{$_},keys %unused_sub_packages)) 
  {  
   # If this package is a prefix to something we are saving, traverse it 
   # but do not mark it for saving if it is not already
   # e.g. to get to Getopt::Long we need to traverse Getopt but need
   # not save Getopt
   return 1 if ($u =~ /^$package\:\:/);
  }
 if (exists $unused_sub_packages{$package})
  {
   # warn "Cached $package is ".$unused_sub_packages{$package}."\n"; 
   return $unused_sub_packages{$package} 
  }
 # Omit the packages which we use (and which cause grief
 # because of fancy "goto &$AUTOLOAD" stuff).
 # XXX Surely there must be a nicer way to do this.
 if ($package eq "FileHandle" || $package eq "Config" || 
     $package eq "SelectSaver" || $package =~/^(B|IO)::/) 
  {
   return $unused_sub_packages{$package} = 0;
  }
 # Now see if current package looks like an OO class this is probably too strong.
 foreach my $m (qw(new DESTROY TIESCALAR TIEARRAY TIEHASH TIEHANDLE)) 
  {
   if ($package->can($m)) 
    {
     warn "$package has method $m: saving package\n";#debug
     return mark_package($package);
    }
  }
 return $unused_sub_packages{$package} = 0;
}

sub walkpackages 
{
 my ($symref, $recurse, $prefix) = @_;
 my $sym;
 my $ref;
 no strict 'vars';
 local(*glob);
 $prefix = '' unless defined $prefix;
 while (($sym, $ref) = each %$symref) 
  {             
   *glob = $ref;
   if ($sym =~ /::$/) 
    {
     $sym = $prefix . $sym;
     if ($sym ne "main::" && &$recurse($sym)) 
      {
       walkpackages(\%glob, $recurse, $sym);
      }
    } 
  }
}


sub save_unused_subs 
{
 no strict qw(refs);
 &descend_marked_unused;
 warn "Prescan\n";
 walkpackages(\%{"main::"}, sub { should_save($_[0]); return 1 });
 warn "Saving methods\n";
 walksymtable(\%{"main::"}, "savecv", \&should_save);
}

sub save_context
{
 my $curpad_nam = (comppadlist->ARRAY)[0]->save;
 my $curpad_sym = (comppadlist->ARRAY)[1]->save;
 my $inc_hv     = svref_2object(\%INC)->save;
 my $inc_av     = svref_2object(\@INC)->save;
 $init->add(   "PL_curpad = AvARRAY($curpad_sym);",
	       "GvHV(PL_incgv) = $inc_hv;",
	       "GvAV(PL_incgv) = $inc_av;",
               "av_store(CvPADLIST(PL_main_cv),0,SvREFCNT_inc($curpad_nam));",
               "av_store(CvPADLIST(PL_main_cv),1,SvREFCNT_inc($curpad_sym));");
}

sub descend_marked_unused {
    foreach my $pack (keys %unused_sub_packages)
    {
    	mark_package($pack);
    }
}
<<<<<<< HEAD

sub descend_marked_unused {
    foreach my $pack (keys %unused_sub_packages)
    {
    	mark_package($pack);
    }
}
=======
>>>>>>> f8284313
 
sub save_main {
    warn "Starting compile\n";
    warn "Walking tree\n";
    seek(STDOUT,0,0); #exclude print statements in BEGIN{} into output
    walkoptree(main_root, "save");
    warn "done main optree, walking symtable for extras\n" if $debug_cv;
    save_unused_subs();
    my $init_av = init_av->save;
    $init->add(sprintf("PL_main_root = s\\_%x;", ${main_root()}),
	       sprintf("PL_main_start = s\\_%x;", ${main_start()}),
	       "PL_initav = $init_av;");
    save_context();
    warn "Writing output\n";
    output_boilerplate();
    print "\n";
    output_all("perl_init");
    print "\n";
    output_main();
}

sub init_sections {
    my @sections = (init => \$init, decl => \$decl, sym => \$symsect,
		    binop => \$binopsect, condop => \$condopsect,
		    cop => \$copsect, gvop => \$gvopsect,
		    listop => \$listopsect, logop => \$logopsect,
		    loop => \$loopsect, op => \$opsect, pmop => \$pmopsect,
		    pvop => \$pvopsect, svop => \$svopsect, unop => \$unopsect,
		    sv => \$svsect, xpv => \$xpvsect, xpvav => \$xpvavsect,
		    xpvhv => \$xpvhvsect, xpvcv => \$xpvcvsect,
		    xpviv => \$xpvivsect, xpvnv => \$xpvnvsect,
		    xpvmg => \$xpvmgsect, xpvlv => \$xpvlvsect,
		    xrv => \$xrvsect, xpvbm => \$xpvbmsect,
		    xpvio => \$xpviosect, bootstrap => \$bootstrap);
    my ($name, $sectref);
    while (($name, $sectref) = splice(@sections, 0, 2)) {
	$$sectref = new B::C::Section $name, \%symtable, 0;
    }
}           

sub mark_unused
{
 my ($arg,$val) = @_;
 $unused_sub_packages{$arg} = $val;
}

sub compile {
    my @options = @_;
    my ($option, $opt, $arg);
  OPTION:
    while ($option = shift @options) {
	if ($option =~ /^-(.)(.*)/) {
	    $opt = $1;
	    $arg = $2;
	} else {
	    unshift @options, $option;
	    last OPTION;
	}
	if ($opt eq "-" && $arg eq "-") {
	    shift @options;
	    last OPTION;
	}
	if ($opt eq "w") {
	    $warn_undefined_syms = 1;
	} elsif ($opt eq "D") {
	    $arg ||= shift @options;
	    foreach $arg (split(//, $arg)) {
		if ($arg eq "o") {
		    B->debug(1);
		} elsif ($arg eq "c") {
		    $debug_cops = 1;
		} elsif ($arg eq "A") {
		    $debug_av = 1;
		} elsif ($arg eq "C") {
		    $debug_cv = 1;
		} elsif ($arg eq "M") {
		    $debug_mg = 1;
		} else {
		    warn "ignoring unknown debug option: $arg\n";
		}
	    }
	} elsif ($opt eq "o") {
	    $arg ||= shift @options;
	    open(STDOUT, ">$arg") or return "$arg: $!\n";
	} elsif ($opt eq "v") {
	    $verbose = 1;
	} elsif ($opt eq "u") {
	    $arg ||= shift @options;
	    mark_unused($arg,undef);
	} elsif ($opt eq "f") {
	    $arg ||= shift @options;
	    if ($arg eq "cog") {
		$pv_copy_on_grow = 1;
	    } elsif ($arg eq "no-cog") {
		$pv_copy_on_grow = 0;
	    }
	} elsif ($opt eq "O") {
	    $arg = 1 if $arg eq "";
	    $pv_copy_on_grow = 0;
	    if ($arg >= 1) {
		# Optimisations for -O1
		$pv_copy_on_grow = 1;
	    }
	}
    }
    init_sections();
    if (@options) {
	return sub {
	    my $objname;
	    foreach $objname (@options) {
		eval "save_object(\\$objname)";
	    }
	    output_all();
	}
    } else {
	return sub { save_main() };
    }
}

1;

__END__

=head1 NAME

B::C - Perl compiler's C backend

=head1 SYNOPSIS

	perl -MO=C[,OPTIONS] foo.pl

=head1 DESCRIPTION

This compiler backend takes Perl source and generates C source code
corresponding to the internal structures that perl uses to run
your program. When the generated C source is compiled and run, it
cuts out the time which perl would have taken to load and parse
your program into its internal semi-compiled form. That means that
compiling with this backend will not help improve the runtime
execution speed of your program but may improve the start-up time.
Depending on the environment in which your program runs this may be
either a help or a hindrance.

=head1 OPTIONS

If there are any non-option arguments, they are taken to be
names of objects to be saved (probably doesn't work properly yet).
Without extra arguments, it saves the main program.

=over 4

=item B<-ofilename>

Output to filename instead of STDOUT

=item B<-v>

Verbose compilation (currently gives a few compilation statistics).

=item B<-->

Force end of options

=item B<-uPackname>

Force apparently unused subs from package Packname to be compiled.
This allows programs to use eval "foo()" even when sub foo is never
seen to be used at compile time. The down side is that any subs which
really are never used also have code generated. This option is
necessary, for example, if you have a signal handler foo which you
initialise with C<$SIG{BAR} = "foo">.  A better fix, though, is just
to change it to C<$SIG{BAR} = \&foo>. You can have multiple B<-u>
options. The compiler tries to figure out which packages may possibly
have subs in which need compiling but the current version doesn't do
it very well. In particular, it is confused by nested packages (i.e.
of the form C<A::B>) where package C<A> does not contain any subs.

=item B<-D>

Debug options (concatenated or separate flags like C<perl -D>).

=item B<-Do>

OPs, prints each OP as it's processed

=item B<-Dc>

COPs, prints COPs as processed (incl. file & line num)

=item B<-DA>

prints AV information on saving

=item B<-DC>

prints CV information on saving

=item B<-DM>

prints MAGIC information on saving

=item B<-f>

Force optimisations on or off one at a time.

=item B<-fcog>

Copy-on-grow: PVs declared and initialised statically.

=item B<-fno-cog>

No copy-on-grow.

=item B<-On>

Optimisation level (n = 0, 1, 2, ...). B<-O> means B<-O1>.  Currently,
B<-O1> and higher set B<-fcog>.

=head1 EXAMPLES

    perl -MO=C,-ofoo.c foo.pl
    perl cc_harness -o foo foo.c

Note that C<cc_harness> lives in the C<B> subdirectory of your perl
library directory. The utility called C<perlcc> may also be used to
help make use of this compiler.

    perl -MO=C,-v,-DcA bar.pl > /dev/null

=head1 BUGS

Plenty. Current status: experimental.

=head1 AUTHOR

Malcolm Beattie, C<mbeattie@sable.ox.ac.uk>

=cut<|MERGE_RESOLUTION|>--- conflicted
+++ resolved
@@ -103,12 +103,8 @@
 # to "know" that op_seq is a U16 and use 65535. Ugh.
 my $op_seq = 65535;
 
-<<<<<<< HEAD
-=======
-sub AVf_REAL () { 1 }
 sub define HEf_SVKEY   () { -2 }
 
->>>>>>> f8284313
 # Look this up here so we can do just a number compare
 # rather than looking up the name of every BASEOP in B::OP
 my $OP_THREADSV = opnumber('threadsv');
@@ -1278,7 +1274,6 @@
     	mark_package($pack);
     }
 }
-<<<<<<< HEAD
 
 sub descend_marked_unused {
     foreach my $pack (keys %unused_sub_packages)
@@ -1286,8 +1281,6 @@
     	mark_package($pack);
     }
 }
-=======
->>>>>>> f8284313
  
 sub save_main {
     warn "Starting compile\n";
