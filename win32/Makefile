--- conflicted
+++ resolved
@@ -831,11 +831,7 @@
 
 $(PERLEXE): $(PERLDLL) $(CONFIGPM) $(PERLEXE_OBJ) $(PERLEXE_RES)
 	$(LINK32) -subsystem:console -out:$@ $(LINK_FLAGS) $(LIBFILES) \
-<<<<<<< HEAD
-	    $(PERLEXE_OBJ) $(SETARGV_OBJ) $(PERLIMPLIB) 
-=======
 	    $(PERLEXE_OBJ) $(SETARGV_OBJ) $(PERLIMPLIB) $(PERLEXE_RES)
->>>>>>> fd9459bc
 	copy $(PERLEXE) $(WPERLEXE)
 	editbin /subsystem:windows $(WPERLEXE)
 	copy splittree.pl .. 
