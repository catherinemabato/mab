/* win32sck.c
 *
 * (c) 1995 Microsoft Corporation. All rights reserved. 
 * 		Developed by hip communications inc., http://info.hip.com/info/
 * Portions (c) 1993 Intergraph Corporation. All rights reserved.
 *
 *    You may distribute under the terms of either the GNU General Public
 *    License or the Artistic License, as specified in the README file.
 */

#define WIN32IO_IS_STDIO
#define WIN32SCK_IS_STDSCK
#define WIN32_LEAN_AND_MEAN
#define PERLIO_NOT_STDIO 0
#ifdef __GNUC__
#define Win32_Winsock
#endif
#include <windows.h>
#include "EXTERN.h"
#include "perl.h"

#include "Win32iop.h"
#include <sys/socket.h>
#include <fcntl.h>
#include <sys/stat.h>
#include <assert.h>
#include <io.h>

/* thanks to Beverly Brown	(beverly@datacube.com) */
#ifdef USE_SOCKETS_AS_HANDLES
#	define OPEN_SOCKET(x)	win32_open_osfhandle(x,O_RDWR|O_BINARY)
#	define TO_SOCKET(x)	_get_osfhandle(x)
#else
#	define OPEN_SOCKET(x)	(x)
#	define TO_SOCKET(x)	(x)
#endif	/* USE_SOCKETS_AS_HANDLES */

<<<<<<< HEAD
#if defined(USE_THREADS) || defined(USE_ITHREADS)
=======
#if defined(USE_5005THREADS) || defined(USE_ITHREADS)
>>>>>>> dd2bab0f
#define StartSockets() \
    STMT_START {					\
	if (!wsock_started)				\
	    start_sockets();				\
	set_socktype();                                 \
    } STMT_END
#else
#define StartSockets() \
    STMT_START {					\
	if (!wsock_started) {				\
	    start_sockets();				\
	    set_socktype();				\
	}						\
    } STMT_END
#endif

#define SOCKET_TEST(x, y) \
    STMT_START {					\
	StartSockets();					\
	if((x) == (y))					\
	    errno = WSAGetLastError();			\
    } STMT_END

#define SOCKET_TEST_ERROR(x) SOCKET_TEST(x, SOCKET_ERROR)

static struct servent* win32_savecopyservent(struct servent*d,
                                             struct servent*s,
                                             const char *proto);

static int wsock_started = 0;

EXTERN_C void
EndSockets(void)
{
    if (wsock_started)
	WSACleanup();
}

void
start_sockets(void) 
{
    dTHX;
    unsigned short version;
    WSADATA retdata;
    int ret;

    /*
     * initalize the winsock interface and insure that it is
     * cleaned up at exit.
     */
    version = 0x101;
    if(ret = WSAStartup(version, &retdata))
	Perl_croak_nocontext("Unable to locate winsock library!\n");
    if(retdata.wVersion != version)
	Perl_croak_nocontext("Could not find version 1.1 of winsock dll\n");

    /* atexit((void (*)(void)) EndSockets); */
    wsock_started = 1;
}

void
set_socktype(void)
{
#ifdef USE_SOCKETS_AS_HANDLES
<<<<<<< HEAD
#if defined(USE_THREADS) || defined(USE_ITHREADS)
    dTHXo;
=======
#if defined(USE_5005THREADS) || defined(USE_ITHREADS)
    dTHX;
>>>>>>> dd2bab0f
    if (!w32_init_socktype) {
#endif
	int iSockOpt = SO_SYNCHRONOUS_NONALERT;
	/*
	 * Enable the use of sockets as filehandles
	 */
	setsockopt(INVALID_SOCKET, SOL_SOCKET, SO_OPENTYPE,
		    (char *)&iSockOpt, sizeof(iSockOpt));
<<<<<<< HEAD
#if defined(USE_THREADS) || defined(USE_ITHREADS)
=======
#if defined(USE_5005THREADS) || defined(USE_ITHREADS)
>>>>>>> dd2bab0f
	w32_init_socktype = 1;
    }
#endif
#endif	/* USE_SOCKETS_AS_HANDLES */
}


#ifndef USE_SOCKETS_AS_HANDLES
#undef fdopen
FILE *
my_fdopen(int fd, char *mode)
{
    FILE *fp;
    char sockbuf[256];
    int optlen = sizeof(sockbuf);
    int retval;

    if (!wsock_started)
	return(fdopen(fd, mode));

    retval = getsockopt((SOCKET)fd, SOL_SOCKET, SO_TYPE, sockbuf, &optlen);
    if(retval == SOCKET_ERROR && WSAGetLastError() == WSAENOTSOCK) {
	return(fdopen(fd, mode));
    }

    /*
     * If we get here, then fd is actually a socket.
     */
    Newz(1310, fp, 1, FILE);	/* XXX leak, good thing this code isn't used */
    if(fp == NULL) {
	errno = ENOMEM;
	return NULL;
    }

    fp->_file = fd;
    if(*mode == 'r')
	fp->_flag = _IOREAD;
    else
	fp->_flag = _IOWRT;
   
    return fp;
}
#endif	/* USE_SOCKETS_AS_HANDLES */


u_long
win32_htonl(u_long hostlong)
{
    StartSockets();
    return htonl(hostlong);
}

u_short
win32_htons(u_short hostshort)
{
    StartSockets();
    return htons(hostshort);
}

u_long
win32_ntohl(u_long netlong)
{
    StartSockets();
    return ntohl(netlong);
}

u_short
win32_ntohs(u_short netshort)
{
    StartSockets();
    return ntohs(netshort);
}



SOCKET
win32_accept(SOCKET s, struct sockaddr *addr, int *addrlen)
{
    SOCKET r;

    SOCKET_TEST((r = accept(TO_SOCKET(s), addr, addrlen)), INVALID_SOCKET);
    return OPEN_SOCKET(r);
}

int
win32_bind(SOCKET s, const struct sockaddr *addr, int addrlen)
{
    int r;

    SOCKET_TEST_ERROR(r = bind(TO_SOCKET(s), addr, addrlen));
    return r;
}

int
win32_connect(SOCKET s, const struct sockaddr *addr, int addrlen)
{
    int r;

    SOCKET_TEST_ERROR(r = connect(TO_SOCKET(s), addr, addrlen));
    return r;
}


int
win32_getpeername(SOCKET s, struct sockaddr *addr, int *addrlen)
{
    int r;

    SOCKET_TEST_ERROR(r = getpeername(TO_SOCKET(s), addr, addrlen));
    return r;
}

int
win32_getsockname(SOCKET s, struct sockaddr *addr, int *addrlen)
{
    int r;

    SOCKET_TEST_ERROR(r = getsockname(TO_SOCKET(s), addr, addrlen));
    return r;
}

int
win32_getsockopt(SOCKET s, int level, int optname, char *optval, int *optlen)
{
    int r;

    SOCKET_TEST_ERROR(r = getsockopt(TO_SOCKET(s), level, optname, optval, optlen));
    return r;
}

int
win32_ioctlsocket(SOCKET s, long cmd, u_long *argp)
{
    int r;

    SOCKET_TEST_ERROR(r = ioctlsocket(TO_SOCKET(s), cmd, argp));
    return r;
}

int
win32_listen(SOCKET s, int backlog)
{
    int r;

    SOCKET_TEST_ERROR(r = listen(TO_SOCKET(s), backlog));
    return r;
}

int
win32_recv(SOCKET s, char *buf, int len, int flags)
{
    int r;

    SOCKET_TEST_ERROR(r = recv(TO_SOCKET(s), buf, len, flags));
    return r;
}

int
win32_recvfrom(SOCKET s, char *buf, int len, int flags, struct sockaddr *from, int *fromlen)
{
    int r;
    int frombufsize = *fromlen;

    SOCKET_TEST_ERROR(r = recvfrom(TO_SOCKET(s), buf, len, flags, from, fromlen));
    /* Winsock's recvfrom() only returns a valid 'from' when the socket
     * is connectionless.  Perl expects a valid 'from' for all types
     * of sockets, so go the extra mile.
     */
    if (r != SOCKET_ERROR && frombufsize == *fromlen)
	(void)win32_getpeername(s, from, fromlen);
    return r;
}

/* select contributed by Vincent R. Slyngstad (vrs@ibeam.intel.com) */
int
win32_select(int nfds, Perl_fd_set* rd, Perl_fd_set* wr, Perl_fd_set* ex, const struct timeval* timeout)
{
    int r;
#ifdef USE_SOCKETS_AS_HANDLES
    Perl_fd_set dummy;
    int i, fd;
    FD_SET nrd, nwr, nex, *prd, *pwr, *pex;

    /* winsock seems incapable of dealing with all three null fd_sets,
     * so do the (millisecond) sleep as a special case
     */
    if (!(rd || wr || ex)) {
	if (timeout)
	    Sleep(timeout->tv_sec  * 1000 +
		  timeout->tv_usec / 1000);	/* do the best we can */
	else
	    Sleep(UINT_MAX);
	return 0;
    }
    StartSockets();
    PERL_FD_ZERO(&dummy);
    if (!rd)
	rd = &dummy, prd = NULL;
    else
	prd = &nrd;
    if (!wr)
	wr = &dummy, pwr = NULL;
    else
	pwr = &nwr;
    if (!ex)
	ex = &dummy, pex = NULL;
    else
	pex = &nex;

    FD_ZERO(&nrd);
    FD_ZERO(&nwr);
    FD_ZERO(&nex);
    for (i = 0; i < nfds; i++) {
	fd = TO_SOCKET(i);
	if (PERL_FD_ISSET(i,rd))
	    FD_SET(fd, &nrd);
	if (PERL_FD_ISSET(i,wr))
	    FD_SET(fd, &nwr);
	if (PERL_FD_ISSET(i,ex))
	    FD_SET(fd, &nex);
    }

    SOCKET_TEST_ERROR(r = select(nfds, prd, pwr, pex, timeout));

    for (i = 0; i < nfds; i++) {
	fd = TO_SOCKET(i);
	if (PERL_FD_ISSET(i,rd) && !FD_ISSET(fd, &nrd))
	    PERL_FD_CLR(i,rd);
	if (PERL_FD_ISSET(i,wr) && !FD_ISSET(fd, &nwr))
	    PERL_FD_CLR(i,wr);
	if (PERL_FD_ISSET(i,ex) && !FD_ISSET(fd, &nex))
	    PERL_FD_CLR(i,ex);
    }
#else
    SOCKET_TEST_ERROR(r = select(nfds, rd, wr, ex, timeout));
#endif
    return r;
}

int
win32_send(SOCKET s, const char *buf, int len, int flags)
{
    int r;

    SOCKET_TEST_ERROR(r = send(TO_SOCKET(s), buf, len, flags));
    return r;
}

int
win32_sendto(SOCKET s, const char *buf, int len, int flags,
	     const struct sockaddr *to, int tolen)
{
    int r;

    SOCKET_TEST_ERROR(r = sendto(TO_SOCKET(s), buf, len, flags, to, tolen));
    return r;
}

int
win32_setsockopt(SOCKET s, int level, int optname, const char *optval, int optlen)
{
    int r;

    SOCKET_TEST_ERROR(r = setsockopt(TO_SOCKET(s), level, optname, optval, optlen));
    return r;
}
    
int
win32_shutdown(SOCKET s, int how)
{
    int r;

    SOCKET_TEST_ERROR(r = shutdown(TO_SOCKET(s), how));
    return r;
}

int
win32_closesocket(SOCKET s)
{
    int r;

    SOCKET_TEST_ERROR(r = closesocket(TO_SOCKET(s)));
    return r;
}

SOCKET
win32_socket(int af, int type, int protocol)
{
    SOCKET s;

#ifndef USE_SOCKETS_AS_HANDLES
    SOCKET_TEST(s = socket(af, type, protocol), INVALID_SOCKET);
#else
    StartSockets();
    if((s = socket(af, type, protocol)) == INVALID_SOCKET)
	errno = WSAGetLastError();
    else
	s = OPEN_SOCKET(s);
#endif	/* USE_SOCKETS_AS_HANDLES */

    return s;
}

/*
 * close RTL fd while respecting sockets
 * added as temporary measure until PerlIO has real
 * Win32 native layer
 *   -- BKS, 11-11-2000
*/

int my_close(int fd)
{
    int osf;
    if (!wsock_started)		/* No WinSock? */
	return(close(fd));	/* Then not a socket. */
    osf = TO_SOCKET(fd);/* Get it now before it's gone! */
    if (osf != -1) {
	int err;
	err = closesocket(osf);
	if (err == 0) {
#if defined(USE_FIXED_OSFHANDLE) || defined(PERL_MSVCRT_READFIX)
            _set_osfhnd(fd, INVALID_HANDLE_VALUE);
#endif
	    (void)close(fd);	/* handle already closed, ignore error */
	    return 0;
	}
	else if (err == SOCKET_ERROR) {
	    err = WSAGetLastError();
	    if (err != WSAENOTSOCK) {
		(void)close(fd);
		errno = err;
		return EOF;
	    }
	}
    }
    return close(fd);
}

#undef fclose
int
my_fclose (FILE *pf)
{
    int osf;
    if (!wsock_started)		/* No WinSock? */
	return(fclose(pf));	/* Then not a socket. */
<<<<<<< HEAD
    osf = TO_SOCKET(fileno(pf));/* Get it now before it's gone! */
=======
    osf = TO_SOCKET(win32_fileno(pf));/* Get it now before it's gone! */
>>>>>>> dd2bab0f
    if (osf != -1) {
	int err;
	win32_fflush(pf);
	err = closesocket(osf);
	if (err == 0) {
#if defined(USE_FIXED_OSFHANDLE) || defined(PERL_MSVCRT_READFIX)
<<<<<<< HEAD
            _set_osfhnd(fileno(pf), INVALID_HANDLE_VALUE);
=======
            _set_osfhnd(win32_fileno(pf), INVALID_HANDLE_VALUE);
>>>>>>> dd2bab0f
#endif
	    (void)fclose(pf);	/* handle already closed, ignore error */
	    return 0;
	}
	else if (err == SOCKET_ERROR) {
	    err = WSAGetLastError();
	    if (err != WSAENOTSOCK) {
		(void)fclose(pf);
		errno = err;
		return EOF;
	    }
	}
    }
    return fclose(pf);
}

#undef fstat
int
<<<<<<< HEAD
my_fstat(int fd, struct stat *sbufptr)
=======
my_fstat(int fd, Stat_t *sbufptr)
>>>>>>> dd2bab0f
{
    /* This fixes a bug in fstat() on Windows 9x.  fstat() uses the
     * GetFileType() win32 syscall, which will fail on Windows 9x.
     * So if we recognize a socket on Windows 9x, we return the
     * same results as on Windows NT/2000.
     * XXX this should be extended further to set S_IFSOCK on
     * sbufptr->st_mode.
     */
    int osf;
<<<<<<< HEAD
    if (!wsock_started || IsWinNT())
	return fstat(fd, sbufptr);
=======
    if (!wsock_started || IsWinNT()) {
#if defined(WIN64) || defined(USE_LARGE_FILES)
	return _fstati64(fd, sbufptr);
#else
	return fstat(fd, sbufptr);
#endif
    }
>>>>>>> dd2bab0f

    osf = TO_SOCKET(fd);
    if (osf != -1) {
	char sockbuf[256];
	int optlen = sizeof(sockbuf);
	int retval;

	retval = getsockopt((SOCKET)osf, SOL_SOCKET, SO_TYPE, sockbuf, &optlen);
	if (retval != SOCKET_ERROR || WSAGetLastError() != WSAENOTSOCK) {
#if defined(__BORLANDC__)&&(__BORLANDC__<=0x520)
	    sbufptr->st_mode = S_IFIFO;
#else
	    sbufptr->st_mode = _S_IFIFO;
#endif
	    sbufptr->st_rdev = sbufptr->st_dev = (dev_t)fd;
	    sbufptr->st_nlink = 1;
	    sbufptr->st_uid = sbufptr->st_gid = sbufptr->st_ino = 0;
	    sbufptr->st_atime = sbufptr->st_mtime = sbufptr->st_ctime = 0;
<<<<<<< HEAD
	    sbufptr->st_size = (off_t)0;
	    return 0;
	}
    }
    return fstat(fd, sbufptr);
=======
	    sbufptr->st_size = (Off_t)0;
	    return 0;
	}
    }
#if defined(WIN64) || defined(USE_LARGE_FILES)
    return _fstati64(fd, sbufptr);
#else
    return fstat(fd, sbufptr);
#endif
>>>>>>> dd2bab0f
}

struct hostent *
win32_gethostbyaddr(const char *addr, int len, int type)
{
    struct hostent *r;

    SOCKET_TEST(r = gethostbyaddr(addr, len, type), NULL);
    return r;
}

struct hostent *
win32_gethostbyname(const char *name)
{
    struct hostent *r;

    SOCKET_TEST(r = gethostbyname(name), NULL);
    return r;
}

int
win32_gethostname(char *name, int len)
{
    int r;

    SOCKET_TEST_ERROR(r = gethostname(name, len));
    return r;
}

struct protoent *
win32_getprotobyname(const char *name)
{
    struct protoent *r;

    SOCKET_TEST(r = getprotobyname(name), NULL);
    return r;
}

struct protoent *
win32_getprotobynumber(int num)
{
    struct protoent *r;

    SOCKET_TEST(r = getprotobynumber(num), NULL);
    return r;
}

struct servent *
win32_getservbyname(const char *name, const char *proto)
{
    dTHX;    
    struct servent *r;

    SOCKET_TEST(r = getservbyname(name, proto), NULL);
    if (r) {
	r = win32_savecopyservent(&w32_servent, r, proto);
    }
    return r;
}

struct servent *
win32_getservbyport(int port, const char *proto)
{
    dTHX; 
    struct servent *r;

    SOCKET_TEST(r = getservbyport(port, proto), NULL);
    if (r) {
	r = win32_savecopyservent(&w32_servent, r, proto);
    }
    return r;
}

int
win32_ioctl(int i, unsigned int u, char *data)
{
    dTHX;
    u_long argp = (u_long)data;
    int retval;

    if (!wsock_started) {
	Perl_croak_nocontext("ioctl implemented only on sockets");
	/* NOTREACHED */
    }

    retval = ioctlsocket(TO_SOCKET(i), (long)u, &argp);
    if (retval == SOCKET_ERROR) {
	if (WSAGetLastError() == WSAENOTSOCK) {
	    Perl_croak_nocontext("ioctl implemented only on sockets");
	    /* NOTREACHED */
	}
	errno = WSAGetLastError();
    }
    return retval;
}

char FAR *
win32_inet_ntoa(struct in_addr in)
{
    StartSockets();
    return inet_ntoa(in);
}

unsigned long
win32_inet_addr(const char FAR *cp)
{
    StartSockets();
    return inet_addr(cp);
}

/*
 * Networking stubs
 */

void
win32_endhostent() 
{
    dTHX;
    Perl_croak_nocontext("endhostent not implemented!\n");
}

void
win32_endnetent()
{
    dTHX;
    Perl_croak_nocontext("endnetent not implemented!\n");
}

void
win32_endprotoent()
{
    dTHX;
    Perl_croak_nocontext("endprotoent not implemented!\n");
}

void
win32_endservent()
{
    dTHX;
    Perl_croak_nocontext("endservent not implemented!\n");
}


struct netent *
win32_getnetent(void) 
{
    dTHX;
    Perl_croak_nocontext("getnetent not implemented!\n");
    return (struct netent *) NULL;
}

struct netent *
win32_getnetbyname(char *name) 
{
    dTHX;
    Perl_croak_nocontext("getnetbyname not implemented!\n");
    return (struct netent *)NULL;
}

struct netent *
win32_getnetbyaddr(long net, int type) 
{
    dTHX;
    Perl_croak_nocontext("getnetbyaddr not implemented!\n");
    return (struct netent *)NULL;
}

struct protoent *
win32_getprotoent(void) 
{
    dTHX;
    Perl_croak_nocontext("getprotoent not implemented!\n");
    return (struct protoent *) NULL;
}

struct servent *
win32_getservent(void) 
{
    dTHX;
    Perl_croak_nocontext("getservent not implemented!\n");
    return (struct servent *) NULL;
}

void
win32_sethostent(int stayopen)
{
    dTHX;
    Perl_croak_nocontext("sethostent not implemented!\n");
}


void
win32_setnetent(int stayopen)
{
    dTHX;
    Perl_croak_nocontext("setnetent not implemented!\n");
}


void
win32_setprotoent(int stayopen)
{
    dTHX;
    Perl_croak_nocontext("setprotoent not implemented!\n");
}


void
win32_setservent(int stayopen)
{
    dTHX;
    Perl_croak_nocontext("setservent not implemented!\n");
}

static struct servent*
win32_savecopyservent(struct servent*d, struct servent*s, const char *proto)
{
    d->s_name = s->s_name;
    d->s_aliases = s->s_aliases;
    d->s_port = s->s_port;
#ifndef __BORLANDC__	/* Buggy on Win95 and WinNT-with-Borland-WSOCK */
    if (!IsWin95() && s->s_proto && strlen(s->s_proto))
	d->s_proto = s->s_proto;
    else
#endif
    if (proto && strlen(proto))
	d->s_proto = (char *)proto;
    else
	d->s_proto = "tcp";
   
    return d;
}

<|MERGE_RESOLUTION|>--- conflicted
+++ resolved
@@ -35,11 +35,7 @@
 #	define TO_SOCKET(x)	(x)
 #endif	/* USE_SOCKETS_AS_HANDLES */
 
-<<<<<<< HEAD
-#if defined(USE_THREADS) || defined(USE_ITHREADS)
-=======
 #if defined(USE_5005THREADS) || defined(USE_ITHREADS)
->>>>>>> dd2bab0f
 #define StartSockets() \
     STMT_START {					\
 	if (!wsock_started)				\
@@ -104,13 +100,8 @@
 set_socktype(void)
 {
 #ifdef USE_SOCKETS_AS_HANDLES
-<<<<<<< HEAD
-#if defined(USE_THREADS) || defined(USE_ITHREADS)
-    dTHXo;
-=======
 #if defined(USE_5005THREADS) || defined(USE_ITHREADS)
     dTHX;
->>>>>>> dd2bab0f
     if (!w32_init_socktype) {
 #endif
 	int iSockOpt = SO_SYNCHRONOUS_NONALERT;
@@ -119,11 +110,7 @@
 	 */
 	setsockopt(INVALID_SOCKET, SOL_SOCKET, SO_OPENTYPE,
 		    (char *)&iSockOpt, sizeof(iSockOpt));
-<<<<<<< HEAD
-#if defined(USE_THREADS) || defined(USE_ITHREADS)
-=======
 #if defined(USE_5005THREADS) || defined(USE_ITHREADS)
->>>>>>> dd2bab0f
 	w32_init_socktype = 1;
     }
 #endif
@@ -469,22 +456,14 @@
     int osf;
     if (!wsock_started)		/* No WinSock? */
 	return(fclose(pf));	/* Then not a socket. */
-<<<<<<< HEAD
-    osf = TO_SOCKET(fileno(pf));/* Get it now before it's gone! */
-=======
     osf = TO_SOCKET(win32_fileno(pf));/* Get it now before it's gone! */
->>>>>>> dd2bab0f
     if (osf != -1) {
 	int err;
 	win32_fflush(pf);
 	err = closesocket(osf);
 	if (err == 0) {
 #if defined(USE_FIXED_OSFHANDLE) || defined(PERL_MSVCRT_READFIX)
-<<<<<<< HEAD
-            _set_osfhnd(fileno(pf), INVALID_HANDLE_VALUE);
-=======
             _set_osfhnd(win32_fileno(pf), INVALID_HANDLE_VALUE);
->>>>>>> dd2bab0f
 #endif
 	    (void)fclose(pf);	/* handle already closed, ignore error */
 	    return 0;
@@ -503,11 +482,7 @@
 
 #undef fstat
 int
-<<<<<<< HEAD
-my_fstat(int fd, struct stat *sbufptr)
-=======
 my_fstat(int fd, Stat_t *sbufptr)
->>>>>>> dd2bab0f
 {
     /* This fixes a bug in fstat() on Windows 9x.  fstat() uses the
      * GetFileType() win32 syscall, which will fail on Windows 9x.
@@ -517,10 +492,6 @@
      * sbufptr->st_mode.
      */
     int osf;
-<<<<<<< HEAD
-    if (!wsock_started || IsWinNT())
-	return fstat(fd, sbufptr);
-=======
     if (!wsock_started || IsWinNT()) {
 #if defined(WIN64) || defined(USE_LARGE_FILES)
 	return _fstati64(fd, sbufptr);
@@ -528,7 +499,6 @@
 	return fstat(fd, sbufptr);
 #endif
     }
->>>>>>> dd2bab0f
 
     osf = TO_SOCKET(fd);
     if (osf != -1) {
@@ -547,13 +517,6 @@
 	    sbufptr->st_nlink = 1;
 	    sbufptr->st_uid = sbufptr->st_gid = sbufptr->st_ino = 0;
 	    sbufptr->st_atime = sbufptr->st_mtime = sbufptr->st_ctime = 0;
-<<<<<<< HEAD
-	    sbufptr->st_size = (off_t)0;
-	    return 0;
-	}
-    }
-    return fstat(fd, sbufptr);
-=======
 	    sbufptr->st_size = (Off_t)0;
 	    return 0;
 	}
@@ -563,7 +526,6 @@
 #else
     return fstat(fd, sbufptr);
 #endif
->>>>>>> dd2bab0f
 }
 
 struct hostent *
