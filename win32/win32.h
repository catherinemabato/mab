--- conflicted
+++ resolved
@@ -188,14 +188,6 @@
 #pragma warn -aus	/* "'foo' is assigned a value that is never used" */
 #pragma warn -use	/* "'foo' is declared but never used" */
 #pragma warn -csu	/* "comparing signed and unsigned values" */
-<<<<<<< HEAD
-
-/* Borland is picky about a bare member function name used as its ptr */
-#ifdef PERL_OBJECT
-#  define MEMBER_TO_FPTR(name)	&(name)
-#endif
-=======
->>>>>>> dd2bab0f
 
 /* Borland C thinks that a pointer to a member variable is 12 bytes in size. */
 #define PERL_MEMBER_PTR_SIZE	12
@@ -209,10 +201,6 @@
 typedef long		uid_t;
 typedef long		gid_t;
 typedef unsigned short	mode_t;
-<<<<<<< HEAD
-
-=======
->>>>>>> dd2bab0f
 #pragma  warning(disable: 4102)	/* "unreferenced label" */
 
 /* Visual C thinks that a pointer to a member variable is 16 bytes in size. */
@@ -232,13 +220,6 @@
 #define flushall	_flushall
 #define fcloseall	_fcloseall
 #define isnan		_isnan	/* ...same libraries as MSVC */
-<<<<<<< HEAD
-
-#ifdef PERL_OBJECT
-#  define MEMBER_TO_FPTR(name)	&(name)
-#endif
-=======
->>>>>>> dd2bab0f
 
 #ifndef _O_NOINHERIT
 #  define _O_NOINHERIT	0x0080
@@ -325,11 +306,7 @@
 extern FILE *		my_fdopen(int, char *);
 #endif
 extern int		my_fclose(FILE *);
-<<<<<<< HEAD
-extern int		my_fstat(int fd, struct stat *sbufptr);
-=======
 extern int		my_fstat(int fd, Stat_t *sbufptr);
->>>>>>> dd2bab0f
 extern int		do_aspawn(void *really, void **mark, void **sp);
 extern int		do_spawn(char *cmd);
 extern int		do_spawn_nowait(char *cmd);
@@ -514,11 +491,7 @@
  * Control structure for lowio file handles
  */
 typedef struct {
-<<<<<<< HEAD
-    long osfhnd;    /* underlying OS file HANDLE */
-=======
     intptr_t osfhnd;/* underlying OS file HANDLE */
->>>>>>> dd2bab0f
     char osfile;    /* attributes of file (e.g., open in text mode?) */
     char pipech;    /* one char buffer for handles opened on pipes */
     int lockinitflag;
@@ -552,12 +525,6 @@
 #define _pipech(i)  (_pioinfo(i)->pipech)
 
 /* since we are not doing a dup2(), this works fine */
-<<<<<<< HEAD
-#define _set_osfhnd(fh, osfh) (void)(_osfhnd(fh) = (long)osfh)
-#endif
-#endif
-
-=======
 #define _set_osfhnd(fh, osfh) (void)(_osfhnd(fh) = (intptr_t)osfh)
 #endif
 #endif
@@ -570,7 +537,6 @@
 
 #include "perlio.h"
 
->>>>>>> dd2bab0f
 /*
  * This provides a layer of functions and macros to ensure extensions will
  * get to use the same RTL functions as the core.
@@ -579,8 +545,6 @@
 
 #define EXEC_ARGV_CAST(x) ((const char *const *) x)
 
-<<<<<<< HEAD
-=======
 #if !defined(ECONNABORTED) && defined(WSAECONNABORTED)
 #define ECONNABORTED WSAECONNABORTED
 #endif
@@ -591,5 +555,4 @@
 DllExport PerlInterpreter *win32_signal_context(void);
 #define PERL_GET_SIG_CONTEXT win32_signal_context()
 
->>>>>>> dd2bab0f
 #endif /* _INC_WIN32_PERL5 */
