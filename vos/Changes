--- conflicted
+++ resolved
@@ -1,9 +1,6 @@
 This file documents the changes made to port Perl to the Stratus
 VOS operating system.
 
-<<<<<<< HEAD
-For 5.6.1:
-=======
 For 5.8.0:
      Updated "config.alpha.def", "config.ga.def", "build.cm", and
      "install_perl.cm" to use directory naming conventions that
@@ -25,7 +22,6 @@
      Update "perl.bind".
 
 For 5.7:
->>>>>>> dd2bab0f
      Updated "build.cm" to build perl using either the alpha or GA
           version of POSIX.
      Updated "Changes".
