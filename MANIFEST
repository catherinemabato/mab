apollo/netinet/in.h	Apollo DomainOS port: C header file frontend
Artistic		The "Artistic License"
AUTHORS			Contact info for contributors
autodoc.pl		Creates pod/perlintern.pod and pod/perlapi.pod
av.c			Array value code
av.h			Array value header
beos/beos.c		BeOS port
beos/beosish.h		BeOS port
beos/nm.c		BeOS port
cc_runtime.h		Macros need by runtime of compiler-generated code
cflags.SH		A script that emits C compilation flags per file
Changes			Differences from previous version
Changes5.000		Differences between 4.x and 5.000
Changes5.001		Differences between 5.000 and 5.001
Changes5.002		Differences between 5.001 and 5.002
Changes5.003		Differences between 5.002 and 5.003
Changes5.004		Differences between 5.003 and 5.004
Changes5.005		Differences between 5.004 and 5.005
Changes5.10		Differences between 5.8.0 and 5.10.0 (and maint-5.8)
Changes5.6		Differences between 5.005 and 5.6
Changes5.8		Differences between 5.6.0 and 5.8.0 (and maint-5.6)
config_h.SH		Produces config.h
configpm		Produces lib/Config.pm
Configure		Portability tool
configure.com		Configure-equivalent for VMS
configure.gnu		Crude emulation of GNU configure
cop.h			Control operator header
Copying			The GNU General Public License
Cross/build-arm-n770-sh	Cross-compilation
Cross/cflags-cross-arm	Cross-compilation
Cross/config		Cross-compilation
Cross/config.sh-arm-linux	Cross-compilation
Cross/config.sh-arm-linux-n770	Cross-compilation
Cross/generate_config_sh	Cross-compilation
Cross/installperl.patch		Cross-compilation
Cross/Makefile		Cross-compilation
Cross/Makefile-cross-SH	Cross-compilation
Cross/Makefile.SH.patch	Cross-compilation
Cross/README		Cross-compilation
Cross/README.new	Cross-compilation
Cross/TODO		Cross-compilation
Cross/warp		Cross-compilation
cv.h			Code value header
cygwin/cygwin.c		Additional code for Cygwin port
cygwin/Makefile.SHs	Shared library generation for Cygwin port
deb.c			Debugging routines
djgpp/config.over	DOS/DJGPP port
djgpp/configure.bat	DOS/DJGPP port
djgpp/djgpp.c		DOS/DJGPP port
djgpp/djgpp.h		DOS/DJGPP port
djgpp/djgppsed.sh	DOS/DJGPP port
djgpp/fixpmain		DOS/DJGPP port
doio.c			I/O operations
doop.c			Support code for various operations
dosish.h		Some defines for MS/DOSish machines
dump.c			Debugging output
emacs/cperl-mode.el	An alternate perl-mode
emacs/e2ctags.pl	etags to ctags converter
emacs/ptags		Creates smart TAGS file
embed.fnc		Database used by embed.pl
embed.h			Maps symbols to safer names
embed.pl		Produces {embed,embedvar,proto}.h, global.sym
embedvar.h		C namespace management
epoc/config.sh		EPOC port config.sh template
epoc/createpkg.pl	EPOC port generate PKG file
epoc/epoc.c		EPOC port
epoc/epocish.c		EPOC port
epoc/epocish.h		EPOC port
epoc/epoc_stubs.c	EPOC port
epoc/link.pl		EPOC port link a exe
ext/attrs/attrs.pm		attrs extension Perl module
ext/attrs/attrs.xs		attrs extension external subroutines
ext/attrs/Makefile.PL		attrs extension makefile writer
ext/attrs/t/attrs.t		See if attrs works with C<sub : attrs>
ext/B/B/Concise.pm	Compiler Concise backend
ext/B/B/Debug.pm	Compiler Debug backend
ext/B/B/Deparse.pm	Compiler Deparse backend
ext/B/B/Lint/Debug.pm	Adds debugging stringification to B::
ext/B/B/Lint.pm		Compiler Lint backend
ext/B/B/Lint/Debug.pm	Adds debugging stringification to B::
ext/B/B.pm		Compiler backend support functions and methods
ext/B/B/Showlex.pm	Compiler Showlex backend
ext/B/B/Terse.pm	Compiler Terse backend
ext/B/B/Xref.pm		Compiler Xref backend
ext/B/B.xs		Compiler backend external subroutines
ext/B/defsubs_h.PL	Generator for constant subroutines
ext/B/hints/darwin.pl	Hints for named architecture
ext/B/hints/openbsd.pl	Hints for named architecture
ext/B/Makefile.PL	Compiler backend makefile writer
ext/B/O.pm		Compiler front-end module (-MO=...)
ext/B/t/b.t		See if B works
ext/B/t/concise.t	See whether B::Concise works
ext/B/t/concise-xs.t	See whether B::Concise recognizes XS functions
ext/B/t/debug.t		See if B::Debug works
ext/B/t/deparse.t	See if B::Deparse works
ext/B/t/f_map			code from perldoc -f map
ext/B/t/f_map.t			converted to optreeCheck()s
ext/B/t/f_sort			optree test raw material
ext/B/t/f_sort.t		optree test raw material
ext/B/t/lint.t		See if B::Lint works
ext/B/t/OptreeCheck.pm		optree comparison tool
ext/B/t/optree_check.t		test OptreeCheck apparatus
ext/B/t/optree_concise.t	more B::Concise tests
ext/B/t/optree_constants.t	B::Concise rendering of optimized constant subs
ext/B/t/optree_misc.t		misc optree tests
ext/B/t/optree_samples.t	various basic codes: if for while
ext/B/t/optree_sort.t		inplace sort optimization regression
ext/B/t/optree_specials.t	BEGIN, END, etc code
ext/B/t/optree_varinit.t	my,our,local var init optimization
ext/B/t/o.t		See if O works
ext/B/t/pluglib/B/Lint/Plugin/Test.pm	See if B::Lint works
ext/B/t/pragma.t	See if user pragmas work.
ext/B/t/showlex.t	See if B::ShowLex works
ext/B/t/terse.t		See if B::Terse works
ext/B/t/xref.t		See if B::Xref works
ext/B/typemap			Compiler backend interface types
ext/Compress/Raw/Zlib/Changes		Compress::Raw::Zlib
ext/Compress/Raw/Zlib/config.in		Compress::Raw::Zlib
ext/Compress/Raw/Zlib/examples/filtdef	Compress::Raw::Zlib
ext/Compress/Raw/Zlib/examples/filtinf	Compress::Raw::Zlib
ext/Compress/Raw/Zlib/fallback/constants.h	Compress::Raw::Zlib
ext/Compress/Raw/Zlib/fallback/constants.xs	Compress::Raw::Zlib
ext/Compress/Raw/Zlib/lib/Compress/Raw/Zlib.pm	Compress::Raw::Zlib
ext/Compress/Raw/Zlib/Makefile.PL	Compress::Raw::Zlib
ext/Compress/Raw/Zlib/pod/FAQ.pod	Compress::Raw::Zlib
ext/Compress/Raw/Zlib/private/MakeUtil.pm	Compress::Raw::Zlib
ext/Compress/Raw/Zlib/README		Compress::Raw::Zlib
ext/Compress/Raw/Zlib/t/01version.t	Compress::Raw::Zlib
ext/Compress/Raw/Zlib/t/02zlib.t	Compress::Raw::Zlib
ext/Compress/Raw/Zlib/t/07bufsize.t	Compress::Raw::Zlib
ext/Compress/Raw/Zlib/t/18lvalue.t	Compress::Raw::Zlib
ext/Compress/Raw/Zlib/typemap		Compress::Raw::Zlib
ext/Compress/Raw/Zlib/zlib-src/adler32.c	Compress::Raw::Zlib
ext/Compress/Raw/Zlib/zlib-src/compress.c	Compress::Raw::Zlib
ext/Compress/Raw/Zlib/zlib-src/crc32.c	Compress::Raw::Zlib
ext/Compress/Raw/Zlib/zlib-src/crc32.h	Compress::Raw::Zlib
ext/Compress/Raw/Zlib/zlib-src/deflate.c	Compress::Raw::Zlib
ext/Compress/Raw/Zlib/zlib-src/deflate.h	Compress::Raw::Zlib
ext/Compress/Raw/Zlib/zlib-src/infback.c	Compress::Raw::Zlib
ext/Compress/Raw/Zlib/zlib-src/inffast.c	Compress::Raw::Zlib
ext/Compress/Raw/Zlib/zlib-src/inffast.h	Compress::Raw::Zlib
ext/Compress/Raw/Zlib/zlib-src/inffixed.h	Compress::Raw::Zlib
ext/Compress/Raw/Zlib/zlib-src/inflate.c	Compress::Raw::Zlib
ext/Compress/Raw/Zlib/zlib-src/inflate.h	Compress::Raw::Zlib
ext/Compress/Raw/Zlib/zlib-src/inftrees.c	Compress::Raw::Zlib
ext/Compress/Raw/Zlib/zlib-src/inftrees.h	Compress::Raw::Zlib
ext/Compress/Raw/Zlib/zlib-src/trees.c	Compress::Raw::Zlib
ext/Compress/Raw/Zlib/zlib-src/trees.h	Compress::Raw::Zlib
ext/Compress/Raw/Zlib/zlib-src/uncompr.c	Compress::Raw::Zlib
ext/Compress/Raw/Zlib/zlib-src/zconf.h	Compress::Raw::Zlib
ext/Compress/Raw/Zlib/zlib-src/zlib.h	Compress::Raw::Zlib
ext/Compress/Raw/Zlib/zlib-src/zutil.c	Compress::Raw::Zlib
ext/Compress/Raw/Zlib/zlib-src/zutil.h	Compress::Raw::Zlib
ext/Compress/Raw/Zlib/Zlib.xs		Compress::Raw::Zlib
ext/Compress/Zlib/Changes		Compress::Zlib
ext/Compress/Zlib/examples/filtdef	Compress::Zlib
ext/Compress/Zlib/examples/filtinf	Compress::Zlib
ext/Compress/Zlib/examples/gzcat	Compress::Zlib
ext/Compress/Zlib/examples/gzgrep	Compress::Zlib
ext/Compress/Zlib/examples/gzstream	Compress::Zlib
ext/Compress/Zlib/lib/Compress/Zlib.pm	Compress::Zlib
ext/Compress/Zlib/Makefile.PL		Compress::Zlib
ext/Compress/Zlib/pod/FAQ.pod	Compress::Zlib
ext/Compress/Zlib/private/MakeUtil.pm	Compress::Zlib
ext/Compress/Zlib/README		Compress::Zlib
ext/Compress/Zlib/t/01version.t		Compress::Zlib
ext/Compress/Zlib/t/03zlib-v1.t		Compress::Zlib
ext/Compress/Zlib/t/05examples.t	Compress::Zlib
ext/Compress/Zlib/t/06gzsetp.t		Compress::Zlib
ext/Compress/Zlib/t/08encoding.t	Compress::Zlib
ext/Compress/Zlib/t/14gzopen.t		Compress::Zlib
ext/Cwd/Changes			Cwd extension Changelog
ext/Cwd/Cwd.xs			Cwd extension external subroutines
ext/Cwd/Makefile.PL		Cwd extension makefile maker
ext/Cwd/t/cwd.t			See if Cwd works
ext/Cwd/t/taint.t		See if Cwd works with taint
ext/Cwd/t/win32.t		See if Cwd works on Win32
ext/Data/Dumper/Changes		Data pretty printer, changelog
ext/Data/Dumper/Dumper.pm	Data pretty printer, module
ext/Data/Dumper/Dumper.xs	Data pretty printer, externals
ext/Data/Dumper/Makefile.PL	Data pretty printer, makefile writer
ext/Data/Dumper/t/bless.t	See if Data::Dumper works
ext/Data/Dumper/t/bugs.t	See if Data::Dumper works
ext/Data/Dumper/t/dumper.t	See if Data::Dumper works
ext/Data/Dumper/t/freezer.t	See if $Data::Dumper::Freezer works
ext/Data/Dumper/Todo		Data pretty printer, futures
ext/Data/Dumper/t/overload.t	See if Data::Dumper works for overloaded data
ext/Data/Dumper/t/pair.t	See if Data::Dumper pair separator works
ext/DB_File/Changes	Berkeley DB extension change log
ext/DB_File/DB_File_BS	Berkeley DB extension mkbootstrap fodder
ext/DB_File/DB_File.pm	Berkeley DB extension Perl module
ext/DB_File/DB_File.xs	Berkeley DB extension external subroutines
ext/DB_File/dbinfo	Berkeley DB database version checker
ext/DB_File/hints/dynixptx.pl	Hint for DB_File for named architecture
ext/DB_File/hints/sco.pl	Hint for DB_File for named architecture
ext/DB_File/Makefile.PL	Berkeley DB extension makefile writer
ext/DB_File/t/db-btree.t	See if DB_File works
ext/DB_File/t/db-hash.t		See if DB_File works
ext/DB_File/t/db-recno.t	See if DB_File works
ext/DB_File/typemap		Berkeley DB extension interface types
ext/DB_File/version.c		Berkeley DB extension interface version check
ext/Devel/DProf/Changes		Perl code profiler changelog
ext/Devel/DProf/DProf.pm	Perl code profiler
ext/Devel/DProf/DProf.xs	Perl code profiler
ext/Devel/DProf/Makefile.PL	Perl code profiler makefile writer
ext/Devel/DProf/t/DProf.t	Perl code profiler
ext/Devel/DProf/Todo		Perl code profiler todo list
ext/Devel/Peek/Changes		Data debugging tool, changelog
ext/Devel/Peek/Makefile.PL	Data debugging tool, makefile writer
ext/Devel/Peek/Peek.pm		Data debugging tool, module and pod
ext/Devel/Peek/Peek.xs		Data debugging tool, externals
ext/Devel/Peek/t/Peek.t		See if Devel::Peek works
ext/Devel/PPPort/apicheck_c.PL	Devel::PPPort apicheck generator
ext/Devel/PPPort/Changes	Devel::PPPort changes
ext/Devel/PPPort/devel/buildperl.pl	Devel::PPPort perl version builder
ext/Devel/PPPort/devel/devtools.pl	Devel::PPPort development utilities
ext/Devel/PPPort/devel/mkapidoc.sh	Devel::PPPort apidoc collector
ext/Devel/PPPort/devel/mktodo	Devel::PPPort baseline/todo generator
ext/Devel/PPPort/devel/mktodo.pl	Devel::PPPort baseline/todo generator
ext/Devel/PPPort/devel/regenerate	Devel::PPPort API re-generator
ext/Devel/PPPort/devel/scanprov	Devel::PPPort provided API scanner
ext/Devel/PPPort/HACKERS	Devel::PPPort hackers documentation
ext/Devel/PPPort/Makefile.PL	Devel::PPPort makefile writer
ext/Devel/PPPort/MANIFEST.SKIP	Devel::PPPort Manifest skip specs
ext/Devel/PPPort/mktests.PL	Devel::PPPort test file writer
ext/Devel/PPPort/module2.c	Devel::PPPort test file
ext/Devel/PPPort/module3.c	Devel::PPPort test file
ext/Devel/PPPort/parts/apicheck.pl	Devel::PPPort apicheck generator
ext/Devel/PPPort/parts/apidoc.fnc	Devel::PPPort Perl API listing
ext/Devel/PPPort/parts/base/5004000	Devel::PPPort baseline todo file
ext/Devel/PPPort/parts/base/5004010	Devel::PPPort baseline todo file
ext/Devel/PPPort/parts/base/5004020	Devel::PPPort baseline todo file
ext/Devel/PPPort/parts/base/5004030	Devel::PPPort baseline todo file
ext/Devel/PPPort/parts/base/5004040	Devel::PPPort baseline todo file
ext/Devel/PPPort/parts/base/5004050	Devel::PPPort baseline todo file
ext/Devel/PPPort/parts/base/5005000	Devel::PPPort baseline todo file
ext/Devel/PPPort/parts/base/5005010	Devel::PPPort baseline todo file
ext/Devel/PPPort/parts/base/5005020	Devel::PPPort baseline todo file
ext/Devel/PPPort/parts/base/5005030	Devel::PPPort baseline todo file
ext/Devel/PPPort/parts/base/5005040	Devel::PPPort baseline todo file
ext/Devel/PPPort/parts/base/5006000	Devel::PPPort baseline todo file
ext/Devel/PPPort/parts/base/5006001	Devel::PPPort baseline todo file
ext/Devel/PPPort/parts/base/5006002	Devel::PPPort baseline todo file
ext/Devel/PPPort/parts/base/5007000	Devel::PPPort baseline todo file
ext/Devel/PPPort/parts/base/5007001	Devel::PPPort baseline todo file
ext/Devel/PPPort/parts/base/5007002	Devel::PPPort baseline todo file
ext/Devel/PPPort/parts/base/5007003	Devel::PPPort baseline todo file
ext/Devel/PPPort/parts/base/5008000	Devel::PPPort baseline todo file
ext/Devel/PPPort/parts/base/5008001	Devel::PPPort baseline todo file
ext/Devel/PPPort/parts/base/5008002	Devel::PPPort baseline todo file
ext/Devel/PPPort/parts/base/5008003	Devel::PPPort baseline todo file
ext/Devel/PPPort/parts/base/5008004	Devel::PPPort baseline todo file
ext/Devel/PPPort/parts/base/5008005	Devel::PPPort baseline todo file
ext/Devel/PPPort/parts/base/5008006	Devel::PPPort baseline todo file
ext/Devel/PPPort/parts/base/5008007	Devel::PPPort baseline todo file
ext/Devel/PPPort/parts/base/5008008	Devel::PPPort baseline todo file
ext/Devel/PPPort/parts/base/5009000	Devel::PPPort baseline todo file
ext/Devel/PPPort/parts/base/5009001	Devel::PPPort baseline todo file
ext/Devel/PPPort/parts/base/5009002	Devel::PPPort baseline todo file
ext/Devel/PPPort/parts/base/5009003	Devel::PPPort baseline todo file
ext/Devel/PPPort/parts/base/5009004	Devel::PPPort baseline todo file
ext/Devel/PPPort/parts/base/5009005	Devel::PPPort baseline todo file
ext/Devel/PPPort/parts/base/5010000	Devel::PPPort baseline todo file
ext/Devel/PPPort/parts/base/5011000	Devel::PPPort baseline todo file
ext/Devel/PPPort/parts/embed.fnc	Devel::PPPort Perl API listing
ext/Devel/PPPort/parts/inc/call	Devel::PPPort include
ext/Devel/PPPort/parts/inc/cop	Devel::PPPort include
ext/Devel/PPPort/parts/inc/exception	Devel::PPPort include
ext/Devel/PPPort/parts/inc/format	Devel::PPPort include
ext/Devel/PPPort/parts/inc/grok	Devel::PPPort include
ext/Devel/PPPort/parts/inc/limits	Devel::PPPort include
ext/Devel/PPPort/parts/inc/magic	Devel::PPPort include
ext/Devel/PPPort/parts/inc/memory	Devel::PPPort include
ext/Devel/PPPort/parts/inc/misc	Devel::PPPort include
ext/Devel/PPPort/parts/inc/mPUSH	Devel::PPPort include
ext/Devel/PPPort/parts/inc/MY_CXT	Devel::PPPort include
ext/Devel/PPPort/parts/inc/newCONSTSUB	Devel::PPPort include
ext/Devel/PPPort/parts/inc/newRV	Devel::PPPort include
ext/Devel/PPPort/parts/inc/newSVpv	Devel::PPPort include
ext/Devel/PPPort/parts/inc/podtest	Devel::PPPort include
ext/Devel/PPPort/parts/inc/ppphbin	Devel::PPPort include
ext/Devel/PPPort/parts/inc/ppphdoc	Devel::PPPort include
ext/Devel/PPPort/parts/inc/ppphtest	Devel::PPPort include
ext/Devel/PPPort/parts/inc/pvs	Devel::PPPort include
ext/Devel/PPPort/parts/inc/shared_pv	Devel::PPPort include
ext/Devel/PPPort/parts/inc/snprintf	Devel::PPPort include
ext/Devel/PPPort/parts/inc/strlfuncs	Devel::PPPort include
ext/Devel/PPPort/parts/inc/SvPV	Devel::PPPort include
ext/Devel/PPPort/parts/inc/SvREFCNT	Devel::PPPort include
ext/Devel/PPPort/parts/inc/Sv_set	Devel::PPPort include
ext/Devel/PPPort/parts/inc/sv_xpvf	Devel::PPPort include
ext/Devel/PPPort/parts/inc/threads	Devel::PPPort include
ext/Devel/PPPort/parts/inc/uv	Devel::PPPort include
ext/Devel/PPPort/parts/inc/variables	Devel::PPPort include
ext/Devel/PPPort/parts/inc/version	Devel::PPPort include
ext/Devel/PPPort/parts/inc/warn	Devel::PPPort include
ext/Devel/PPPort/parts/ppport.fnc	Devel::PPPort API listing
ext/Devel/PPPort/parts/ppptools.pl	Devel::PPPort various utilities
ext/Devel/PPPort/parts/todo/5004000	Devel::PPPort todo file
ext/Devel/PPPort/parts/todo/5004010	Devel::PPPort todo file
ext/Devel/PPPort/parts/todo/5004020	Devel::PPPort todo file
ext/Devel/PPPort/parts/todo/5004030	Devel::PPPort todo file
ext/Devel/PPPort/parts/todo/5004040	Devel::PPPort todo file
ext/Devel/PPPort/parts/todo/5004050	Devel::PPPort todo file
ext/Devel/PPPort/parts/todo/5005000	Devel::PPPort todo file
ext/Devel/PPPort/parts/todo/5005010	Devel::PPPort todo file
ext/Devel/PPPort/parts/todo/5005020	Devel::PPPort todo file
ext/Devel/PPPort/parts/todo/5005030	Devel::PPPort todo file
ext/Devel/PPPort/parts/todo/5005040	Devel::PPPort todo file
ext/Devel/PPPort/parts/todo/5006000	Devel::PPPort todo file
ext/Devel/PPPort/parts/todo/5006001	Devel::PPPort todo file
ext/Devel/PPPort/parts/todo/5006002	Devel::PPPort todo file
ext/Devel/PPPort/parts/todo/5007000	Devel::PPPort todo file
ext/Devel/PPPort/parts/todo/5007001	Devel::PPPort todo file
ext/Devel/PPPort/parts/todo/5007002	Devel::PPPort todo file
ext/Devel/PPPort/parts/todo/5007003	Devel::PPPort todo file
ext/Devel/PPPort/parts/todo/5008000	Devel::PPPort todo file
ext/Devel/PPPort/parts/todo/5008001	Devel::PPPort todo file
ext/Devel/PPPort/parts/todo/5008002	Devel::PPPort todo file
ext/Devel/PPPort/parts/todo/5008003	Devel::PPPort todo file
ext/Devel/PPPort/parts/todo/5008004	Devel::PPPort todo file
ext/Devel/PPPort/parts/todo/5008005	Devel::PPPort todo file
ext/Devel/PPPort/parts/todo/5008006	Devel::PPPort todo file
ext/Devel/PPPort/parts/todo/5008007	Devel::PPPort todo file
ext/Devel/PPPort/parts/todo/5008008	Devel::PPPort todo file
ext/Devel/PPPort/parts/todo/5009000	Devel::PPPort todo file
ext/Devel/PPPort/parts/todo/5009001	Devel::PPPort todo file
ext/Devel/PPPort/parts/todo/5009002	Devel::PPPort todo file
ext/Devel/PPPort/parts/todo/5009003	Devel::PPPort todo file
ext/Devel/PPPort/parts/todo/5009004	Devel::PPPort todo file
ext/Devel/PPPort/parts/todo/5009005	Devel::PPPort todo file
ext/Devel/PPPort/parts/todo/5010000	Devel::PPPort todo file
ext/Devel/PPPort/parts/todo/5011000	Devel::PPPort todo file
ext/Devel/PPPort/ppport_h.PL	Devel::PPPort ppport.h writer
ext/Devel/PPPort/PPPort_pm.PL	Devel::PPPort PPPort.pm writer
ext/Devel/PPPort/PPPort.xs	Devel::PPPort dummy PPPort.xs
ext/Devel/PPPort/PPPort_xs.PL	Devel::PPPort RealPPPort.xs writer
ext/Devel/PPPort/README		Devel::PPPort Readme
ext/Devel/PPPort/soak		Devel::PPPort Test Harness to run under various Perls
ext/Devel/PPPort/t/call.t	Devel::PPPort test file
ext/Devel/PPPort/t/cop.t	Devel::PPPort test file
ext/Devel/PPPort/t/exception.t	Devel::PPPort test file
ext/Devel/PPPort/t/format.t	Devel::PPPort test file
ext/Devel/PPPort/t/grok.t	Devel::PPPort test file
ext/Devel/PPPort/t/limits.t	Devel::PPPort test file
ext/Devel/PPPort/t/magic.t	Devel::PPPort test file
ext/Devel/PPPort/t/memory.t	Devel::PPPort test file
ext/Devel/PPPort/t/misc.t	Devel::PPPort test file
ext/Devel/PPPort/t/mPUSH.t	Devel::PPPort test file
ext/Devel/PPPort/t/MY_CXT.t	Devel::PPPort test file
ext/Devel/PPPort/t/newCONSTSUB.t	Devel::PPPort test file
ext/Devel/PPPort/t/newRV.t	Devel::PPPort test file
ext/Devel/PPPort/t/newSVpv.t	Devel::PPPort test file
<<<<<<< HEAD
=======
ext/Devel/PPPort/TODO		Devel::PPPort Todo
>>>>>>> f7c69158
ext/Devel/PPPort/t/podtest.t	Devel::PPPort test file
ext/Devel/PPPort/t/ppphtest.t	Devel::PPPort test file
ext/Devel/PPPort/t/pvs.t	Devel::PPPort test file
ext/Devel/PPPort/t/shared_pv.t	Devel::PPPort test file
ext/Devel/PPPort/t/snprintf.t	Devel::PPPort test file
ext/Devel/PPPort/t/strlfuncs.t	Devel::PPPort test file
ext/Devel/PPPort/t/SvPV.t	Devel::PPPort test file
ext/Devel/PPPort/t/SvREFCNT.t	Devel::PPPort test file
ext/Devel/PPPort/t/Sv_set.t	Devel::PPPort test file
ext/Devel/PPPort/t/sv_xpvf.t	Devel::PPPort test file
ext/Devel/PPPort/t/testutil.pl	Devel::PPPort test utilities
ext/Devel/PPPort/t/threads.t	Devel::PPPort test file
ext/Devel/PPPort/t/uv.t		Devel::PPPort test file
ext/Devel/PPPort/t/variables.t	Devel::PPPort test file
ext/Devel/PPPort/t/warn.t	Devel::PPPort test file
ext/Devel/PPPort/TODO		Devel::PPPort Todo
ext/Devel/PPPort/typemap	Devel::PPPort Typemap
ext/Digest/MD5/Changes		Digest::MD5 extension changes
ext/Digest/MD5/hints/dec_osf.pl	Hints for named architecture
ext/Digest/MD5/hints/irix_6.pl	Hints for named architecture
ext/Digest/MD5/hints/MacOS.pl	Hints for named architecture
ext/Digest/MD5/Makefile.PL	Digest::MD5 extension makefile writer
ext/Digest/MD5/MD5.pm		Digest::MD5 extension
ext/Digest/MD5/MD5.xs		Digest::MD5 extension
ext/Digest/MD5/README		Digest::MD5 extension Readme
ext/Digest/MD5/t/align.t	See if Digest::MD5 extension works
ext/Digest/MD5/t/badfile.t	See if Digest::MD5 extension works
ext/Digest/MD5/t/bits.t		See if Digest::MD5 extension works
ext/Digest/MD5/t/clone.t	See if Digest::MD5 extension works
ext/Digest/MD5/t/files.t	See if Digest::MD5 extension works
ext/Digest/MD5/t/md5-aaa.t	See if Digest::MD5 extension works
ext/Digest/MD5/t/utf8.t		See if Digest::MD5 extension works
ext/Digest/MD5/typemap		Digest::MD5 extension
ext/Digest/SHA/bin/shasum	shasum script
ext/Digest/SHA/Changes		Digest::SHA changes
ext/Digest/SHA/lib/Digest/SHA.pm	Digest::SHA extension
ext/Digest/SHA/Makefile.PL	Digest::SHA Makefile.PL
ext/Digest/SHA/README		Digest::SHA README
ext/Digest/SHA/SHA.xs		Digest::SHA extension
ext/Digest/SHA/src/hmac.c	Digest::SHA extension
ext/Digest/SHA/src/hmac.h	Digest::SHA extension
ext/Digest/SHA/src/hmacxtra.c	Digest::SHA extension
ext/Digest/SHA/src/sha64bit.c	Digest::SHA extension
ext/Digest/SHA/src/sha64bit.h	Digest::SHA extension
ext/Digest/SHA/src/sha.c	Digest::SHA extension
ext/Digest/SHA/src/sha.h	Digest::SHA extension
ext/Digest/SHA/src/shaxtra.c	Digest::SHA extension
ext/Digest/SHA/t/allfcns.t	See if Digest::SHA works
ext/Digest/SHA/t/base64.t	See if Digest::SHA works
ext/Digest/SHA/t/bitbuf.t	See if Digest::SHA works
ext/Digest/SHA/t/dumpload.t	See if Digest::SHA works
ext/Digest/SHA/t/fips198.t	See if Digest::SHA works
ext/Digest/SHA/t/gglong.t	See if Digest::SHA works
ext/Digest/SHA/t/gg.t		See if Digest::SHA works
ext/Digest/SHA/t/hmacsha.t	See if Digest::SHA works
ext/Digest/SHA/t/ireland.t	See if Digest::SHA works
ext/Digest/SHA/t/methods.t	See if Digest::SHA works
ext/Digest/SHA/t/nistbit.t	See if Digest::SHA works
ext/Digest/SHA/t/nistbyte.t	See if Digest::SHA works
ext/Digest/SHA/t/rfc2202.t	See if Digest::SHA works
ext/Digest/SHA/t/sha1.t		See if Digest::SHA works
ext/Digest/SHA/t/sha224.t	See if Digest::SHA works
ext/Digest/SHA/t/sha256.t	See if Digest::SHA works
ext/Digest/SHA/t/sha384.t	See if Digest::SHA works
ext/Digest/SHA/t/sha512.t	See if Digest::SHA works
ext/Digest/SHA/t/woodbury.t	See if Digest::SHA works
ext/Digest/SHA/typemap		Typemap for Digest::SHA
ext/DynaLoader/dl_aix.xs	AIX implementation
ext/DynaLoader/dl_beos.xs	BeOS implementation
ext/DynaLoader/dl_dld.xs	GNU dld style implementation
ext/DynaLoader/dl_dllload.xs	S/390 dllload() style implementation
ext/DynaLoader/dl_dlopen.xs	BSD/SunOS4&5 dlopen() style implementation
ext/DynaLoader/dl_dyld.xs	NeXT/Apple dyld implementation
ext/DynaLoader/dl_hpux.xs	HP-UX implementation
ext/DynaLoader/dl_mac.xs	MacOS implementation
ext/DynaLoader/dl_mpeix.xs	MPE/iX implementation
ext/DynaLoader/dl_next.xs	NeXT implementation
ext/DynaLoader/dl_none.xs	Stub implementation
ext/DynaLoader/dl_symbian.xs	Symbian implementation
ext/DynaLoader/dlutils.c	Dynamic loader utilities for dl_*.xs files
ext/DynaLoader/dl_vmesa.xs	VM/ESA implementation
ext/DynaLoader/dl_vms.xs	VMS implementation
ext/DynaLoader/DynaLoader_pm.PL	Dynamic Loader perl module
ext/DynaLoader/hints/aix.pl	Hint for DynaLoader for named architecture
ext/DynaLoader/hints/gnukfreebsd.pl	Hint for DynaLoader for named architecture
ext/DynaLoader/hints/gnuknetbsd.pl	Hint for DynaLoader for named architecture
ext/DynaLoader/hints/linux.pl	Hint for DynaLoader for named architecture
ext/DynaLoader/hints/netbsd.pl	Hint for DynaLoader for named architecture
ext/DynaLoader/hints/openbsd.pl	Hint for DynaLoader for named architecture
ext/DynaLoader/Makefile.PL	Dynamic Loader makefile writer
ext/DynaLoader/README		Dynamic Loader notes and intro
ext/DynaLoader/t/DynaLoader.t	See if DynaLoader works
ext/DynaLoader/t/XSLoader.t	See if XSLoader works
ext/DynaLoader/XSLoader_pm.PL	Simple XS Loader perl module
ext/Encode/AUTHORS		List of authors
ext/Encode/bin/enc2xs		Encode module generator
ext/Encode/bin/piconv		iconv by perl
ext/Encode/bin/ucm2table	Table Generator for testing
ext/Encode/bin/ucmlint		A UCM Lint utility
ext/Encode/bin/ucmsort		A UCM sort utility
ext/Encode/bin/unidump		Unicode Dump like hexdump(1)
ext/Encode/Byte/Byte.pm		Encode extension
ext/Encode/Byte/Makefile.PL	Encode extension
ext/Encode/Changes		Change Log
ext/Encode/CN/CN.pm		Encode extension
ext/Encode/CN/Makefile.PL	Encode extension
ext/Encode/EBCDIC/EBCDIC.pm	Encode extension
ext/Encode/EBCDIC/Makefile.PL	Encode extension
ext/Encode/encengine.c		Encode extension
ext/Encode/Encode/Changes.e2x	Skeleton file for enc2xs
ext/Encode/Encode/ConfigLocal_PM.e2x	Skeleton file for enc2xs
ext/Encode/Encode/encode.h	Encode extension header file
ext/Encode/Encode/Makefile_PL.e2x	Skeleton file for enc2xs
ext/Encode/Encode.pm		Mother of all Encode extensions
ext/Encode/Encode/_PM.e2x	Skeleton file for enc2xs
ext/Encode/Encode/README.e2x	Skeleton file for enc2xs
ext/Encode/Encode/_T.e2x	Skeleton file for enc2xs
ext/Encode/Encode.xs		Encode extension
ext/Encode/encoding.pm		Perl Pragmatic Module
ext/Encode/JP/JP.pm		Encode extension
ext/Encode/JP/Makefile.PL	Encode extension
ext/Encode/KR/KR.pm		Encode extension
ext/Encode/KR/Makefile.PL	Encode extension
ext/Encode/lib/Encode/Alias.pm	Encode extension
ext/Encode/lib/Encode/CJKConstants.pm	Encode extension
ext/Encode/lib/Encode/CN/HZ.pm		Encode extension
ext/Encode/lib/Encode/Config.pm	Encode configuration module
ext/Encode/lib/Encode/Encoder.pm	OO Encoder
ext/Encode/lib/Encode/Encoding.pm	Encode extension
ext/Encode/lib/Encode/GSM0338.pm	Encode extension
ext/Encode/lib/Encode/Guess.pm	Encode Extension
ext/Encode/lib/Encode/JP/H2Z.pm	Encode extension
ext/Encode/lib/Encode/JP/JIS7.pm	Encode extension
ext/Encode/lib/Encode/KR/2022_KR.pm	 Encode extension
ext/Encode/lib/Encode/MIME/Header/ISO_2022_JP.pm	Encode extension
ext/Encode/lib/Encode/MIME/Header.pm	Encode extension
ext/Encode/lib/Encode/MIME/Name.pm	Encode extension
ext/Encode/lib/Encode/PerlIO.pod	Documents for Encode & PerlIO
ext/Encode/lib/Encode/Supported.pod	Documents for supported encodings
ext/Encode/lib/Encode/Unicode/UTF7.pm	Encode extension
ext/Encode/Makefile.PL		Encode extension makefile writer
ext/Encode/README		Encode extension
ext/Encode/Symbol/Makefile.PL	Encode extension
ext/Encode/Symbol/Symbol.pm	Encode extension
ext/Encode/t/Aliases.t		test script
ext/Encode/t/at-cn.t		test script
ext/Encode/t/at-tw.t		test script
ext/Encode/t/big5-eten.enc	test data
ext/Encode/t/big5-eten.utf	test data
ext/Encode/t/big5-hkscs.enc	test data
ext/Encode/t/big5-hkscs.utf	test data
ext/Encode/t/CJKT.t		test script
ext/Encode/t/enc_data.t		test script for utf8 DATA
ext/Encode/t/enc_eucjp.t	test script
ext/Encode/t/enc_module.enc	test data for t/enc_module.t
ext/Encode/t/enc_module.t	test script
ext/Encode/t/Encoder.t		test script
ext/Encode/t/Encode.t		test script
ext/Encode/t/encoding.t		test script
ext/Encode/t/enc_utf8.t		test script
ext/Encode/t/fallback.t		test script
ext/Encode/t/from_to.t		test script
ext/Encode/t/gb2312.enc		test data
ext/Encode/t/gb2312.utf		test data
ext/Encode/t/grow.t		test script
ext/Encode/t/gsm0338.t		test script
ext/Encode/t/guess.t		test script
ext/Encode/t/jis7-fallback.t	test script
ext/Encode/t/jisx0201.enc	test data
ext/Encode/t/jisx0201.utf	test data
ext/Encode/t/jisx0208.enc	test data
ext/Encode/t/jisx0208.utf	test data
ext/Encode/t/jisx0212.enc	test data
ext/Encode/t/jisx0212.utf	test data
ext/Encode/t/jperl.t		test script
ext/Encode/t/ksc5601.enc	test data
ext/Encode/t/ksc5601.utf	test data
ext/Encode/t/mime_header_iso2022jp.t	test script
ext/Encode/t/mime-header.t	test script
ext/Encode/t/mime-name.t	test script
ext/Encode/t/Mod_EUCJP.pm	module that t/enc_module.enc uses
ext/Encode/t/perlio.t		test script
ext/Encode/t/rt.pl		test script
ext/Encode/t/unibench.pl	benchmark script
ext/Encode/t/Unicode.t		test script
ext/Encode/t/utf8strict.t	test script
ext/Encode/TW/Makefile.PL	Encode extension
ext/Encode/TW/TW.pm		Encode extension
ext/Encode/ucm/8859-10.ucm	Unicode Character Map
ext/Encode/ucm/8859-11.ucm	Unicode Character Map
ext/Encode/ucm/8859-13.ucm	Unicode Character Map
ext/Encode/ucm/8859-14.ucm	Unicode Character Map
ext/Encode/ucm/8859-15.ucm	Unicode Character Map
ext/Encode/ucm/8859-16.ucm	Unicode Character Map
ext/Encode/ucm/8859-1.ucm	Unicode Character Map
ext/Encode/ucm/8859-2.ucm	Unicode Character Map
ext/Encode/ucm/8859-3.ucm	Unicode Character Map
ext/Encode/ucm/8859-4.ucm	Unicode Character Map
ext/Encode/ucm/8859-5.ucm	Unicode Character Map
ext/Encode/ucm/8859-6.ucm	Unicode Character Map
ext/Encode/ucm/8859-7.ucm	Unicode Character Map
ext/Encode/ucm/8859-8.ucm	Unicode Character Map
ext/Encode/ucm/8859-9.ucm	Unicode Character Map
ext/Encode/ucm/adobeStdenc.ucm	Unicode Character Map
ext/Encode/ucm/adobeSymbol.ucm	Unicode Character Map
ext/Encode/ucm/adobeZdingbat.ucm	Unicode Character Map
ext/Encode/ucm/ascii.ucm	Unicode Character Map
ext/Encode/ucm/big5-eten.ucm	Unicode Character Map
ext/Encode/ucm/big5-hkscs.ucm	Unicode Character Map
ext/Encode/ucm/cp037.ucm	Unicode Character Map
ext/Encode/ucm/cp1006.ucm	Unicode Character Map
ext/Encode/ucm/cp1026.ucm	Unicode Character Map
ext/Encode/ucm/cp1047.ucm	Unicode Character Map
ext/Encode/ucm/cp1250.ucm	Unicode Character Map
ext/Encode/ucm/cp1251.ucm	Unicode Character Map
ext/Encode/ucm/cp1252.ucm	Unicode Character Map
ext/Encode/ucm/cp1253.ucm	Unicode Character Map
ext/Encode/ucm/cp1254.ucm	Unicode Character Map
ext/Encode/ucm/cp1255.ucm	Unicode Character Map
ext/Encode/ucm/cp1256.ucm	Unicode Character Map
ext/Encode/ucm/cp1257.ucm	Unicode Character Map
ext/Encode/ucm/cp1258.ucm	Unicode Character Map
ext/Encode/ucm/cp424.ucm	Unicode Character Map
ext/Encode/ucm/cp437.ucm	Unicode Character Map
ext/Encode/ucm/cp500.ucm	Unicode Character Map
ext/Encode/ucm/cp737.ucm	Unicode Character Map
ext/Encode/ucm/cp775.ucm	Unicode Character Map
ext/Encode/ucm/cp850.ucm	Unicode Character Map
ext/Encode/ucm/cp852.ucm	Unicode Character Map
ext/Encode/ucm/cp855.ucm	Unicode Character Map
ext/Encode/ucm/cp856.ucm	Unicode Character Map
ext/Encode/ucm/cp857.ucm	Unicode Character Map
ext/Encode/ucm/cp858.ucm	Unicode Character Map
ext/Encode/ucm/cp860.ucm	Unicode Character Map
ext/Encode/ucm/cp861.ucm	Unicode Character Map
ext/Encode/ucm/cp862.ucm	Unicode Character Map
ext/Encode/ucm/cp863.ucm	Unicode Character Map
ext/Encode/ucm/cp864.ucm	Unicode Character Map
ext/Encode/ucm/cp865.ucm	Unicode Character Map
ext/Encode/ucm/cp866.ucm	Unicode Character Map
ext/Encode/ucm/cp869.ucm	Unicode Character Map
ext/Encode/ucm/cp874.ucm	Unicode Character Map
ext/Encode/ucm/cp875.ucm	Unicode Character Map
ext/Encode/ucm/cp932.ucm	Unicode Character Map
ext/Encode/ucm/cp936.ucm	Unicode Character Map
ext/Encode/ucm/cp949.ucm	Unicode Character Map
ext/Encode/ucm/cp950.ucm	Unicode Character Map
ext/Encode/ucm/ctrl.ucm		Unicode Character Map
ext/Encode/ucm/dingbats.ucm	Unicode Character Map
ext/Encode/ucm/euc-cn.ucm	Unicode Character Map
ext/Encode/ucm/euc-jp.ucm	Unicode Character Map
ext/Encode/ucm/euc-kr.ucm	Unicode Character Map
ext/Encode/ucm/gb12345.ucm	Unicode Character Map
ext/Encode/ucm/gb2312.ucm	Unicode Character Map
ext/Encode/ucm/hp-roman8.ucm	Unicode Character Map
ext/Encode/ucm/ir-165.ucm	Unicode Character Map
ext/Encode/ucm/jis0201.ucm	Unicode Character Map
ext/Encode/ucm/jis0208.ucm	Unicode Character Map
ext/Encode/ucm/jis0212.ucm	Unicode Character Map
ext/Encode/ucm/johab.ucm	Unicode Character Map
ext/Encode/ucm/koi8-f.ucm	Unicode Character Map
ext/Encode/ucm/koi8-r.ucm	Unicode Character Map
ext/Encode/ucm/koi8-u.ucm	Unicode Character Map
ext/Encode/ucm/ksc5601.ucm	Unicode Character Map
ext/Encode/ucm/macArabic.ucm	Unicode Character Map
ext/Encode/ucm/macCentEuro.ucm	Unicode Character Map
ext/Encode/ucm/macChinsimp.ucm	Unicode Character Map
ext/Encode/ucm/macChintrad.ucm	Unicode Character Map
ext/Encode/ucm/macCroatian.ucm	Unicode Character Map
ext/Encode/ucm/macCyrillic.ucm	Unicode Character Map
ext/Encode/ucm/macDingbats.ucm	Unicode Character Map
ext/Encode/ucm/macFarsi.ucm	Unicode Character Map
ext/Encode/ucm/macGreek.ucm	Unicode Character Map
ext/Encode/ucm/macHebrew.ucm	Unicode Character Map
ext/Encode/ucm/macIceland.ucm	Unicode Character Map
ext/Encode/ucm/macJapanese.ucm	Unicode Character Map
ext/Encode/ucm/macKorean.ucm	Unicode Character Map
ext/Encode/ucm/macRoman.ucm	Unicode Character Map
ext/Encode/ucm/macROMnn.ucm	Unicode Character Map
ext/Encode/ucm/macRUMnn.ucm	Unicode Character Map
ext/Encode/ucm/macSami.ucm	Unicode Character Map
ext/Encode/ucm/macSymbol.ucm	Unicode Character Map
ext/Encode/ucm/macThai.ucm	Unicode Character Map
ext/Encode/ucm/macTurkish.ucm	Unicode Character Map
ext/Encode/ucm/macUkraine.ucm	Unicode Character Map
ext/Encode/ucm/nextstep.ucm	Unicode Character Map
ext/Encode/ucm/null.ucm		Unicode Character Map
ext/Encode/ucm/posix-bc.ucm	Unicode Character Map
ext/Encode/ucm/shiftjis.ucm	Unicode Character Map
ext/Encode/ucm/symbol.ucm	Unicode Character Map
ext/Encode/ucm/viscii.ucm	Unicode Character Map
ext/Encode/Unicode/Makefile.PL	Encode extension
ext/Encode/Unicode/Unicode.pm	Encode extension
ext/Encode/Unicode/Unicode.xs	Encode extension
EXTERN.h			Included before foreign .h files
ext/Errno/ChangeLog	Errno changes
ext/Errno/Errno_pm.PL	Errno perl module create script
ext/Errno/Makefile.PL	Errno extension makefile writer
ext/Errno/t/Errno.t	See if Errno works
ext/Fcntl/Fcntl.pm	Fcntl extension Perl module
ext/Fcntl/Fcntl.xs	Fcntl extension external subroutines
ext/Fcntl/Makefile.PL	Fcntl extension makefile writer
ext/Fcntl/t/fcntl.t	See if Fcntl works
ext/Fcntl/t/mode.t	See if S_ISREG() and S_ISDIR() work
ext/Fcntl/t/syslfs.t	See if large files work for sysio
ext/File/Glob/bsd_glob.c	File::Glob extension run time code
ext/File/Glob/bsd_glob.h	File::Glob extension header file
ext/File/Glob/Changes		File::Glob extension changelog
ext/File/Glob/Glob.pm		File::Glob extension module
ext/File/Glob/Glob.xs		File::Glob extension external subroutines
ext/File/Glob/Makefile.PL	File::Glob extension makefile writer
ext/File/Glob/t/basic.t		See if File::Glob works
ext/File/Glob/t/case.t		See if File::Glob works
ext/File/Glob/t/global.t	See if File::Glob works
ext/File/Glob/TODO		File::Glob extension todo list
ext/File/Glob/t/taint.t		See if File::Glob works
ext/Filter/t/call.t		See if Filter::Util::Call works
ext/Filter/Util/Call/Call.pm	Filter::Util::Call extension module
ext/Filter/Util/Call/Call.xs	Filter::Util::Call extension external subroutines
ext/Filter/Util/Call/Makefile.PL	Filter::Util::Call extension makefile writer
ext/GDBM_File/GDBM_File.pm	GDBM extension Perl module
ext/GDBM_File/GDBM_File.xs	GDBM extension external subroutines
ext/GDBM_File/hints/sco.pl	Hint for GDBM_File for named architecture
ext/GDBM_File/Makefile.PL	GDBM extension makefile writer
ext/GDBM_File/t/gdbm.t		See if GDBM_File works
ext/GDBM_File/typemap		GDBM extension interface types
ext/Hash/Util/Changes		Change history of Hash::Util
ext/Hash/Util/FieldHash/Changes			Changes for Hash::Util::FieldHash
ext/Hash/Util/FieldHash/FieldHash.xs		XS portion
ext/Hash/Util/FieldHash/lib/Hash/Util/FieldHash.pm	Perl portion and documentation
ext/Hash/Util/FieldHash/Makefile.PL		Makefile for Hash::Util::FieldHash
ext/Hash/Util/FieldHash/t/01_load.t		Test script
ext/Hash/Util/FieldHash/t/02_function.t		Test script
ext/Hash/Util/FieldHash/t/03_class.t		Test script
ext/Hash/Util/FieldHash/t/04_thread.t		Test script
ext/Hash/Util/FieldHash/t/05_perlhook.t		Test script
ext/Hash/Util/FieldHash/t/10_hash.t		Adapted from t/op/hash.t
ext/Hash/Util/FieldHash/t/11_hashassign.t	Adapted from t/op/hashassign.t
ext/Hash/Util/FieldHash/t/12_hashwarn.t		Adapted from t/op/hashwarn.t
ext/Hash/Util/lib/Hash/Util.pm	Hash::Util
ext/Hash/Util/Makefile.PL	Makefile for Hash::Util
ext/Hash/Util/t/Util.t		See if Hash::Util works
ext/Hash/Util/Util.xs		XS bits of Hash::Util
ext/I18N/Langinfo/fallback/const-c.inc	I18N::Langinfo
ext/I18N/Langinfo/fallback/const-xs.inc	I18N::Langinfo
ext/I18N/Langinfo/Langinfo.pm	I18N::Langinfo
ext/I18N/Langinfo/Langinfo.xs	I18N::Langinfo
ext/I18N/Langinfo/Makefile.PL	I18N::Langinfo
ext/I18N/Langinfo/t/Langinfo.t	See whether I18N::Langinfo works
ext/IO/ChangeLog		IO perl module change log
ext/IO_Compress_Base/Changes	IO::Compress::Base
ext/IO_Compress_Base/lib/File/GlobMapper.pm	IO::Compress::Base
ext/IO_Compress_Base/lib/IO/Compress/Base/Common.pm	IO::Compress::Base
ext/IO_Compress_Base/lib/IO/Compress/Base.pm	IO::Compress::Base
ext/IO_Compress_Base/lib/IO/Uncompress/AnyUncompress.pm	IO::Compress::Base
ext/IO_Compress_Base/lib/IO/Uncompress/Base.pm	IO::Compress::Base
ext/IO_Compress_Base/Makefile.PL	IO::Compress::Base
ext/IO_Compress_Base/pod/FAQ.pod	IO::Compress::Base
ext/IO_Compress_Base/private/MakeUtil.pm	IO::Compress::Base
ext/IO_Compress_Base/README	IO::Compress::Base
ext/IO_Compress_Base/t/01misc.t	IO::Compress::Base
ext/IO_Compress_Base/t/globmapper.t	IO::Compress::Base
ext/IO_Compress_Zlib/Changes	IO::Compress::Zlib
ext/IO_Compress_Zlib/examples/gzappend	IO::Compress::Zlib
ext/IO_Compress_Zlib/examples/gzcat	IO::Compress::Zlib
ext/IO_Compress_Zlib/examples/gzgrep	IO::Compress::Zlib
ext/IO_Compress_Zlib/examples/gzstream	IO::Compress::Zlib
ext/IO_Compress_Zlib/examples/unzip	IO::Compress::Zlib
ext/IO_Compress_Zlib/lib/IO/Compress/Adapter/Deflate.pm	IO::Compress::Zlib
ext/IO_Compress_Zlib/lib/IO/Compress/Adapter/Identity.pm	IO::Compress::Zlib
ext/IO_Compress_Zlib/lib/IO/Compress/Deflate.pm	IO::Compress::Zlib
ext/IO_Compress_Zlib/lib/IO/Compress/Gzip/Constants.pm	IO::Compress::Zlib
ext/IO_Compress_Zlib/lib/IO/Compress/Gzip.pm	IO::Compress::Zlib
ext/IO_Compress_Zlib/lib/IO/Compress/RawDeflate.pm	IO::Compress::Zlib
ext/IO_Compress_Zlib/lib/IO/Compress/Zip/Constants.pm	IO::Compress::Zlib
ext/IO_Compress_Zlib/lib/IO/Compress/Zip.pm	IO::Compress::Zlib
ext/IO_Compress_Zlib/lib/IO/Compress/Zlib/Constants.pm	IO::Compress::Zlib
ext/IO_Compress_Zlib/lib/IO/Compress/Zlib/Extra.pm	IO::Compress::Zlib
ext/IO_Compress_Zlib/lib/IO/Uncompress/Adapter/Identity.pm	IO::Compress::Zlib
ext/IO_Compress_Zlib/lib/IO/Uncompress/Adapter/Inflate.pm	IO::Compress::Zlib
ext/IO_Compress_Zlib/lib/IO/Uncompress/AnyInflate.pm	IO::Compress::Zlib
ext/IO_Compress_Zlib/lib/IO/Uncompress/Gunzip.pm	IO::Compress::Zlib
ext/IO_Compress_Zlib/lib/IO/Uncompress/Inflate.pm	IO::Compress::Zlib
ext/IO_Compress_Zlib/lib/IO/Uncompress/RawInflate.pm	IO::Compress::Zlib
ext/IO_Compress_Zlib/lib/IO/Uncompress/Unzip.pm	IO::Compress::Zlib
ext/IO_Compress_Zlib/Makefile.PL	IO::Compress::Zlib
ext/IO_Compress_Zlib/pod/FAQ.pod	IO::Compress::Zlib
ext/IO_Compress_Zlib/private/MakeUtil.pm	IO::Compress::Zlib
ext/IO_Compress_Zlib/README	IO::Compress::Zlib
ext/IO_Compress_Zlib/t/001zlib-generic-deflate.t	IO::Compress::Zlib
ext/IO_Compress_Zlib/t/001zlib-generic-gzip.t	IO::Compress::Zlib
ext/IO_Compress_Zlib/t/001zlib-generic-rawdeflate.t	IO::Compress::Zlib
ext/IO_Compress_Zlib/t/001zlib-generic-zip.t	IO::Compress::Zlib
ext/IO_Compress_Zlib/t/002any-deflate.t	IO::Compress::Zlib
ext/IO_Compress_Zlib/t/002any-gzip.t	IO::Compress::Zlib
ext/IO_Compress_Zlib/t/002any-rawdeflate.t	IO::Compress::Zlib
ext/IO_Compress_Zlib/t/002any-transparent.t	IO::Compress::Zlib
ext/IO_Compress_Zlib/t/002any-zip.t	IO::Compress::Zlib
ext/IO_Compress_Zlib/t/004gziphdr.t	IO::Compress::Zlib
ext/IO_Compress_Zlib/t/005defhdr.t	IO::Compress::Zlib
ext/IO_Compress_Zlib/t/006zip.t	IO::Compress::Zlib
ext/IO_Compress_Zlib/t/010examples.t	IO::Compress::Zlib
ext/IO_Compress_Zlib/t/020isize.t	IO::Compress::Zlib
ext/IO_Compress_Zlib/t/050interop-gzip.t	IO::Compress::Zlib
ext/IO_Compress_Zlib/t/100generic-deflate.t	IO::Compress::Zlib
ext/IO_Compress_Zlib/t/100generic-gzip.t	IO::Compress::Zlib
ext/IO_Compress_Zlib/t/100generic-rawdeflate.t	IO::Compress::Zlib
ext/IO_Compress_Zlib/t/100generic-zip.t	IO::Compress::Zlib
ext/IO_Compress_Zlib/t/101truncate-deflate.t	IO::Compress::Zlib
ext/IO_Compress_Zlib/t/101truncate-gzip.t	IO::Compress::Zlib
ext/IO_Compress_Zlib/t/101truncate-rawdeflate.t	IO::Compress::Zlib
ext/IO_Compress_Zlib/t/101truncate-zip.t	IO::Compress::Zlib
ext/IO_Compress_Zlib/t/102tied-deflate.t	IO::Compress::Zlib
ext/IO_Compress_Zlib/t/102tied-gzip.t	IO::Compress::Zlib
ext/IO_Compress_Zlib/t/102tied-rawdeflate.t	IO::Compress::Zlib
ext/IO_Compress_Zlib/t/102tied-zip.t	IO::Compress::Zlib
ext/IO_Compress_Zlib/t/103newtied-deflate.t	IO::Compress::Zlib
ext/IO_Compress_Zlib/t/103newtied-gzip.t	IO::Compress::Zlib
ext/IO_Compress_Zlib/t/103newtied-rawdeflate.t	IO::Compress::Zlib
ext/IO_Compress_Zlib/t/103newtied-zip.t	IO::Compress::Zlib
ext/IO_Compress_Zlib/t/104destroy-deflate.t	IO::Compress::Zlib
ext/IO_Compress_Zlib/t/104destroy-gzip.t	IO::Compress::Zlib
ext/IO_Compress_Zlib/t/104destroy-rawdeflate.t	IO::Compress::Zlib
ext/IO_Compress_Zlib/t/104destroy-zip.t	IO::Compress::Zlib
ext/IO_Compress_Zlib/t/105oneshot-deflate.t	IO::Compress::Zlib
ext/IO_Compress_Zlib/t/105oneshot-gzip-only.t	IO::Compress::Zlib
ext/IO_Compress_Zlib/t/105oneshot-gzip.t	IO::Compress::Zlib
ext/IO_Compress_Zlib/t/105oneshot-rawdeflate.t	IO::Compress::Zlib
ext/IO_Compress_Zlib/t/105oneshot-zip-only.t	IO::Compress::Zlib
ext/IO_Compress_Zlib/t/105oneshot-zip.t	IO::Compress::Zlib
ext/IO_Compress_Zlib/t/106prime-deflate.t	IO::Compress::Zlib
ext/IO_Compress_Zlib/t/106prime-gzip.t	IO::Compress::Zlib
ext/IO_Compress_Zlib/t/106prime-rawdeflate.t	IO::Compress::Zlib
ext/IO_Compress_Zlib/t/106prime-zip.t	IO::Compress::Zlib
ext/IO_Compress_Zlib/t/107multi-deflate.t	IO::Compress::Zlib
ext/IO_Compress_Zlib/t/107multi-gzip.t	IO::Compress::Zlib
ext/IO_Compress_Zlib/t/107multi-rawdeflate.t	IO::Compress::Zlib
ext/IO_Compress_Zlib/t/107multi-zip.t	IO::Compress::Zlib
ext/IO_Compress_Zlib/t/108anyunc-deflate.t	IO::Compress::Zlib
ext/IO_Compress_Zlib/t/108anyunc-gzip.t	IO::Compress::Zlib
ext/IO_Compress_Zlib/t/108anyunc-rawdeflate.t	IO::Compress::Zlib
ext/IO_Compress_Zlib/t/108anyunc-transparent.t	IO::Compress::Zlib
ext/IO_Compress_Zlib/t/108anyunc-zip.t	IO::Compress::Zlib
ext/IO_Compress_Zlib/t/109merge-deflate.t	IO::Compress::Zlib
ext/IO_Compress_Zlib/t/109merge-gzip.t	IO::Compress::Zlib
ext/IO_Compress_Zlib/t/109merge-rawdeflate.t	IO::Compress::Zlib
ext/IO_Compress_Zlib/t/109merge-zip.t	IO::Compress::Zlib
ext/IO_Compress_Zlib/t/110encode-deflate.t	IO::Compress::Zlib
ext/IO_Compress_Zlib/t/110encode-gzip.t	IO::Compress::Zlib
ext/IO_Compress_Zlib/t/110encode-rawdeflate.t	IO::Compress::Zlib
ext/IO_Compress_Zlib/t/110encode-zip.t	IO::Compress::Zlib
ext/IO/hints/sco.pl		Hint for IO for named architecture
ext/IO/IO.pm			Top-level interface to IO::* classes
ext/IO/IO.xs			IO extension external subroutines
ext/IO/lib/IO/Dir.pm		IO directory reading package
ext/IO/lib/IO/File.pm		IO file handle package
ext/IO/lib/IO/Handle.pm		IO base handle package
ext/IO/lib/IO/Pipe.pm		IO pipe package
ext/IO/lib/IO/Poll.pm		IO system poll() interface
ext/IO/lib/IO/Seekable.pm	IO methods for seekable handles
ext/IO/lib/IO/Select.pm		IO system select() interface
ext/IO/lib/IO/Socket/INET.pm	IO INET specific socket methods
ext/IO/lib/IO/Socket.pm		IO socket handle package
ext/IO/lib/IO/Socket/UNIX.pm	IO UNIX specific socket methods
ext/IO/Makefile.PL		IO extension makefile writer
ext/IO/poll.c			IO poll() emulation using select()
ext/IO/poll.h			IO poll() emulation using select()
ext/IO/README			IO extension maintenance notice
ext/IO/t/io_const.t	See if constants from IO work
ext/IO/t/io_dir.t	See if directory-related methods from IO work
ext/IO/t/io_dup.t	See if dup()-related methods from IO work
ext/IO/t/io_file.t	See if binmode()-related methods on IO::File work
ext/IO/t/io_linenum.t	See if I/O line numbers are tracked correctly
ext/IO/t/io_multihomed.t	See if INET sockets work with multi-homed hosts
ext/IO/t/io_pipe.t	See if pipe()-related methods from IO work
ext/IO/t/io_poll.t	See if poll()-related methods from IO work
ext/IO/t/io_sel.t	See if select()-related methods from IO work
ext/IO/t/io_sock.t	See if INET socket-related methods from IO work
ext/IO/t/IO.t	See if IO works
ext/IO/t/io_taint.t	See if the untaint method from IO works
ext/IO/t/io_tell.t	See if seek()/tell()-related methods from IO work
ext/IO/t/io_udp.t	See if UDP socket-related methods from IO work
ext/IO/t/io_unix.t	See if UNIX socket-related methods from IO work
ext/IO/t/io_utf8.t	See if perlio opens work
ext/IO/t/io_xs.t		See if XSUB methods from IO work
ext/IPC/SysV/Changes	IPC::SysV changes
ext/IPC/SysV/hints/cygwin.pl	Hint for IPC::SysV for named architecture
ext/IPC/SysV/hints/next_3.pl	Hint for IPC::SysV for named architecture
ext/IPC/SysV/lib/IPC/Msg.pm	IPC::SysV extension Perl module
ext/IPC/SysV/lib/IPC/Semaphore.pm	IPC::SysV extension Perl module
ext/IPC/SysV/lib/IPC/SharedMem.pm	IPC::SysV extension Perl module
ext/IPC/SysV/lib/IPC/SysV.pm	IPC::SysV extension Perl module
ext/IPC/SysV/Makefile.PL	IPC::SysV makefile writer
ext/IPC/SysV/MANIFEST.SKIP	IPC::SysV manifest skip specs
ext/IPC/SysV/README		IPC::SysV README
ext/IPC/SysV/regen.pl	IPC::SysV file regeneration script
ext/IPC/SysV/SysV.xs		IPC::SysV extension Perl module
ext/IPC/SysV/t/ipcsysv.t		IPC::SysV test file
<<<<<<< HEAD
ext/IPC/SysV/t/pod.t	IPC::SysV test file
ext/IPC/SysV/t/podcov.t	IPC::SysV test file
ext/IPC/SysV/t/msg.t		IPC::SysV test file
ext/IPC/SysV/t/sem.t		IPC::SysV test file
ext/IPC/SysV/t/shm.t	IPC::SysV test file
ext/IPC/SysV/TODO	IPC::SysV todo file
=======
ext/IPC/SysV/t/msg.t		IPC::SysV test file
ext/IPC/SysV/TODO	IPC::SysV todo file
ext/IPC/SysV/t/podcov.t	IPC::SysV test file
ext/IPC/SysV/t/pod.t	IPC::SysV test file
ext/IPC/SysV/t/sem.t		IPC::SysV test file
ext/IPC/SysV/t/shm.t	IPC::SysV test file
>>>>>>> f7c69158
ext/IPC/SysV/typemap	IPC::SysV typemap
ext/List/Util/Changes		Util extension
ext/List/Util/lib/List/Util.pm	List::Util
ext/List/Util/lib/Scalar/Util.pm	Scalar::Util
ext/List/Util/Makefile.PL	Util extension
ext/List/Util/multicall.h	Util extension
ext/List/Util/README		Util extension
ext/List/Util/t/00version.t	Scalar::Util
ext/List/Util/t/blessed.t	Scalar::Util
ext/List/Util/t/dualvar.t	Scalar::Util
ext/List/Util/t/first.t		List::Util
ext/List/Util/t/isvstring.t	Scalar::Util
ext/List/Util/t/lln.t		Scalar::Util
ext/List/Util/t/maxstr.t	List::Util
ext/List/Util/t/max.t		List::Util
ext/List/Util/t/minstr.t	List::Util
ext/List/Util/t/min.t		List::Util
ext/List/Util/t/openhan.t	Scalar::Util
ext/List/Util/t/p_blessed.t	Scalar::Util
ext/List/Util/t/p_first.t	List::Util
ext/List/Util/t/p_lln.t		Scalar::Util
ext/List/Util/t/p_maxstr.t	List::Util
ext/List/Util/t/p_max.t		List::Util
ext/List/Util/t/p_minstr.t	List::Util
ext/List/Util/t/p_min.t		List::Util
ext/List/Util/t/p_openhan.t	Scalar::Util
ext/List/Util/t/p_readonly.t	Scalar::Util
ext/List/Util/t/p_reduce.t	List::Util
ext/List/Util/t/p_refaddr.t	Scalar::Util
ext/List/Util/t/p_reftype.t	Scalar::Util
ext/List/Util/t/proto.t		Scalar::Util
ext/List/Util/t/p_shuffle.t	List::Util
ext/List/Util/t/p_sum.t		List::Util
ext/List/Util/t/p_tainted.t	Scalar::Util
ext/List/Util/t/readonly.t	Scalar::Util
ext/List/Util/t/reduce.t	List::Util
ext/List/Util/t/refaddr.t	Scalar::Util
ext/List/Util/t/reftype.t	Scalar::Util
ext/List/Util/t/shuffle.t	List::Util
ext/List/Util/t/sum.t		List::Util
ext/List/Util/t/tainted.t	Scalar::Util
ext/List/Util/t/weak.t		Scalar::Util
ext/List/Util/Util.xs		Util extension
ext/Math/BigInt/FastCalc/FastCalc.pm	Math::BigInt::FastCalc extension
ext/Math/BigInt/FastCalc/FastCalc.xs	Math::BigInt::FastCalc extension
ext/Math/BigInt/FastCalc/Makefile.PL	Math::BigInt::FastCalc extension
ext/Math/BigInt/FastCalc/t/bigintfc.t	Math::BigInt::FastCalc extension
ext/Math/BigInt/FastCalc/t/bootstrap.t	Math::BigInt::FastCalc extension
ext/Math/BigInt/FastCalc/t/leak.t	test for memory leaks in Math::BigInt::FastCalc
ext/Math/BigInt/FastCalc/t/mbi_rand.t	Math::BigInt::FastCalc extension
ext/MIME/Base64/Base64.pm	MIME::Base64 extension
ext/MIME/Base64/Base64.xs	MIME::Base64 extension
ext/MIME/Base64/Changes		MIME::Base64 extension
ext/MIME/Base64/Makefile.PL	MIME::Base64 extension
ext/MIME/Base64/QuotedPrint.pm	MIME::Base64 extension
ext/MIME/Base64/README		README for MIME::Base64
ext/MIME/Base64/t/base64.t	See whether MIME::Base64 works
ext/MIME/Base64/t/quoted-print.t	See whether MIME::QuotedPrint works
ext/MIME/Base64/t/unicode.t	See whether MIME::Base64 works
ext/MIME/Base64/t/warn.t	See whether MIME::Base64 works
ext/Module/Pluggable/lib/Devel/InnerPackage.pm		Find inner packages
ext/Module/Pluggable/lib/Module/Pluggable/Object.pm	Module::Pluggable
ext/Module/Pluggable/lib/Module/Pluggable.pm		Module::Pluggable
ext/Module/Pluggable/Makefile.PL			Module::Pluggable
ext/NDBM_File/hints/cygwin.pl	Hint for NDBM_File for named architecture
ext/NDBM_File/hints/dec_osf.pl	Hint for NDBM_File for named architecture
ext/NDBM_File/hints/dynixptx.pl	Hint for NDBM_File for named architecture
ext/NDBM_File/hints/gnukfreebsd.pl	Hint for NDBM_File for named architecture
ext/NDBM_File/hints/gnuknetbsd.pl	Hint for NDBM_File for named architecture
ext/NDBM_File/hints/linux.pl	Hint for NDBM_File for named architecture
ext/NDBM_File/hints/sco.pl	Hint for NDBM_File for named architecture
ext/NDBM_File/hints/solaris.pl	Hint for NDBM_File for named architecture
ext/NDBM_File/hints/svr4.pl	Hint for NDBM_File for named architecture
ext/NDBM_File/Makefile.PL	NDBM extension makefile writer
ext/NDBM_File/NDBM_File.pm	NDBM extension Perl module
ext/NDBM_File/NDBM_File.xs	NDBM extension external subroutines
ext/NDBM_File/t/ndbm.t		See if NDBM_File works
ext/NDBM_File/typemap		NDBM extension interface types
ext/ODBM_File/hints/cygwin.pl	Hint for ODBM_File for named architecture
ext/ODBM_File/hints/dec_osf.pl	Hint for ODBM_File for named architecture
ext/ODBM_File/hints/gnukfreebsd.pl	Hint for NDBM_File for named architecture
ext/ODBM_File/hints/gnuknetbsd.pl	Hint for NDBM_File for named architecture
ext/ODBM_File/hints/hpux.pl	Hint for ODBM_File for named architecture
ext/ODBM_File/hints/linux.pl	Hint for NDBM_File for named architecture
ext/ODBM_File/hints/sco.pl	Hint for ODBM_File for named architecture
ext/ODBM_File/hints/solaris.pl	Hint for ODBM_File for named architecture
ext/ODBM_File/hints/svr4.pl	Hint for ODBM_File for named architecture
ext/ODBM_File/hints/ultrix.pl	Hint for ODBM_File for named architecture
ext/ODBM_File/Makefile.PL	ODBM extension makefile writer
ext/ODBM_File/ODBM_File.pm	ODBM extension Perl module
ext/ODBM_File/ODBM_File.xs	ODBM extension external subroutines
ext/ODBM_File/t/odbm.t		See if ODBM_File works
ext/ODBM_File/typemap		ODBM extension interface types
ext/Opcode/Makefile.PL		Opcode extension makefile writer
ext/Opcode/Opcode.pm		Opcode extension Perl module
ext/Opcode/Opcode.xs		Opcode extension external subroutines
ext/Opcode/ops.pm		"Pragma" form of Opcode extension Perl module
ext/Opcode/Safe.pm		Safe extension Perl module
ext/Opcode/t/Opcode.t		See if Opcode works
ext/Opcode/t/ops.t		See if Opcode works
ext/PerlIO/encoding/encoding.pm	PerlIO::encoding
ext/PerlIO/encoding/encoding.xs	PerlIO::encoding
ext/PerlIO/encoding/Makefile.PL	PerlIO::encoding makefile writer
ext/PerlIO/encoding/MANIFEST	PerlIO::encoding list of files
ext/PerlIO/encoding/t/nolooping.t	Tests for PerlIO::encoding
ext/PerlIO/scalar/Makefile.PL	PerlIO layer for scalars
ext/PerlIO/scalar/scalar.pm	PerlIO layer for scalars
ext/PerlIO/scalar/scalar.xs	PerlIO layer for scalars
ext/PerlIO/t/encoding.t		See if PerlIO encoding conversion works
ext/PerlIO/t/fail.t		See if bad layers fail
ext/PerlIO/t/fallback.t		See if PerlIO fallbacks work
ext/PerlIO/t/open.t		See if PerlIO certain special opens work
ext/PerlIO/t/PerlIO.t		See if PerlIO works
ext/PerlIO/t/scalar.t		See if PerlIO::scalar works
ext/PerlIO/t/via.t		See if PerlIO::via works
ext/PerlIO/via/hints/aix.pl	Hint for PerlIO::via for named architecture
ext/PerlIO/via/Makefile.PL	PerlIO layer for layers in perl
ext/PerlIO/via/via.pm		PerlIO layer for layers in perl
ext/PerlIO/via/via.xs		PerlIO layer for layers in perl
ext/POSIX/hints/bsdos.pl	Hint for POSIX for named architecture
ext/POSIX/hints/dynixptx.pl	Hint for POSIX for named architecture
ext/POSIX/hints/freebsd.pl	Hint for POSIX for named architecture
ext/POSIX/hints/gnukfreebsd.pl	Hint for POSIX for named architecture
ext/POSIX/hints/gnuknetbsd.pl	Hint for POSIX for named architecture
ext/POSIX/hints/linux.pl	Hint for POSIX for named architecture
ext/POSIX/hints/mint.pl		Hint for POSIX for named architecture
ext/POSIX/hints/netbsd.pl	Hint for POSIX for named architecture
ext/POSIX/hints/next_3.pl	Hint for POSIX for named architecture
ext/POSIX/hints/openbsd.pl	Hint for POSIX for named architecture
ext/POSIX/hints/sunos_4.pl	Hint for POSIX for named architecture
ext/POSIX/hints/svr4.pl		Hint for POSIX for named architecture
ext/POSIX/hints/uts.pl		Hint for POSIX for named architecture
ext/POSIX/Makefile.PL		POSIX extension makefile writer
ext/POSIX/POSIX.pm		POSIX extension Perl module
ext/POSIX/POSIX.pod		POSIX extension documentation
ext/POSIX/POSIX.xs		POSIX extension external subroutines
ext/POSIX/t/is.t		See if POSIX isxxx() work
ext/POSIX/t/math.t		Basic math tests for POSIX
ext/POSIX/t/posix.t		See if POSIX works
ext/POSIX/t/sigaction.t		See if POSIX::sigaction works
ext/POSIX/t/sysconf.t		See if POSIX works
ext/POSIX/t/taint.t		See if POSIX works with taint
ext/POSIX/t/termios.t		See if POSIX works
ext/POSIX/t/time.t		See if POSIX time-related functions work
ext/POSIX/t/waitpid.t		See if waitpid works
ext/POSIX/typemap		POSIX extension interface types
ext/re/hints/mpeix.pl		Hints for re for named architecture
ext/re/Makefile.PL		re extension makefile writer
ext/re/re_comp.h		re extension wrapper for regcomp.h
ext/re/re.pm			re extension Perl module
ext/re/re_top.h			re extension symbol hiding header
ext/re/re.xs			re extension external subroutines
ext/re/t/lexical_debug.pl	generate debug output for lexical re 'debug'
ext/re/t/lexical_debug.t	test that lexical re 'debug' works
ext/re/t/qr.t			test that qr// is a Regexp
ext/re/t/re_funcs.t		See if exportable 're' funcs in re.xs work
ext/re/t/regop.pl		generate debug output for various patterns
ext/re/t/regop.t		test RE optimizations by scraping debug output
ext/re/t/re.t			see if re pragma works
ext/Safe/t/safe1.t		See if Safe works
ext/Safe/t/safe2.t		See if Safe works
ext/Safe/t/safe3.t		See if Safe works
ext/Safe/t/safeload.t		Tests that some modules can be loaded by Safe
ext/Safe/t/safeops.t		Tests that all ops can be trapped by Safe
ext/Safe/t/safeuniversal.t	Tests Safe with functions from universal.c
ext/SDBM_File/Makefile.PL	SDBM extension makefile writer
ext/SDBM_File/sdbm/biblio	SDBM kit
ext/SDBM_File/sdbm/CHANGES	SDBM kit
ext/SDBM_File/sdbm/COMPARE	SDBM kit
ext/SDBM_File/sdbm/dba.c	SDBM kit
ext/SDBM_File/sdbm/dbd.c	SDBM kit
ext/SDBM_File/sdbm/dbe.1	SDBM kit
ext/SDBM_File/sdbm/dbe.c	SDBM kit
ext/SDBM_File/sdbm/dbu.c	SDBM kit
ext/SDBM_File/SDBM_File.pm	SDBM extension Perl module
ext/SDBM_File/SDBM_File.xs	SDBM extension external subroutines
ext/SDBM_File/sdbm/grind	SDBM kit
ext/SDBM_File/sdbm/hash.c	SDBM kit
ext/SDBM_File/sdbm/linux.patches	SDBM kit
ext/SDBM_File/sdbm/Makefile.PL	SDBM kit
ext/SDBM_File/sdbm/makefile.sdbm	SDBM kit
ext/SDBM_File/sdbm/pair.c	SDBM kit
ext/SDBM_File/sdbm/pair.h	SDBM kit
ext/SDBM_File/sdbm/README	SDBM kit
ext/SDBM_File/sdbm/readme.ms	SDBM kit
ext/SDBM_File/sdbm/README.too	SDBM kit
ext/SDBM_File/sdbm/sdbm.3	SDBM kit
ext/SDBM_File/sdbm/sdbm.c	SDBM kit
ext/SDBM_File/sdbm/sdbm.h	SDBM kit
ext/SDBM_File/sdbm/tune.h	SDBM kit
ext/SDBM_File/sdbm/util.c	SDBM kit
ext/SDBM_File/t/sdbm.t		See if SDBM_File works
ext/SDBM_File/typemap		SDBM extension interface types
ext/Socket/Makefile.PL		Socket extension makefile writer
ext/Socket/Socket.pm		Socket extension Perl module
ext/Socket/Socket.xs		Socket extension external subroutines
ext/Socket/t/socketpair.t	See if socketpair works
ext/Socket/t/Socket.t		See if Socket works
ext/Storable/ChangeLog		Storable extension
ext/Storable/hints/gnukfreebsd.pl	Hint for Storable for named architecture
ext/Storable/hints/gnuknetbsd.pl	Hint for Storable for named architecture
ext/Storable/hints/hpux.pl	Hint for Storable for named architecture
ext/Storable/hints/linux.pl	Hint for Storable for named architecture
ext/Storable/Makefile.PL	Storable extension
ext/Storable/MANIFEST		Storable extension
ext/Storable/README		Storable extension
ext/Storable/Storable.pm	Storable extension
ext/Storable/Storable.xs	Storable extension
ext/Storable/t/attach_errors.t	Trigger and test STORABLE_attach errors
ext/Storable/t/attach_singleton.t	Test STORABLE_attach for the Singleton pattern
ext/Storable/t/blessed.t	See if Storable works
ext/Storable/t/canonical.t	See if Storable works
ext/Storable/t/circular_hook.t	Test thaw hook called depth-first for circular refs
ext/Storable/t/code.t		See if Storable works
ext/Storable/t/compat01.t	See if Storable works
ext/Storable/t/compat06.t	See if Storable works
ext/Storable/t/croak.t		See if Storable works
ext/Storable/t/dclone.t		See if Storable works
ext/Storable/t/downgrade.t	See if Storable works
ext/Storable/t/file_magic.t	See if file_magic function works
ext/Storable/t/forgive.t	See if Storable works
ext/Storable/t/freeze.t		See if Storable works
ext/Storable/t/HAS_ATTACH.pm	For auto-requiring of modules for STORABLE_attach
ext/Storable/t/HAS_HOOK.pm	For auto-requiring of modules for STORABLE_thaw
ext/Storable/t/HAS_OVERLOAD.pm	For auto-requiring of mdoules for overload
ext/Storable/t/integer.t	See if Storable works
ext/Storable/t/interwork56.t	Test compatibility kludge for 64bit data under 5.6.x
ext/Storable/t/just_plain_nasty.t	See if Storable works
ext/Storable/t/lock.t		See if Storable works
ext/Storable/t/make_56_interwork.pl	Make test data for interwork56.t
ext/Storable/t/make_downgrade.pl	Make test data for downgrade.t
ext/Storable/t/make_overload.pl	Make test data for overload.t
ext/Storable/t/malice.t		See if Storable copes with corrupt files
ext/Storable/t/overload.t	See if Storable works
ext/Storable/t/recurse.t	See if Storable works
ext/Storable/t/restrict.t	See if Storable works
ext/Storable/t/retrieve.t	See if Storable works
ext/Storable/t/sig_die.t	See if Storable works
ext/Storable/t/st-dump.pl	See if Storable works
ext/Storable/t/store.t		See if Storable works
ext/Storable/t/testlib.pl	more helper routines for tests
ext/Storable/t/threads.t	Does Storable work with threads?
ext/Storable/t/tied_hook.t	See if Storable works
ext/Storable/t/tied_items.t	See if Storable works
ext/Storable/t/tied.t		See if Storable works
ext/Storable/t/utf8hash.t	See if Storable works
ext/Storable/t/utf8.t		See if Storable works
ext/Storable/t/weak.t		Can Storable store weakrefs
ext/Sys/Hostname/Hostname.pm	Sys::Hostname extension Perl module
ext/Sys/Hostname/Hostname.xs	Sys::Hostname extension external subroutines
ext/Sys/Hostname/Makefile.PL	Sys::Hostname extension makefile writer
ext/Sys/Hostname/t/Hostname.t	See if Sys::Hostname works
ext/Sys/Syslog/Changes		Changlog for Sys::Syslog
ext/Sys/Syslog/fallback/const-c.inc	Sys::Syslog constants fallback file
ext/Sys/Syslog/fallback/const-xs.inc	Sys::Syslog constants fallback file
ext/Sys/Syslog/fallback/syslog.h	Sys::Syslog header fallback file
ext/Sys/Syslog/Makefile.PL	Sys::Syslog extension makefile writer
ext/Sys/Syslog/README		README for Sys::Syslog
ext/Sys/Syslog/README.win32	README for Sys::Syslog on Windows
ext/Sys/Syslog/Syslog.pm	Sys::Syslog extension Perl module
ext/Sys/Syslog/Syslog.xs	Sys::Syslog extension external subroutines
ext/Sys/Syslog/t/00-load.t	test for Sys::Syslog
ext/Sys/Syslog/t/constants.t	test for Sys::Syslog
ext/Sys/Syslog/t/syslog.t	See if Sys::Syslog works
ext/Sys/Syslog/win32/compile.pl	Sys::Syslog extension Win32 related file
ext/Sys/Syslog/win32/PerlLog_dll.uu	Sys::Syslog extension Win32 related file
ext/Sys/Syslog/win32/PerlLog.mc	Sys::Syslog extension Win32 related file
ext/Sys/Syslog/win32/PerlLog_RES.uu	Sys::Syslog extension Win32 related file
ext/Sys/Syslog/win32/Win32.pm	Sys::Syslog extension Win32 related file
ext/Text/Soundex/Changes	Changelog for Text::Soundex
ext/Text/Soundex/Makefile.PL	Text::Soundex extension makefile writer
ext/Text/Soundex/README		README for Text::Soundex
ext/Text/Soundex/Soundex.pm	Text::Soundex extension Perl module
ext/Text/Soundex/Soundex.xs	Text::Soundex extension external subroutines
ext/Text/Soundex/t/Soundex.t	test for Text::Soundex
ext/threads/hints/hpux.pl	Hint file for HPUX
ext/threads/hints/linux.pl	Hint file for Linux
ext/threads/Makefile.PL		ithreads
ext/threads/shared/hints/linux.pl	thread shared variables
ext/threads/shared/Makefile.PL	thread shared variables
ext/threads/shared/shared.pm	thread shared variables
ext/threads/shared/shared.xs	thread shared variables
ext/threads/shared/t/0nothread.t	Tests for basic shared array functionality.
ext/threads/shared/t/av_refs.t	Tests for arrays containing references
ext/threads/shared/t/av_simple.t	Tests for basic shared array functionality.
ext/threads/shared/t/blessed.t	Test blessed shared variables
ext/threads/shared/t/clone.t	Test shared cloning
ext/threads/shared/t/cond.t	Test condition variables
ext/threads/shared/t/disabled.t	Test threads::shared when threads are disabled.
ext/threads/shared/t/hv_refs.t	Test shared hashes containing references
ext/threads/shared/t/hv_simple.t	Tests for basic shared hash functionality.
ext/threads/shared/t/no_share.t	Tests for disabled share on variables.
ext/threads/shared/t/object.t	Shared objects tests
ext/threads/shared/t/shared_attr.t	Test :shared attribute
ext/threads/shared/t/stress.t	Stress test
ext/threads/shared/t/sv_refs.t	thread shared variables
ext/threads/shared/t/sv_simple.t	thread shared variables
ext/threads/shared/t/utf8.t	Test UTF-8 keys in shared hashes
ext/threads/shared/t/waithires.t	Test sub-second cond_timedwait
ext/threads/shared/t/wait.t	Test cond_wait and cond_timedwait
ext/threads/t/basic.t		ithreads
ext/threads/t/blocks.t		Test threads in special blocks
ext/threads/t/context.t		Explicit thread context
ext/threads/t/end.t		Test end functions
ext/threads/t/err.t		Test $thr->error()
ext/threads/t/exit.t		Test exit and die in threads
ext/threads/t/free2.t		More ithread destruction tests
ext/threads/t/free.t		Test ithread destruction
ext/threads/threads.pm		ithreads
ext/threads/threads.xs		ithreads
ext/threads/t/join.t		Testing the join function
ext/threads/t/kill.t		Tests thread signalling
ext/threads/t/libc.t		testing libc functions for threadsafety
ext/threads/t/list.t		Test threads->list()
ext/threads/t/problems.t	Test various memory problems
ext/threads/t/stack_env.t	Tests for stack limits
ext/threads/t/stack.t		Tests for stack limits
ext/threads/t/state.t		Tests state methods
ext/threads/t/stress_cv.t	Test with multiple threads, coderef cv argument.
ext/threads/t/stress_re.t	Test with multiple threads, string cv argument and regexes.
ext/threads/t/stress_string.t	Test with multiple threads, string cv argument.
ext/threads/t/thread.t		General ithread tests from thr5005
ext/Time/HiRes/Changes		Time::HiRes extension
ext/Time/HiRes/fallback/const-c.inc	Time::HiRes extension
ext/Time/HiRes/fallback/const-xs.inc	Time::HiRes extension
ext/Time/HiRes/hints/aix.pl	Hint for Time::HiRes for named architecture
ext/Time/HiRes/hints/dec_osf.pl		Hint for Time::HiRes for named architecture
ext/Time/HiRes/hints/dynixptx.pl	Hint for Time::HiRes for named architecture
ext/Time/HiRes/hints/irix.pl	Hint for Time::HiRes for named architecture
ext/Time/HiRes/hints/linux.pl	Hints for Time::HiRes for named architecture
ext/Time/HiRes/hints/sco.pl	Hints for Time::HiRes for named architecture
ext/Time/HiRes/hints/solaris.pl	Hints for Time::HiRes for named architecture
ext/Time/HiRes/hints/svr4.pl	Hints for Time::HiRes for named architecture
ext/Time/HiRes/HiRes.pm		Time::HiRes extension
ext/Time/HiRes/HiRes.xs		Time::HiRes extension
ext/Time/HiRes/Makefile.PL	Time::HiRes extension
ext/Time/HiRes/t/HiRes.t	Test for Time::HiRes
ext/Time/HiRes/typemap		Time::HiRes extension
ext/Time/Piece/Changes		Time::Piece extension
ext/Time/Piece/Makefile.PL	Time::Piece extension
ext/Time/Piece/Piece.pm		Time::Piece extension
ext/Time/Piece/Piece.xs		Time::Piece extension
ext/Time/Piece/README		Time::Piece extension
ext/Time/Piece/Seconds.pm	Time::Piece extension
ext/Time/Piece/t/01base.t	Test for Time::Piece
ext/Time/Piece/t/02core.t	Test for Time::Piece
ext/Time/Piece/t/03compare.t	Test for Time::Piece
ext/Time/Piece/t/04mjd.t	Test for Time::Piece
ext/Time/Piece/t/05overload.t	Test for Time::Piece
ext/Time/Piece/t/06subclass.t	Test for Time::Piece
ext/Time/Piece/t/07arith.t	Test for Time::Piece
ext/Unicode/Normalize/Changes	Unicode::Normalize
ext/Unicode/Normalize/Makefile.PL	Unicode::Normalize
ext/Unicode/Normalize/mkheader	Unicode::Normalize
ext/Unicode/Normalize/Normalize.pm	Unicode::Normalize
ext/Unicode/Normalize/Normalize.xs	Unicode::Normalize
ext/Unicode/Normalize/README	Unicode::Normalize
ext/Unicode/Normalize/t/fcdc.t	Unicode::Normalize
ext/Unicode/Normalize/t/form.t	Unicode::Normalize
ext/Unicode/Normalize/t/func.t	Unicode::Normalize
ext/Unicode/Normalize/t/illegal.t	Unicode::Normalize
ext/Unicode/Normalize/t/norm.t	Unicode::Normalize
ext/Unicode/Normalize/t/null.t	Unicode::Normalize
ext/Unicode/Normalize/t/proto.t	Unicode::Normalize
ext/Unicode/Normalize/t/split.t	Unicode::Normalize
ext/Unicode/Normalize/t/test.t	Unicode::Normalize
ext/Unicode/Normalize/t/tie.t	Unicode::Normalize
ext/util/make_ext		Used by Makefile to execute extension Makefiles
ext/util/make_ext_cross		Cross-compilation
ext/Win32API/File/buffers.h	Win32API::File extension
ext/Win32API/File/cFile.h	Win32API::File extension
ext/Win32API/File/cFile.pc	Win32API::File extension
ext/Win32API/File/Changes	Win32API::File extension changes
ext/Win32API/File/const2perl.h	Win32API::File extension
ext/Win32API/File/ExtUtils/Myconst2perl.pm	Win32API::File extension
ext/Win32API/File/File.pm	Win32API::File extension
ext/Win32API/File/File.xs	Win32API::File extension
ext/Win32API/File/Makefile.PL	Win32API::File extension makefile write
ext/Win32API/File/README	Win32API::File extension Readme
ext/Win32API/File/t/file.t	See if Win32API::File extension works
ext/Win32API/File/t/tie.t	See if Win32API::File extension works
ext/Win32API/File/typemap	Win32API::File extension interface types
ext/Win32/Changes		Changes for Win32 extension module
ext/Win32CORE/Makefile.PL	Win32CORE extension
ext/Win32CORE/t/win32core.t	Win32CORE extension
ext/Win32CORE/Win32CORE.c	Win32CORE extension
ext/Win32CORE/Win32CORE.pm	Win32CORE extension (stubs for Win32 CORE subs)
ext/Win32/longpath.inc		Win32 extension long path support
ext/Win32/Makefile.PL		Win32 extension makefile writer
ext/Win32/t/CreateFile.t	See if Win32 extension works
ext/Win32/t/ExpandEnvironmentStrings.t	See if Win32 extension works
ext/Win32/t/GetCurrentThreadId.t	See if Win32 extension works
ext/Win32/t/GetFileVersion.t	See if Win32 extension works
ext/Win32/t/GetFolderPath.t	See if Win32 extension works
ext/Win32/t/GetFullPathName.t	See if Win32 extension works
ext/Win32/t/GetLongPathName.t	See if Win32 extension works
ext/Win32/t/GetOSVersion.t	See if Win32 extension works
ext/Win32/t/GetShortPathName.t	See if Win32 extension works
ext/Win32/t/GuidGen.t		See if Win32 extension works
ext/Win32/t/Names.t		See if Win32 extension works
ext/Win32/t/Unicode.t		See if Win32 extension works
ext/Win32/Win32.pm		Win32 extension Perl module
ext/Win32/Win32.xs		Win32 extension external subroutines
ext/XS/APItest/APItest.pm	XS::APItest extension
ext/XS/APItest/APItest.xs	XS::APItest extension
ext/XS/APItest/core.c		Test API functions when PERL_CORE is defined
ext/XS/APItest/core_or_not.inc	Code common to core.c and notcore.c
ext/XS/APItest/exception.c	XS::APItest extension
ext/XS/APItest/Makefile.PL	XS::APItest extension
ext/XS/APItest/MANIFEST		XS::APItest extension
ext/XS/APItest/notcore.c	Test API functions when PERL_CORE is not defined
ext/XS/APItest/README		XS::APItest extension
ext/XS/APItest/t/call.t		XS::APItest extension
ext/XS/APItest/t/exception.t	XS::APItest extension
ext/XS/APItest/t/hash.t		XS::APItest: tests for hash related APIs
ext/XS/APItest/t/my_cxt.t	XS::APItest: test MY_CXT interface
ext/XS/APItest/t/op.t		XS::APItest: tests for OP related APIs
ext/XS/APItest/t/printf.t	XS::APItest extension
ext/XS/APItest/t/push.t		XS::APItest extension
ext/XS/APItest/t/rmagical.t	XS::APItest extension
<<<<<<< HEAD
ext/XS/APItest/t/svpeek.t	XS::APItest extension
=======
>>>>>>> f7c69158
ext/XS/APItest/t/svsetsv.t	Test behaviour of sv_setsv with/without PERL_CORE
ext/XS/APItest/t/xs_special_subs_require.t	for require too
ext/XS/APItest/t/xs_special_subs.t	Test that XS BEGIN/CHECK/INIT/END work
ext/XS/Typemap/Makefile.PL	XS::Typemap extension
ext/XS/Typemap/README		XS::Typemap extension
ext/XS/Typemap/stdio.c		XS::Typemap extension
ext/XS/Typemap/t/Typemap.t	test that typemaps work
ext/XS/Typemap/typemap		XS::Typemap extension
ext/XS/Typemap/Typemap.pm	XS::Typemap extension
ext/XS/Typemap/Typemap.xs	XS::Typemap extension
fakesdio.h			stdio in terms of PerlIO
fakethr.h			Fake threads header
form.h				Public declarations for formats
generate_uudmap.c		Generate uudmap.h, the uuencode decoding map
genpacksizetables.pl		Generate the size tables for pack/unpack
globals.c			File to declare global symbols (for shared library)
global.sym			Symbols that need hiding when embedded
globvar.sym			Global variables that need hiding when embedded
gv.c				Glob value code
gv.h				Glob value header
h2pl/cbreak2.pl			cbreak routines using .pl
h2pl/cbreak.pl			cbreak routines using .ph
h2pl/eg/sizeof.ph		Sample sizeof array initialization
h2pl/eg/sys/errno.pl		Sample translated errno.pl
h2pl/eg/sysexits.pl		Sample translated sysexits.pl
h2pl/eg/sys/ioctl.pl		Sample translated ioctl.pl
h2pl/getioctlsizes		Program to extract types from ioctl.h
h2pl/mksizes			Program to make %sizeof array
h2pl/mkvars			Program to make .pl from .ph files
h2pl/README			How to turn .ph files into .pl files
h2pl/tcbreak			cbreak test routine using .ph
h2pl/tcbreak2			cbreak test routine using .pl
handy.h				Handy definitions
hints/3b1cc			Hints for named architecture
hints/3b1.sh			Hints for named architecture
hints/aix_3.sh			Hints for named architecture
hints/aix_4.sh			Hints for named architecture
hints/aix.sh			Hints for named architecture
hints/altos486.sh		Hints for named architecture
hints/amigaos.sh		Hints for named architecture
hints/apollo.sh			Hints for named architecture
hints/atheos.sh			Hints for named architecture
hints/aux_3.sh			Hints for named architecture
hints/beos.sh			Hints for named architecture
hints/broken-db.msg		Warning message for systems with broken DB library
hints/bsdos.sh			Hints for named architecture
hints/catamount.sh		Hints for named architecture
hints/convexos.sh		Hints for named architecture
hints/cxux.sh			Hints for named architecture
hints/cygwin.sh			Hints for named architecture
hints/darwin.sh			Hints for named architecture
hints/dcosx.sh			Hints for named architecture
hints/dec_osf.sh		Hints for named architecture
hints/dgux.sh			Hints for named architecture
hints/dos_djgpp.sh		Hints for named architecture
hints/dragonfly.sh		Hints for named architecture
hints/dynixptx.sh		Hints for named architecture
hints/dynix.sh			Hints for named architecture
hints/epix.sh			Hints for named architecture
hints/esix4.sh			Hints for named architecture
hints/fps.sh			Hints for named architecture
hints/freebsd.sh		Hints for named architecture
hints/genix.sh			Hints for named architecture
hints/gnukfreebsd.sh			Hints for named architecture
hints/gnuknetbsd.sh			Hints for named architecture
hints/gnu.sh			Hints for named architecture
hints/greenhills.sh		Hints for named architecture
hints/hpux.sh			Hints for named architecture
hints/i386.sh			Hints for named architecture
hints/interix.sh		Hints for named architecture
hints/irix_4.sh			Hints for named architecture
hints/irix_5.sh			Hints for named architecture
hints/irix_6_0.sh		Hints for named architecture
hints/irix_6_1.sh		Hints for named architecture
hints/irix_6.sh			Hints for named architecture
hints/isc_2.sh			Hints for named architecture
hints/isc.sh			Hints for named architecture
hints/linux.sh			Hints for named architecture
hints/lynxos.sh			Hints for named architecture
hints/machten_2.sh		Hints for named architecture
hints/machten.sh		Hints for named architecture
hints/midnightbsd.sh		Hints for named architecture
hints/mint.sh			Hints for named architecture
hints/mips.sh			Hints for named architecture
hints/mirbsd.sh			Hints for named architecture
hints/mpc.sh			Hints for named architecture
hints/mpeix.sh			Hints for named architecture
hints/ncr_tower.sh		Hints for named architecture
hints/netbsd.sh			Hints for named architecture
hints/newsos4.sh		Hints for named architecture
hints/next_3_0.sh		Hints for named architecture
hints/next_3.sh			Hints for named architecture
hints/next_4.sh			Hints for named architecture
hints/nonstopux.sh		Hints for named architecture
hints/openbsd.sh		Hints for named architecture
hints/opus.sh			Hints for named architecture
hints/os2.sh			Hints for named architecture
hints/os390.sh			Hints for named architecture
hints/os400.sh			Hints for named architecture
hints/posix-bc.sh		Hints for named architecture
hints/powerux.sh		Hints for named architecture
hints/qnx.sh			Hints for named architecture
hints/README.hints		Notes about hints
hints/rhapsody.sh		Hints for named architecture
hints/riscos.sh			Hints for named architecture
hints/sco_2_3_0.sh		Hints for named architecture
hints/sco_2_3_1.sh		Hints for named architecture
hints/sco_2_3_2.sh		Hints for named architecture
hints/sco_2_3_3.sh		Hints for named architecture
hints/sco_2_3_4.sh		Hints for named architecture
hints/sco.sh			Hints for named architecture
hints/solaris_2.sh		Hints for named architecture
hints/stellar.sh		Hints for named architecture
hints/sunos_4_0.sh		Hints for named architecture
hints/sunos_4_1.sh		Hints for named architecture
hints/super-ux.sh		Hints for named architecture
hints/svr4.sh			Hints for named architecture
hints/svr5.sh			Hints for named architecture
hints/t001.c			Test case for gcc bug
hints/ti1500.sh			Hints for named architecture
hints/titanos.sh		Hints for named architecture
hints/ultrix_4.sh		Hints for named architecture
hints/umips.sh			Hints for named architecture
hints/unicosmk.sh		Hints for named architecture
hints/unicos.sh			Hints for named architecture
hints/unisysdynix.sh		Hints for named architecture
hints/utekv.sh			Hints for named architecture
hints/uts.sh			Hints for named architecture
hints/uwin.sh			Hints for named architecture
hints/vmesa.sh			Hints for named architecture
hints/vos.sh			Hints for named architecture
hv.c				Hash value code
hv.h				Hash value header
INSTALL				Detailed installation instructions
installhtml			Perl script to install html files for pods
install_lib.pl			functions shared between install* scripts
installman			Perl script to install man pages for pods
installperl			Perl script to do "make install" dirty work
INTERN.h			Included before domestic .h files
intrpvar.h			Variables held in each interpreter instance
iperlsys.h			Perl's interface to the system
keywords.h			The keyword numbers
keywords.pl			Program to write keywords.h
lib/abbrev.pl			An abbreviation table builder
lib/AnyDBM_File.pm		Perl module to emulate dbmopen
lib/AnyDBM_File.t		See if AnyDBM_File works
lib/App/Prove.pm		Gubbins for the prove utility
lib/App/Prove/State.pm		Gubbins for the prove utility
lib/Archive/Extract.pm	Archive::Extract
lib/Archive/Extract/t/01_Archive-Extract.t	Archive::Extract tests
lib/Archive/Extract/t/src/double_dir.zip.packed	Archive::Extract tests
lib/Archive/Extract/t/src/x.bz2.packed	Archive::Extract tests
lib/Archive/Extract/t/src/x.gz.packed	Archive::Extract tests
lib/Archive/Extract/t/src/x.jar.packed	Archive::Extract tests
lib/Archive/Extract/t/src/x.lzma.packed	Archive::Extract tests
lib/Archive/Extract/t/src/x.par.packed	Archive::Extract tests
lib/Archive/Extract/t/src/x.tar.gz.packed	Archive::Extract tests
lib/Archive/Extract/t/src/x.tar.packed	Archive::Extract tests
lib/Archive/Extract/t/src/x.tgz.packed	Archive::Extract tests
lib/Archive/Extract/t/src/x.zip.packed	Archive::Extract tests
lib/Archive/Extract/t/src/x.Z.packed	Archive::Extract tests
lib/Archive/Extract/t/src/y.jar.packed	Archive::Extract tests
lib/Archive/Extract/t/src/y.par.packed	Archive::Extract tests
lib/Archive/Extract/t/src/y.tar.bz2.packed	Archive::Extract tests
lib/Archive/Extract/t/src/y.tar.gz.packed	Archive::Extract tests
lib/Archive/Extract/t/src/y.tar.packed	Archive::Extract tests
lib/Archive/Extract/t/src/y.tbz.packed	Archive::Extract tests
lib/Archive/Extract/t/src/y.tgz.packed	Archive::Extract tests
lib/Archive/Extract/t/src/y.zip.packed	Archive::Extract tests
lib/Archive/Tar/bin/ptar	the ptar utility
lib/Archive/Tar/bin/ptardiff	the ptardiff utility
lib/Archive/Tar/Constant.pm	Archive::Tar
lib/Archive/Tar/File.pm		Archive::Tar
lib/Archive/Tar.pm		Archive::Tar
lib/Archive/Tar/t/01_use.t	Archive::Tar tests
lib/Archive/Tar/t/02_methods.t	Archive::Tar tests
lib/Archive/Tar/t/03_file.t	Archive::Tar tests
lib/Archive/Tar/t/04_resolved_issues.t	Archive::Tar tests
lib/Archive/Tar/t/src/long/b	Archive::Tar tests
lib/Archive/Tar/t/src/long/bar.tar.packed	Archive::Tar tests
lib/Archive/Tar/t/src/long/foo.tgz.packed	Archive::Tar tests
lib/Archive/Tar/t/src/short/b	Archive::Tar tests
lib/Archive/Tar/t/src/short/bar.tar.packed	Archive::Tar tests
lib/Archive/Tar/t/src/short/foo.tgz.packed	Archive::Tar tests
lib/assert.pl			assertion and panic with stack trace
lib/Attribute/Handlers/Changes	Attribute::Handlers
lib/Attribute/Handlers/demo/demo2.pl	Attribute::Handlers demo
lib/Attribute/Handlers/demo/demo3.pl	Attribute::Handlers demo
lib/Attribute/Handlers/demo/demo4.pl	Attribute::Handlers demo
lib/Attribute/Handlers/demo/demo_call.pl	Attribute::Handlers demo
lib/Attribute/Handlers/demo/demo_chain.pl	Attribute::Handlers demo
lib/Attribute/Handlers/demo/demo_cycle.pl	Attribute::Handlers demo
lib/Attribute/Handlers/demo/demo_hashdir.pl	Attribute::Handlers demo
lib/Attribute/Handlers/demo/demo_phases.pl	Attribute::Handlers demo
lib/Attribute/Handlers/demo/demo.pl	Attribute::Handlers demo
lib/Attribute/Handlers/demo/Demo.pm	Attribute::Handlers demo
lib/Attribute/Handlers/demo/demo_range.pl	Attribute::Handlers demo
lib/Attribute/Handlers/demo/demo_rawdata.pl	Attribute::Handlers demo
lib/Attribute/Handlers/demo/Descriptions.pm	Attribute::Handlers demo
lib/Attribute/Handlers/demo/MyClass.pm	Attribute::Handlers demo
lib/Attribute/Handlers.pm	Attribute::Handlers
lib/Attribute/Handlers/README		Attribute::Handlers
lib/Attribute/Handlers/t/constants.t	Test constants and Attribute::Handlers
lib/Attribute/Handlers/t/data_convert.t	Test attribute data conversion
lib/Attribute/Handlers/t/linerep.t	See if Attribute::Handlers works
lib/Attribute/Handlers/t/multi.t	See if Attribute::Handlers works
lib/attributes.pm		For "sub foo : attrlist"
lib/AutoLoader/t/01AutoLoader.t	See if AutoLoader works
lib/AutoLoader/t/02AutoSplit.t	See if AutoSplit works
lib/AutoLoader.pm		Autoloader base class
<<<<<<< HEAD
=======
lib/AutoLoader/t/01AutoLoader.t	See if AutoLoader works
lib/AutoLoader/t/02AutoSplit.t	See if AutoSplit works
>>>>>>> f7c69158
lib/AutoSplit.pm		Split up autoload functions
lib/autouse.pm			Load and call a function only when it's used
lib/autouse.t			See if autouse works
lib/base/Changes		base.pm changelog
lib/base.pm			Establish IS-A relationship at compile time
lib/base/t/base.t		See if base works
lib/base/t/fields-base.t	See if fields work
lib/base/t/fields.t		See if fields work
lib/base/t/isa.t		See if base's behaviour doesn't change
lib/base/t/lib/Dummy.pm		Test module for base.pm
lib/base/t/sigdie.t		See if base works with SIGDIE
lib/base/t/version.t		See if base works with versions
lib/base/t/warnings.t		See if base works with warnings
lib/Benchmark.pm		Measure execution time
lib/Benchmark.t			See if Benchmark works
lib/bigfloat.pl			An arbitrary precision floating point package
lib/bigfloatpl.t		See if bigfloat.pl works
lib/bigint.pl			An arbitrary precision integer arithmetic package
lib/bigintpl.t			See if bigint.pl works
lib/bigint.pm			bigint
lib/bignum.pm			bignum
lib/bignum/t/big_e_pi.t		See if bignum exports e() and PI()
lib/bignum/t/bigexp.t		See if bignum works
lib/bignum/t/bigint.t		See if bigint works
lib/bignum/t/bignum.t		See if bignum works
lib/bignum/t/bigrat.t		See if bigrat works
lib/bignum/t/bii_e_pi.t		See if bigint exports e() and PI()
lib/bignum/t/biinfnan.t		See if bignum works
lib/bignum/t/bir_e_pi.t		See if bigrat exports e() and PI()
lib/bignum/t/bninfnan.t		See if bignum works
lib/bignum/t/bn_lite.t		See if bignum with Math::BigInt::Lite works
lib/bignum/t/brinfnan.t		See if bignum works
lib/bignum/t/br_lite.t		See if bigrat with Math::BigInt::Lite works
lib/bignum/t/in_effect.t	See if in_effect() works
lib/bignum/t/infnan.inc		See if bignum with inf/NaN works
lib/bignum/t/option_a.t		See if bignum a => X works
lib/bignum/t/option_l.t		See if bignum l => X works
lib/bignum/t/option_p.t		See if bignum p => X works
lib/bignum/t/ratopt_a.t		See if bigrat a => X works
lib/bignum/t/scope_f.t		See if no bignum works
lib/bignum/t/scope_i.t		See if no bigint works
lib/bignum/t/scope_r.t		See if no bigrat works
lib/bigrat.pl			An arbitrary precision rational arithmetic package
lib/bigrat.pm			bigrat
lib/blib.pm			For "use blib"
lib/blib.t			blib.pm test
lib/bytes_heavy.pl		Support routines for byte pragma
lib/bytes.pm			Pragma to enable byte operations
lib/bytes.t			bytes.pm test
lib/cacheout.pl			Manages output filehandles when you need too many
lib/Carp/Heavy.pm		Error message workhorse
lib/Carp.pm			Error message base class
lib/Carp.t			See if Carp works
lib/CGI/Apache.pm		Support for Apache's Perl module
lib/CGI/Carp.pm			Log server errors with helpful context
lib/CGI/Changes			Changelog for CGI.pm
lib/CGI/Cookie.pm		Interface to Netscape Cookies
lib/CGI/eg/caution.xbm		CGI example
lib/CGI/eg/clickable_image.cgi	CGI example
lib/CGI/eg/cookie.cgi		CGI example
lib/CGI/eg/crash.cgi		CGI example
lib/CGI/eg/customize.cgi	CGI example
lib/CGI/eg/diff_upload.cgi	CGI example
lib/CGI/eg/dna_small_gif.uu	Small image for CGI examples
lib/CGI/eg/file_upload.cgi	CGI example
lib/CGI/eg/frameset.cgi		CGI example
lib/CGI/eg/index.html		Index page for CGI examples
lib/CGI/eg/internal_links.cgi	CGI example
lib/CGI/eg/javascript.cgi	CGI example
lib/CGI/eg/make_links.pl	CGI example
lib/CGI/eg/monty.cgi		CGI example
lib/CGI/eg/multiple_forms.cgi	CGI example
lib/CGI/eg/nph-clock.cgi	CGI example
lib/CGI/eg/nph-multipart.cgi	CGI example
lib/CGI/eg/popup.cgi		CGI example
lib/CGI/eg/RunMeFirst		Setup script for CGI examples
lib/CGI/eg/save_state.cgi	CGI example
lib/CGI/eg/tryit.cgi		CGI example
lib/CGI/eg/wilogo_gif.uu	CGI example
lib/CGI/Fast.pm			Support for FastCGI (persistent server process)
lib/CGI.pm			Web server interface ("Common Gateway Interface")
lib/CGI/Pretty.pm		Output nicely formatted HTML
lib/CGI/Push.pm			Support for server push
lib/CGI/Switch.pm		Simple interface for multiple server types
lib/CGI/t/apache.t		See if CGI::Apache still loads
lib/CGI/t/can.t			See if CGI.pm works
lib/CGI/t/carp.t		See if CGI::Carp works
lib/CGI/t/cookie.t		See if CGI::Cookie works
lib/CGI/t/fast.t		See if CGI::Fast works (if FCGI is installed)
lib/CGI/t/form.t		See if CGI.pm works
lib/CGI/t/function.t		See if CGI.pm works
lib/CGI/t/html.t		See if CGI.pm works
lib/CGI/t/no_tabindex.t	See if CGI.pm works
lib/CGI/t/pretty.t		See if CGI.pm works
lib/CGI/t/push.t		See if CGI::Push works
lib/CGI/t/request.t		See if CGI.pm works
lib/CGI/t/start_end_asterisk.t	See if CGI.pm works
lib/CGI/t/start_end_end.t	See if CGI.pm works
lib/CGI/t/start_end_start.t	See if CGI.pm works
lib/CGI/t/switch.t		See if CGI::Switch still loads
lib/CGI/t/uploadInfo.t		See if CGI.pm works
<<<<<<< HEAD
lib/CGI/t/upload.t		See if CGI.pm works
lib/CGI/t/upload_post_text.txt.packed	Test data for CGI.pm
=======
lib/CGI/t/upload_post_text.txt.packed	Test data for CGI.pm
lib/CGI/t/upload.t		See if CGI.pm works
>>>>>>> f7c69158
lib/CGI/t/util-58.t		See if 5.8-dependent features work
lib/CGI/t/util.t		See if CGI.pm works
lib/CGI/Util.pm			Utility functions
lib/charnames.pm		Character names
lib/charnames.t			See if character names work
lib/Class/ISA/ChangeLog		Changes for Class::ISA
lib/Class/ISA.pm		Class::ISA
lib/Class/ISA/t/00_about_verbose.t	Tests for Class::ISA
lib/Class/ISA/t/01_old_junk.t	Tests for Class::ISA
lib/Class/Struct.pm		Declare struct-like datatypes as Perl classes
lib/Class/Struct.t		See if Class::Struct works
lib/complete.pl			A command completion subroutine
lib/Config/Extensions.pm	Convenient hash lookup for built extensions
lib/Config/Extensions.t		See if Config::Extensions works
lib/Config.t			See if Config works
lib/constant.pm			For "use constant"
lib/constant.t			See if compile-time constants work
lib/CORE.pod			document the CORE namespace
lib/CPAN/API/HOWTO.pod		recipe book for programming with CPAN.pm
lib/CPAN/bin/cpan		easily interact with CPAN from the command line
lib/CPAN/Debug.pm		helper package for CPAN.pm
lib/CPAN/DeferedCode.pm		helper package for CPAN.pm
lib/CPAN/Distroprefs.pm		helper package for CPAN.pm
lib/CPAN/FirstTime.pm		Utility for creating CPAN config files
lib/CPAN/HandleConfig.pm	helper package for CPAN.pm
lib/CPAN/Kwalify/distroprefs.dd		helper file for validating config files
lib/CPAN/Kwalify/distroprefs.yml	helper file for validating config files
lib/CPAN/Kwalify.pm		helper package for CPAN.pm
lib/CPAN/Nox.pm			Runs CPAN while avoiding compiled extensions
lib/CPAN/PAUSE2003.pub		CPAN public key
lib/CPAN/PAUSE2005.pub		CPAN public key
lib/CPAN/PAUSE2007.pub		CPAN public key
lib/CPANPLUS/Backend.pm	CPANPLUS
lib/CPANPLUS/Backend/RV.pm	CPANPLUS
lib/CPANPLUS/bin/cpan2dist	the cpan2dist utility
lib/CPANPLUS/bin/cpanp	the cpanp utility
lib/CPANPLUS/bin/cpanp-run-perl	the cpanp-run-perl utility
lib/CPANPLUS/Config.pm	CPANPLUS
lib/CPANPLUS/Configure.pm	CPANPLUS
lib/CPANPLUS/Configure/Setup.pm	CPANPLUS
lib/CPANPLUS/Dist/Base.pm	CPANPLUS
lib/CPANPLUS/Dist/Build/Constants.pm	CPANPLUS::Dist::Build
lib/CPANPLUS/Dist/Build.pm	CPANPLUS::Dist::Build
lib/CPANPLUS/Dist/Build/t/01_CPANPLUS-Dist-Build-Constants.t	CPANPLUS::Dist::Build tests
lib/CPANPLUS/Dist/Build/t/02_CPANPLUS-Dist-Build.t	CPANPLUS::Dist::Build tests
lib/CPANPLUS/Dist/Build/t/inc/conf.pl	CPANPLUS::Dist::Build tests
lib/CPANPLUS/Dist/Build/t/src/noxs/Foo-Bar-0.01.tar.gz.packed	CPANPLUS::Dist::Build tests
lib/CPANPLUS/Dist/Build/t/src/xs/Foo-Bar-0.01.tar.gz.packed	CPANPLUS::Dist::Build tests
lib/CPANPLUS/Dist/MM.pm	CPANPLUS
lib/CPANPLUS/Dist.pm	CPANPLUS
lib/CPANPLUS/Dist/Sample.pm	CPANPLUS
lib/CPANPLUS/Error.pm	CPANPLUS
lib/CPANPLUS/FAQ.pod	CPANPLUS
lib/CPANPLUS/Hacking.pod	CPANPLUS
lib/CPANPLUS/inc.pm	CPANPLUS
lib/CPANPLUS/Internals/Constants.pm	CPANPLUS
lib/CPANPLUS/Internals/Constants/Report.pm	CPANPLUS
lib/CPANPLUS/Internals/Extract.pm	CPANPLUS
lib/CPANPLUS/Internals/Fetch.pm	CPANPLUS
lib/CPANPLUS/Internals.pm	CPANPLUS
lib/CPANPLUS/Internals/Report.pm	CPANPLUS
lib/CPANPLUS/Internals/Search.pm	CPANPLUS
lib/CPANPLUS/Internals/Source.pm	CPANPLUS
lib/CPANPLUS/Internals/Utils/Autoflush.pm	CPANPLUS
lib/CPANPLUS/Internals/Utils.pm	CPANPLUS
lib/CPANPLUS/Module/Author/Fake.pm	CPANPLUS
lib/CPANPLUS/Module/Author.pm	CPANPLUS
lib/CPANPLUS/Module/Checksums.pm	CPANPLUS
lib/CPANPLUS/Module/Fake.pm	CPANPLUS
lib/CPANPLUS/Module.pm	CPANPLUS
lib/CPANPLUS/Module/Signature.pm	CPANPLUS
lib/CPANPLUS.pm	CPANPLUS
lib/CPANPLUS/Selfupdate.pm	CPANPLUS
lib/CPANPLUS/Shell/Classic.pm	CPANPLUS
lib/CPANPLUS/Shell/Default/Plugins/CustomSource.pm	CPANPLUS
lib/CPANPLUS/Shell/Default/Plugins/HOWTO.pod	CPANPLUS
lib/CPANPLUS/Shell/Default/Plugins/Remote.pm	CPANPLUS
lib/CPANPLUS/Shell/Default/Plugins/Source.pm	CPANPLUS
lib/CPANPLUS/Shell/Default.pm	CPANPLUS
lib/CPANPLUS/Shell.pm	CPANPLUS
lib/CPANPLUS/t/00_CPANPLUS-Inc.t	CPANPLUS tests
lib/CPANPLUS/t/00_CPANPLUS-Internals-Utils.t	CPANPLUS tests
lib/CPANPLUS/t/01_CPANPLUS-Configure.t	CPANPLUS tests
lib/CPANPLUS/t/02_CPANPLUS-Internals.t	CPANPLUS tests
lib/CPANPLUS/t/03_CPANPLUS-Internals-Source.t	CPANPLUS tests
lib/CPANPLUS/t/04_CPANPLUS-Module.t	CPANPLUS tests
lib/CPANPLUS/t/05_CPANPLUS-Internals-Fetch.t	CPANPLUS tests
lib/CPANPLUS/t/06_CPANPLUS-Internals-Constants.t	CPANPLUS tests
lib/CPANPLUS/t/07_CPANPLUS-Internals-Extract.t	CPANPLUS tests
lib/CPANPLUS/t/08_CPANPLUS-Backend.t	CPANPLUS tests
lib/CPANPLUS/t/09_CPANPLUS-Internals-Search.t	CPANPLUS tests
lib/CPANPLUS/t/10_CPANPLUS-Error.t	CPANPLUS tests
lib/CPANPLUS/t/15_CPANPLUS-Shell.t	CPANPLUS tests
lib/CPANPLUS/t/19_CPANPLUS-Dist.t	CPANPLUS tests
lib/CPANPLUS/t/20_CPANPLUS-Dist-MM.t	CPANPLUS tests
lib/CPANPLUS/t/21_CPANPLUS-Dist-No-Build.t	CPANPLUS tests
lib/CPANPLUS/t/30_CPANPLUS-Internals-Selfupdate.t	CPANPLUS tests
lib/CPANPLUS/t/40_CPANPLUS-Internals-Report.t	CPANPLUS tests
lib/CPANPLUS/t/dummy-CPAN/authors/01mailrc.txt.gz.packed	CPANPLUS tests
lib/CPANPLUS/t/dummy-CPAN/authors/id/EUNOXS/Bundle-Foo-Bar-0.01.tar.gz.packed	CPANPLUS tests
lib/CPANPLUS/t/dummy-CPAN/authors/id/EUNOXS/CHECKSUMS	CPANPLUS tests
lib/CPANPLUS/t/dummy-CPAN/authors/id/EUNOXS/Foo-Bar-0.01.readme	CPANPLUS tests
lib/CPANPLUS/t/dummy-CPAN/authors/id/EUNOXS/Foo-Bar-0.01.tar.gz.packed	CPANPLUS tests
lib/CPANPLUS/t/dummy-CPAN/authors/id/EUNOXS/perl5.005_03.tar.gz.packed	CPANPLUS tests
lib/CPANPLUS/t/dummy-CPAN/authors/id/EUXS/CHECKSUMS	CPANPLUS tests
lib/CPANPLUS/t/dummy-CPAN/authors/id/EUXS/Foo-Bar-0.01.readme	CPANPLUS tests
lib/CPANPLUS/t/dummy-CPAN/authors/id/EUXS/Foo-Bar-0.01.tar.gz.packed	CPANPLUS tests
lib/CPANPLUS/t/dummy-CPAN/authors/id/MBNOXS/CHECKSUMS	CPANPLUS tests
lib/CPANPLUS/t/dummy-CPAN/authors/id/MBNOXS/Foo-Bar-0.01.readme	CPANPLUS tests
lib/CPANPLUS/t/dummy-CPAN/authors/id/MBNOXS/Foo-Bar-0.01.tar.gz.packed	CPANPLUS tests
lib/CPANPLUS/t/dummy-CPAN/authors/id/MBXS/CHECKSUMS	CPANPLUS tests
lib/CPANPLUS/t/dummy-CPAN/authors/id/MBXS/Foo-Bar-0.01.readme	CPANPLUS tests
lib/CPANPLUS/t/dummy-CPAN/authors/id/MBXS/Foo-Bar-0.01.tar.gz.packed	CPANPLUS tests
lib/CPANPLUS/t/dummy-CPAN/modules/02packages.details.txt.gz.packed	CPANPLUS tests
lib/CPANPLUS/t/dummy-CPAN/modules/03modlist.data.gz.packed	CPANPLUS tests
lib/CPANPLUS/t/inc/conf.pl	CPANPLUS tests
lib/CPAN.pm			Interface to Comprehensive Perl Archive Network
lib/CPAN/Queue.pm		queueing system for CPAN.pm
lib/CPAN/SIGNATURE		CPAN public key
lib/CPAN/t/01loadme.t		See if CPAN the module works
lib/CPAN/t/02nox.t		See if CPAN::Nox works
lib/CPAN/t/03pkgs.t		See if CPAN::Version works
lib/CPAN/t/10version.t		See if CPAN the module works
lib/CPAN/t/11mirroredby.t		See if CPAN::Mirrored::By works
lib/CPAN/Tarzip.pm		helper package for CPAN.pm
lib/CPAN/Version.pm		Simple math with different flavors of version strings
lib/ctime.pl			A ctime workalike
lib/Cwd.pm			Various cwd routines (getcwd, fastcwd, chdir)
lib/DBM_Filter/Changes		DBM Filter Change history
lib/DBM_Filter/compress.pm	DBM Filter to compress keys/values
lib/DBM_Filter/encode.pm	DBM Filter for encoding
lib/DBM_Filter/int32.pm		DBM Filter for creating int32 keys/values
lib/DBM_Filter/null.pm		DBM Filter for null termination
lib/DBM_Filter.pm		DBM Filter module
lib/DBM_Filter/t/01error.t	test DBM_Filter::null
lib/DBM_Filter/t/02core.t	test DBM_Filter::null
lib/DBM_Filter/t/compress.t	test DBM_Filter::compress
lib/DBM_Filter/t/encode.t	test DBM_Filter::encode
lib/DBM_Filter/t/int32.t	test DBM_Filter::int32
lib/DBM_Filter/t/null.t		test DBM_Filter::null
lib/DBM_Filter/t/utf8.t		test DBM_Filter::utf8
lib/DBM_Filter/utf8.pm		DBM Filter for UTF-8 Encoding
lib/dbm_filter_util.pl		Utility functions used by DBM Filter tests
lib/DB.pm			Debugger API (draft)
lib/DB.t			See if DB works
lib/Devel/SelfStubber.pm	Generate stubs for SelfLoader.pm
lib/Devel/SelfStubber.t		See if Devel::SelfStubber works
lib/diagnostics.pm		Print verbose diagnostics
lib/diagnostics.t		See if diagnostics.pm works
lib/Digest/base.pm		Digest extensions
lib/Digest/Changes		Digest changelog
lib/Digest/file.pm		Digest extensions
lib/Digest.pm			Digest extensions
lib/Digest/t/base.t		See if Digest extensions work
lib/Digest/t/digest.t		See if Digest extensions work
lib/Digest/t/file.t		See if Digest extensions work
lib/DirHandle.pm		like FileHandle only for directories
lib/DirHandle.t			See if DirHandle works
lib/dotsh.pl			Code to "dot" in a shell script
lib/Dumpvalue.pm		Screen dump of perl values
lib/Dumpvalue.t			See if Dumpvalue works
lib/dumpvar.pl			A variable dumper
lib/dumpvar.t			A variable dumper tester
lib/encoding/warnings.pm	warn on implicit encoding conversions
lib/encoding/warnings/t/1-warning.t	tests for encoding::warnings
lib/encoding/warnings/t/2-fatal.t	tests for encoding::warnings
lib/encoding/warnings/t/3-normal.t	tests for encoding::warnings
lib/encoding/warnings/t/4-lexical.t	tests for encoding::warnings
lib/English.pm			Readable aliases for short variables
lib/English.t			See if English works
lib/Env.pm			Map environment into ordinary variables
lib/Env/t/array.t		See if Env works for arrays
lib/Env/t/env.t			See if Env works
lib/exceptions.pl		catch and throw routines
lib/Exporter/Heavy.pm		Complicated routines for Exporter
lib/Exporter.pm			Exporter base class
lib/Exporter.t			See if Exporter works
lib/ExtUtils/CBuilder/Base.pm	Base class for ExtUtils::CBuilder methods
lib/ExtUtils/CBuilder/Changes	Changes for ExtUtils::CBuilder
lib/ExtUtils/CBuilder/Platform/aix.pm	CBuilder methods for AIX
lib/ExtUtils/CBuilder/Platform/cygwin.pm	CBuilder methods for cygwin
lib/ExtUtils/CBuilder/Platform/darwin.pm	CBuilder methods for darwin
lib/ExtUtils/CBuilder/Platform/dec_osf.pm	CBuilder methods for OSF
lib/ExtUtils/CBuilder/Platform/os2.pm	CBuilder methods for OS/2
lib/ExtUtils/CBuilder/Platform/Unix.pm	CBuilder methods for Unix
lib/ExtUtils/CBuilder/Platform/VMS.pm	CBuilder methods for VMS
lib/ExtUtils/CBuilder/Platform/Windows.pm	CBuilder methods for Windows
lib/ExtUtils/CBuilder.pm	Compile and link C code for Perl modules
lib/ExtUtils/CBuilder/t/01-basic.t	tests for ExtUtils::CBuilder
lib/ExtUtils/CBuilder/t/02-link.t	tests for ExtUtils::CBuilder
lib/ExtUtils/Changes		MakeMaker change log
lib/ExtUtils/Command/MM.pm	Calling MM functions from the cmd line
lib/ExtUtils/Command.pm		Utilities for Make on non-UNIX platforms
lib/ExtUtils/Constant/Base.pm	generate XS code to import C header constants
lib/ExtUtils/Constant.pm	generate XS code to import C header constants
lib/ExtUtils/Constant/ProxySubs.pm	generate XS code for proxy constants
lib/ExtUtils/Constant/Utils.pm	generate XS code to import C header constants
lib/ExtUtils/Constant/XS.pm	generate XS code to import C header constants
lib/ExtUtils/Embed.pm		Utilities for embedding Perl in C programs
lib/ExtUtils/Installed.pm	Information on installed extensions
lib/ExtUtils/Install.pm		Handles 'make install' on extensions
lib/ExtUtils/instmodsh		Give information about installed extensions
lib/ExtUtils/Liblist/Kid.pm	Does the real work of the above
lib/ExtUtils/Liblist.pm		Locates libraries
lib/ExtUtils/MakeMaker/bytes.pm	Version agnostic bytes.pm
lib/ExtUtils/MakeMaker/Config.pm	MakeMaker wrapper for Config
lib/ExtUtils/MakeMaker/FAQ.pod	MakeMaker FAQ
lib/ExtUtils/MakeMaker.pm	Write Makefiles for extensions
lib/ExtUtils/MakeMaker/Tutorial.pod	Writing a module with MakeMaker
lib/ExtUtils/MakeMaker/vmsish.pm	Platform agnostic vmsish.pm
lib/ExtUtils/Manifest.pm	Utilities to write MANIFEST files
lib/ExtUtils/MANIFEST.SKIP	The default MANIFEST.SKIP
lib/ExtUtils/Mkbootstrap.pm	Writes a bootstrap file (see MakeMaker)
lib/ExtUtils/Mksymlists.pm	Writes a linker options file for extensions
lib/ExtUtils/MM_AIX.pm		MakeMaker methods for AIX
lib/ExtUtils/MM_Any.pm		MakeMaker methods for Any OS
lib/ExtUtils/MM_BeOS.pm		MakeMaker methods for BeOS
lib/ExtUtils/MM_Cygwin.pm	MakeMaker methods for Cygwin
lib/ExtUtils/MM_Darwin.pm	MakeMaker methods for Darwin
lib/ExtUtils/MM_DOS.pm		MakeMaker methods for DOS
lib/ExtUtils/MM_MacOS.pm	MakeMaker methods for MacOS
lib/ExtUtils/MM_NW5.pm		MakeMaker methods for NetWare
lib/ExtUtils/MM_OS2.pm		MakeMaker methods for OS/2
lib/ExtUtils/MM.pm		MakeMaker adaptor class
lib/ExtUtils/MM_QNX.pm		MakeMaker methods for QNX
lib/ExtUtils/MM_Unix.pm		MakeMaker methods for Unix
lib/ExtUtils/MM_UWIN.pm		MakeMaker methods for U/WIN
lib/ExtUtils/MM_VMS.pm		MakeMaker methods for VMS
lib/ExtUtils/MM_VOS.pm		MakeMaker methods for VOS
lib/ExtUtils/MM_Win32.pm	MakeMaker methods for Win32
lib/ExtUtils/MM_Win95.pm	MakeMaker methods for Win95
lib/ExtUtils/MY.pm		MakeMaker user override class
lib/ExtUtils/NOTES		Notes about MakeMaker internals
lib/ExtUtils/Packlist.pm	Manipulates .packlist files
lib/ExtUtils/ParseXS.pm		converts Perl XS code into C code
lib/ExtUtils/ParseXS/t/basic.t	See if ExtUtils::ParseXS works
lib/ExtUtils/ParseXS/t/XSTest.pm	Test file for ExtUtils::ParseXS tests
lib/ExtUtils/ParseXS/t/XSTest.xs	Test file for ExtUtils::ParseXS tests
lib/ExtUtils/PATCHING		Suggestions for patching MakeMaker
lib/ExtUtils/README		MakeMaker README
lib/ExtUtils/t/00compile.t	See if MakeMaker modules compile
lib/ExtUtils/t/backwards.t	Check MakeMaker's backwards compatibility
lib/ExtUtils/t/basic.t		See if MakeMaker can build a module
lib/ExtUtils/t/build_man.t	Set if MakeMaker builds manpages
lib/ExtUtils/t/bytes.t		Test ExtUtils::MakeMaker::bytes
lib/ExtUtils/t/can_write_dir.t	Does the _can_write_dir function of ExtUtils::Install work properly?
lib/ExtUtils/t/cd.t		Test to see cd works
lib/ExtUtils/t/config.t		Test ExtUtils::MakeMaker::Config
lib/ExtUtils/t/Constant.t	See if ExtUtils::Constant works
lib/ExtUtils/t/dir_target.t	Verify if dir_target() is supported
lib/ExtUtils/t/Embed.t		See if ExtUtils::Embed and embedding works
lib/ExtUtils/testlib.pm		Fixes up @INC to use just-built extension
lib/ExtUtils/t/cp.t		See if ExtUtils::Command works
lib/ExtUtils/t/eu_command.t	See if ExtUtils::Command works
lib/ExtUtils/t/FIRST_MAKEFILE.t		See if FIRST_MAKEFILE works
lib/ExtUtils/t/fixin.t		See if ExtUtils::MakeMaker works
lib/ExtUtils/t/hints.t		See if hint files are honored.
lib/ExtUtils/t/Installapi2.t	See if new api for ExtUtils::Install::install() works
lib/ExtUtils/t/INSTALL_BASE.t	Test INSTALL_BASE in MakeMaker
lib/ExtUtils/t/Installed.t	See if ExtUtils::Installed works
lib/ExtUtils/t/Install.t	See if ExtUtils::Install works
lib/ExtUtils/t/Installapi2.t	See if new api for ExtUtils::Install::install() works
lib/ExtUtils/t/INST_PREFIX.t	See if MakeMaker can apply PREFIXs
lib/ExtUtils/t/INST.t		Check MakeMaker INST_* macros
lib/ExtUtils/t/Liblist.t	See if ExtUtils::Liblist works
lib/ExtUtils/t/make.t		See if make detection works
lib/ExtUtils/t/maketext_filter.t	See if maketext_filter works
lib/ExtUtils/t/metafile_data.t	See if META.yml handling works
lib/ExtUtils/t/metafile_file.t	See if META.yml handling works
lib/ExtUtils/t/min_perl_version.t	Test the MIN_PERL_VERSION argument to WriteMakefile.
lib/ExtUtils/t/Manifest.t	See if ExtUtils::Manifest works
lib/ExtUtils/t/Mkbootstrap.t	See if ExtUtils::Mkbootstrap works
lib/ExtUtils/t/MM_Any.t		See if ExtUtils::MM_Any works
lib/ExtUtils/t/MM_BeOS.t	See if ExtUtils::MM_BeOS works
lib/ExtUtils/t/MM_Cygwin.t	See if ExtUtils::MM_Cygwin works
lib/ExtUtils/t/MM_NW5.t		See if ExtUtils::MM_NW5 works
lib/ExtUtils/t/MM_OS2.t		See if ExtUtils::MM_OS2 works
lib/ExtUtils/t/MM_Unix.t	See if ExtUtils::MM_UNIX works
lib/ExtUtils/t/MM_VMS.t		See if ExtUtils::MM_VMS works
lib/ExtUtils/t/MM_Win32.t	See if ExtUtils::MM_Win32 works
lib/ExtUtils/TODO		Things TODO in MakeMaker
lib/ExtUtils/t/oneliner.t	See if MM can generate perl one-liners
lib/ExtUtils/t/Packlist.t	See if Packlist works
lib/ExtUtils/t/parse_version.t	See if parse_version works
lib/ExtUtils/t/PL_FILES.t	Test PL_FILES in MakeMaker
lib/ExtUtils/t/pm.t		See if Makemaker can handle PM
lib/ExtUtils/t/postamble.t	See if postamble works
lib/ExtUtils/t/prefixify.t	See if MakeMaker can apply a PREFIX
lib/ExtUtils/t/prereq_print.t	See if PREREQ_PRINT works
lib/ExtUtils/t/prereq.t		See if MakeMaker works
lib/ExtUtils/t/problems.t	How MakeMaker reacts to build problems
lib/ExtUtils/t/prompt.t		See if E::MM::prompt() works
lib/ExtUtils/t/recurs.t		See if recursive builds work
lib/ExtUtils/t/revision.t	See if $Revision is correct
lib/ExtUtils/t/split_command.t	See if MM's xargs-like function works
lib/ExtUtils/t/testlib.t	See if ExtUtils::testlib works
lib/ExtUtils/t/VERSION_FROM.t	See if MakeMaker's VERSION_FROM works
lib/ExtUtils/t/vmsish.t	Test ExtUtils::MakeMaker::vmsish
lib/ExtUtils/t/WriteEmptyMakefile.t	See if WriteEmptyMakefile works
lib/ExtUtils/t/writemakefile_args.t	See if WriteMakefile works
lib/ExtUtils/t/xs.t		Part of MakeMaker's test suite
lib/ExtUtils/typemap		Extension interface types
lib/ExtUtils/xsubpp		External subroutine preprocessor
lib/fastcwd.pl			a faster but more dangerous getcwd
lib/Fatal.pm			Make errors in functions/builtins fatal
lib/Fatal.t			See if Fatal works
lib/feature.pm			Pragma to enable new syntax
lib/feature.t			See if features work
lib/fields.pm			Set up object field names for pseudo-hash-using classes
lib/File/Basename.pm		Emulate the basename program
lib/File/Basename.t		See if File::Basename works
lib/FileCache.pm		Keep more files open than the system permits
lib/FileCache/t/01open.t	See if FileCache works
lib/FileCache/t/02maxopen.t	See if FileCache works
lib/FileCache/t/03append.t	See if FileCache works
lib/FileCache/t/04twoarg.t	See if FileCache works
lib/FileCache/t/05override.t	See if FileCache works
lib/FileCache/t/06export.t	See if FileCache exporting works
lib/FileCache/t/07noimport.t	See if FileCache works without importing
lib/File/CheckTree.pm		Perl module supporting wholesale file mode validation
lib/File/CheckTree.t		See if File::CheckTree works
lib/File/Compare.pm		Emulation of cmp command
lib/File/Compare.t		See if File::Compare works
lib/File/Copy.pm		Emulation of cp command
lib/File/Copy.t			See if File::Copy works
lib/File/DosGlob.pm		Win32 DOS-globbing module
lib/File/DosGlob.t		See if File::DosGlob works
lib/File/Fetch.pm	File::Fetch
lib/File/Fetch/t/01_File-Fetch.t	File::Fetch tests
lib/File/Find.pm		Routines to do a find
lib/File/Find/t/find.t		See if File::Find works
lib/File/Find/t/taint.t		See if File::Find works with taint
lib/FileHandle.pm		Backward-compatible front end to IO extension
lib/FileHandle.t		See if FileHandle works
lib/File/Path.pm		Do things like `mkdir -p' and `rm -r'
lib/File/Path.t			See if File::Path works
lib/File/Spec/Cygwin.pm		portable operations on Cygwin file names
lib/File/Spec/Epoc.pm		portable operations on EPOC file names
lib/File/Spec/Functions.pm	Function interface to File::Spec object methods
lib/File/Spec/Mac.pm		portable operations on Mac file names
lib/File/Spec/OS2.pm		portable operations on OS2 file names
lib/File/Spec.pm		portable operations on file names
lib/File/Spec/t/crossplatform.t	See if File::Spec works crossplatform
lib/File/Spec/t/Functions.t	See if File::Spec::Functions works
lib/File/Spec/t/rel2abs2rel.t	See if File::Spec->rel2abs/abs2rel works
lib/File/Spec/t/Spec.t		See if File::Spec works
lib/File/Spec/t/tmpdir.t	See if File::Spec->tmpdir() works
lib/File/Spec/Unix.pm		portable operations on Unix file names
lib/File/Spec/VMS.pm		portable operations on VMS file names
lib/File/Spec/Win32.pm		portable operations on Win32 and NetWare file names
lib/File/stat.pm		By-name interface to Perl's builtin stat
lib/File/stat.t			See if File::stat works
lib/File/Temp.pm		create safe temporary files and file handles
lib/File/Temp/t/cmp.t		See if File::Temp works
lib/File/Temp/t/fork.t		See if File::Temp works
lib/File/Temp/t/lock.t		See if File::Temp works
lib/File/Temp/t/mktemp.t	See if File::Temp works
lib/File/Temp/t/object.t	See if File::Temp works
lib/File/Temp/t/posix.t		See if File::Temp works
lib/File/Temp/t/security.t	See if File::Temp works
lib/File/Temp/t/seekable.t	See if File::Temp works
lib/File/Temp/t/tempfile.t	See if File::Temp works
lib/filetest.pm			For "use filetest"
lib/filetest.t			See if filetest works
lib/Filter/Simple/Changes	Filter::Simple
lib/Filter/Simple.pm		Simple frontend to Filter::Util::Call
lib/Filter/Simple/t/data.t	See if Filter::Simple works
lib/Filter/Simple/t/export.t	See if Filter::Simple works
lib/Filter/Simple/t/filter_only.t	See if Filter::Simple works
lib/Filter/Simple/t/filter.t	See if Filter::Simple works
lib/Filter/Simple/t/import.t	See if Filter::Simple works
lib/FindBin.pm			Find name of currently executing program
lib/FindBin.t			See if FindBin works
lib/finddepth.pl		A depth-first find emulator--used by find2perl
lib/find.pl			A find emulator--used by find2perl
lib/flush.pl			Routines to do single flush
lib/getcwd.pl			A getcwd() emulator
lib/Getopt/Long/CHANGES		Getopt::Long changes
lib/Getopt/Long.pm		Fetch command options (GetOptions)
lib/Getopt/Long/README		Getopt::Long README
lib/Getopt/Long/t/gol-basic.t	See if Getopt::Long works
lib/Getopt/Long/t/gol-compat.t	See if Getopt::Long works
lib/Getopt/Long/t/gol-linkage.t	See if Getopt::Long works
lib/Getopt/Long/t/gol-oo.t	See if Getopt::Long works
lib/Getopt/Long/t/gol-xargv.t	See if Getopt::Long works
lib/Getopt/Long/t/gol-xstring.t	See if Getopt::Long works
lib/getopt.pl			Perl library supporting option parsing
lib/getopts.pl			Perl library supporting option parsing
lib/Getopt/Std.pm		Fetch command options (getopt, getopts)
lib/Getopt/Std.t		See if Getopt::Std and Getopt::Long work
lib/h2ph.t			See if h2ph works like it should
lib/h2xs.t			See if h2xs produces expected lists of files
lib/hostname.pl			Old hostname code
lib/I18N/Collate.pm		Routines to do strxfrm-based collation
lib/I18N/Collate.t		See if I18N::Collate works
lib/I18N/LangTags/ChangeLog	I18N::LangTags
lib/I18N/LangTags/Detect.pm	Detect language preferences
lib/I18N/LangTags/List.pm	List of tags for human languages
lib/I18N/LangTags.pm		I18N::LangTags
lib/I18N/LangTags/README	I18N::LangTags
lib/I18N/LangTags/t/01_about_verbose.t	See whether I18N::LangTags works
lib/I18N/LangTags/t/05_main.t	See whether I18N::LangTags works
lib/I18N/LangTags/t/07_listy.t	See whether I18N::LangTags works
lib/I18N/LangTags/t/10_http.t	See whether I18N::LangTags works
lib/I18N/LangTags/t/20_locales.t	See whether I18N::LangTags works
lib/I18N/LangTags/t/50_super.t	See whether I18N::LangTags works
lib/I18N/LangTags/t/55_supers_strict.t	See whether I18N::LangTags works
lib/I18N/LangTags/t/80_all_env.t	See whether I18N::LangTags works
lib/if.pm			For "use if"
lib/if.t			Tests for "use if"
lib/importenv.pl		Perl routine to get environment into variables
lib/integer.pm			For "use integer"
lib/integer.t			For "use integer" testing
lib/Internals.t			For Internals::* testing
lib/IO/Zlib.pm			IO::Zlib
lib/IO/Zlib/t/basic.t		Tests for IO::Zlib
lib/IO/Zlib/t/external.t	Tests for IO::Zlib
lib/IO/Zlib/t/getc.t		Tests for IO::Zlib
lib/IO/Zlib/t/getline.t		Tests for IO::Zlib
lib/IO/Zlib/t/import.t		Tests for IO::Zlib
lib/IO/Zlib/t/large.t		Tests for IO::Zlib
lib/IO/Zlib/t/tied.t		Tests for IO::Zlib
lib/IO/Zlib/t/uncomp1.t		Tests for IO::Zlib
lib/IO/Zlib/t/uncomp2.t		Tests for IO::Zlib
lib/IPC/Cmd.pm			IPC::Cmd
lib/IPC/Cmd/t/01_IPC-Cmd.t	IPC::Cmd tests
lib/IPC/Cmd/t/02_Interactive.t	IPC::Cmd tests
lib/IPC/Cmd/t/src/child.pl	IPC::Cmd tests
lib/IPC/Open2.pm		Open a two-ended pipe
lib/IPC/Open2.t			See if IPC::Open2 works
lib/IPC/Open3.pm		Open a three-ended pipe!
lib/IPC/Open3.t			See if IPC::Open3 works
lib/less.pm			For "use less"
lib/less.t			See if less support works
lib/lib_pm.PL			For "use lib", produces lib/lib.pm
lib/lib.t			For "use lib" testing
lib/Locale/Codes/ChangeLog	Locale::Codes
lib/Locale/Codes/README		Locale::Codes
lib/Locale/Codes/t/all.t	See if Locale::Codes work
lib/Locale/Codes/t/constants.t	See if Locale::Codes work
lib/Locale/Codes/t/country.t	See if Locale::Codes work
lib/Locale/Codes/t/currency.t	See if Locale::Codes work
lib/Locale/Codes/t/languages.t	See if Locale::Codes work
lib/Locale/Codes/t/rename.t	See if Locale::Codes work
lib/Locale/Codes/t/script.t	See if Locale::Codes work
lib/Locale/Codes/t/uk.t		See if Locale::Codes work
lib/Locale/Constants.pm		Locale::Codes
lib/Locale/Constants.pod	Locale::Codes documentation
lib/Locale/Country.pm		Locale::Codes
lib/Locale/Country.pod		Locale::Codes documentation
lib/Locale/Currency.pm		Locale::Codes
lib/Locale/Currency.pod		Locale::Codes documentation
lib/Locale/Language.pm		Locale::Codes
lib/Locale/Language.pod		Locale::Codes documentation
lib/Locale/Maketext/ChangeLog	Locale::Maketext
lib/Locale/Maketext/GutsLoader.pm	Locale::Maketext
lib/Locale/Maketext/Guts.pm	Locale::Maketext
lib/Locale/Maketext.pm		Locale::Maketext
lib/Locale/Maketext.pod		Locale::Maketext documentation
lib/Locale/Maketext/README	Locale::Maketext
lib/Locale/Maketext/Simple.pm	Locale::Simple
lib/Locale/Maketext/Simple/t/0-signature.t	Locale::Simple tests
lib/Locale/Maketext/Simple/t/1-basic.t	Locale::Simple tests
lib/Locale/Maketext/t/01_about_verbose.t	See if Locale::Maketext works
lib/Locale/Maketext/t/10_make.t	See if Locale::Maketext works
lib/Locale/Maketext/t/20_get.t	See if Locale::Maketext works
lib/Locale/Maketext/t/30_local.t	See if Locale::Maketext works
lib/Locale/Maketext/t/40_super.t	See if Locale::Maketext works
lib/Locale/Maketext/t/50_super.t	See if Locale::Maketext works
lib/Locale/Maketext/t/60_super.t	See if Locale::Maketext works
lib/Locale/Maketext/t/90_utf8.t	See if Locale::Maketext works
lib/Locale/Maketext/TPJ13.pod	Locale::Maketext documentation article
lib/locale.pm			For "use locale"
lib/Locale/Script.pm		Locale::Codes
lib/Locale/Script.pod		Locale::Codes documentation
lib/locale.t			See if locale support works
lib/Log/Message/Config.pm	Log::Message
lib/Log/Message/Handlers.pm	Log::Message
lib/Log/Message/Item.pm	Log::Message
lib/Log/Message.pm	Log::Message
lib/Log/Message/Simple.pm	Log::Simple
lib/Log/Message/Simple/t/01_use.t	Log::Simple tests
lib/Log/Message/Simple/t/02_imports.t	Log::Simple tests
lib/Log/Message/Simple/t/03_functions.t	Log::Simple tests
lib/Log/Message/t/01_Log-Message-Config.t	Log::Message tests
lib/Log/Message/t/02_Log-Message.t	Log::Message tests
lib/Log/Message/t/conf/config_file	Log::Message tests
lib/Log/Message/t/conf/LoadMe.pl	Log::Message tests
lib/look.pl			A "look" equivalent
lib/Math/BigFloat.pm		An arbitrary precision floating-point arithmetic package
lib/Math/BigFloat/Trace.pm	bignum tracing
lib/Math/BigInt/CalcEmu.pm	Pure Perl module to support Math::BigInt
lib/Math/BigInt/Calc.pm		Pure Perl module to support Math::BigInt
lib/Math/BigInt.pm		An arbitrary precision integer arithmetic package
lib/Math/BigInt/t/alias.inc	Support for BigInt tests
lib/Math/BigInt/t/bare_mbf.t	Test MBF under Math::BigInt::BareCalc
lib/Math/BigInt/t/bare_mbi.t	Test MBI under Math::BigInt::BareCalc
lib/Math/BigInt/t/bare_mif.t	Rounding tests under BareCalc
lib/Math/BigInt/t/bigfltpm.inc	Shared tests for bigfltpm.t and sub_mbf.t
lib/Math/BigInt/t/bigfltpm.t	See if BigFloat.pm works
lib/Math/BigInt/t/bigintc.t	See if BigInt/Calc.pm works
lib/Math/BigInt/t/bigintpm.inc	Shared tests for bigintpm.t and sub_mbi.t
lib/Math/BigInt/t/bigintpm.t	See if BigInt.pm works
lib/Math/BigInt/t/bigints.t	See if BigInt.pm works
lib/Math/BigInt/t/biglog.t	Test the log function
lib/Math/BigInt/t/big_pi_e.t	test bpi() and bexp()
lib/Math/BigInt/t/bigroot.t	Test the broot function
lib/Math/BigInt/t/calling.t	Test calling conventions
lib/Math/BigInt/t/config.t	Test Math::BigInt->config()
lib/Math/BigInt/t/constant.t	Test Math::BigInt/BigFloat under :constant
lib/Math/BigInt/t/const_mbf.t	Test Math::BigInt
lib/Math/BigInt/t/downgrade.t	Test if use Math::BigInt(); under downgrade works
lib/Math/BigInt/t/_e_math.t	Helper routine in BigFloat for _e math
lib/Math/BigInt/t/inf_nan.t	Special tests for inf and *NaN* handling
lib/Math/BigInt/t/isa.t		Test for Math::BigInt inheritance
lib/Math/BigInt/t/lib_load.t	Test sane lib names
lib/Math/BigInt/t/mbf_ali.t	Tests for BigFloat
lib/Math/BigInt/t/mbi_ali.t	Tests for BigInt
lib/Math/BigInt/t/mbimbf.inc	Actual BigInt/BigFloat accuracy, precision and fallback, round_mode tests
lib/Math/BigInt/t/mbimbf.t	BigInt/BigFloat accuracy, precision and fallback, round_mode
lib/Math/BigInt/t/mbi_rand.t	Test Math::BigInt randomly
lib/Math/BigInt/t/nan_cmp.t	overloaded comparision involving *NaN*
lib/Math/BigInt/t/new_ovld.t	test overloaded numbers in BigFloat's new()
lib/Math/BigInt/Trace.pm	bignum tracing
lib/Math/BigInt/t/req_mbf0.t	test: require Math::BigFloat; ->bzero();
lib/Math/BigInt/t/req_mbf1.t	test: require Math::BigFloat; ->bone();
lib/Math/BigInt/t/req_mbfa.t	test: require Math::BigFloat; ->bnan();
lib/Math/BigInt/t/req_mbfi.t	test: require Math::BigFloat; ->binf();
lib/Math/BigInt/t/req_mbfn.t	test: require Math::BigFloat; ->new();
lib/Math/BigInt/t/req_mbfw.t	require Math::BigFloat; import ( with => );
lib/Math/BigInt/t/require.t	Test if require Math::BigInt works
lib/Math/BigInt/t/round.t	Test rounding with non-integer A and P
lib/Math/BigInt/t/sub_ali.t	Tests for aliases in BigInt subclasses
lib/Math/BigInt/t/sub_mbf.t	Empty subclass test of BigFloat
lib/Math/BigInt/t/sub_mbi.t	Empty subclass test of BigInt
lib/Math/BigInt/t/sub_mif.t	Test A & P with subclasses using mbimbf.inc
lib/Math/BigInt/t/trap.t	Test whether trap_nan and trap_inf work
lib/Math/BigInt/t/upgradef.t	Test if use Math::BigFloat(); under upgrade works
lib/Math/BigInt/t/upgrade.inc	Actual tests for upgrade.t
lib/Math/BigInt/t/upgrade.t	Test if use Math::BigInt(); under upgrade works
lib/Math/BigInt/t/use_lib1.t	Test combinations of Math::BigInt and BigFloat
lib/Math/BigInt/t/use_lib2.t	Test combinations of Math::BigInt and BigFloat
lib/Math/BigInt/t/use_lib3.t	Test combinations of Math::BigInt and BigFloat
lib/Math/BigInt/t/use_lib4.t	Test combinations of Math::BigInt and BigFloat
lib/Math/BigInt/t/use_mbfw.t	use BigFloat w/ with and lib at the same time
lib/Math/BigInt/t/use.t		Test if use Math::BigInt(); works
lib/Math/BigInt/t/with_sub.t	Test use Math::BigFloat with => package
lib/Math/BigRat.pm		Math::BigRat
lib/Math/BigRat/t/big_ap.t		Math::BigRat test
lib/Math/BigRat/t/bigfltpm.inc		Math::BigRat test
lib/Math/BigRat/t/bigfltrt.t		Math::BigRat test
lib/Math/BigRat/t/biglog.t		Math::BigRat test
lib/Math/BigRat/t/bigratpm.inc		Math::BigRat test
lib/Math/BigRat/t/bigratpm.t		Math::BigRat test
lib/Math/BigRat/t/bigrat.t		Math::BigRat test
lib/Math/BigRat/t/bigratup.t	test under $Math::BigInt::upgrade
lib/Math/BigRat/t/bigroot.t		Math::BigRat test
lib/Math/BigRat/t/hang.t		Math::BigRat test for bug #34584 - hang in exp()
lib/Math/BigRat/t/requirer.t	see if require works properly
lib/Math/BigRat/t/trap.t	see if trap_nan and trap_inf work
lib/Math/Complex.pm		A Complex package
lib/Math/Complex.t		See if Math::Complex works
lib/Math/Trig.pm		A simple interface to complex trigonometry
lib/Math/Trig.t			See if Math::Trig works
lib/Memoize/AnyDBM_File.pm	Memoize glue layer for AnyDBM_File
lib/Memoize/ExpireFile.pm	Memoize expiry manager test scaffold
lib/Memoize/Expire.pm		Memoize expiry manager example
lib/Memoize/ExpireTest.pm	Memoize expiry manager test scaffold
lib/Memoize/NDBM_File.pm	Memoize glue layer for NDBM_File
lib/Memoize.pm			Memoize
lib/Memoize/README		Memoize release notes
lib/Memoize/SDBM_File.pm	Memoize glue layer for SDBM_File
lib/Memoize/Storable.pm		Memoize glue layer for Storable
lib/Memoize/t/array_confusion.t		Memoize ambiguous array return tests
lib/Memoize/t/array.t		Memoize array context return tests
lib/Memoize/t/correctness.t	Memoize basic correctness tests
lib/Memoize/t/errors.t		Memoize PEBKAC detection tests
lib/Memoize/t/expfile.t		Memoize expiry manager tests
lib/Memoize/t/expire.t		Memoize expiry manager tests
lib/Memoize/t/expmod_n.t	Memoize expiry manager tests
lib/Memoize/t/expmod_t.t	Memoize expiry manager (timed) tests
lib/Memoize/t/flush.t		Memoize 'flush_cache' function tests
lib/Memoize/t/normalize.t	Memoize 'normalizer' feature tests
lib/Memoize/TODO		Memoize to-do list
lib/Memoize/t/prototype.t	Memoize prototyped function handling tests
lib/Memoize/t/speed.t		"Makes functions faster" advertisement test
lib/Memoize/t/tiefeatures.t	Memoize FAULT / MERGE / HASH options test
lib/Memoize/t/tie_gdbm.t	Memoize GDBM interface test
lib/Memoize/t/tie_ndbm.t	Memoize NDBM interface test
lib/Memoize/t/tie_sdbm.t	Memoize SDBM interface test
lib/Memoize/t/tie_storable.t	Memoize Storable interface test
lib/Memoize/t/tie.t		Memoize tied file test
lib/Memoize/t/unmemoize.t	Memoize 'unmemoize' function test
lib/Module/Build/API.pod	Module::Build
lib/Module/Build/Authoring.pod	Module::Build
lib/Module/Build/Base.pm	Module::Build
lib/Module/Build/Changes	Module::Build
lib/Module/Build/Compat.pm	Module::Build
lib/Module/Build/ConfigData.pm	Module::Build
lib/Module/Build/Config.pm	Module::Build
lib/Module/Build/Cookbook.pm	Module::Build
lib/Module/Build/Dumper.pm	Module::Build
lib/Module/Build/ModuleInfo.pm	Module::Build
lib/Module/Build/Notes.pm	Module::Build
lib/Module/Build/Platform/aix.pm	Module::Build
lib/Module/Build/Platform/Amiga.pm	Module::Build
lib/Module/Build/Platform/cygwin.pm	Module::Build
lib/Module/Build/Platform/darwin.pm	Module::Build
lib/Module/Build/Platform/Default.pm	Module::Build
lib/Module/Build/Platform/EBCDIC.pm	Module::Build
lib/Module/Build/Platform/MacOS.pm	Module::Build
lib/Module/Build/Platform/MPEiX.pm	Module::Build
lib/Module/Build/Platform/os2.pm	Module::Build
lib/Module/Build/Platform/RiscOS.pm	Module::Build
lib/Module/Build/Platform/Unix.pm	Module::Build
lib/Module/Build/Platform/VMS.pm	Module::Build
lib/Module/Build/Platform/VOS.pm	Module::Build
lib/Module/Build/Platform/Windows.pm	Module::Build
lib/Module/Build.pm		Module::Build
lib/Module/Build/PodParser.pm	Module::Build
lib/Module/Build/PPMMaker.pm	Module::Build
lib/Module/Build/scripts/config_data	Module::Build
lib/Module/Build/t/basic.t	Module::Build
lib/Module/Build/t/bundled/Tie/CPHash.pm	Module::Build.pm
lib/Module/Build/t/compat.t	Module::Build
lib/Module/Build/t/destinations.t	Module::Build
lib/Module/Build/t/extend.t	Module::Build
lib/Module/Build/t/ext.t	Module::Build
lib/Module/Build/t/files.t	Module::Build
lib/Module/Build/t/help.t	Module::Build
lib/Module/Build/t/install.t	Module::Build
lib/Module/Build/t/lib/DistGen.pm	Module::Build
lib/Module/Build/t/lib/MBTest.pm	Module::Build
lib/Module/Build/t/manifypods.t	Module::Build
lib/Module/Build/t/mbyaml.t	Module::Build
lib/Module/Build/t/metadata2.t	Module::Build
lib/Module/Build/t/metadata.t	Module::Build
lib/Module/Build/t/moduleinfo.t	Module::Build
lib/Module/Build/t/new_from_context.t	Module::Build
lib/Module/Build/t/notes.t	Module::Build
lib/Module/Build/t/parents.t	Module::Build
lib/Module/Build/t/pod_parser.t	Module::Build
lib/Module/Build/t/ppm.t	Module::Build
lib/Module/Build/t/runthrough.t	Module::Build
lib/Module/Build/t/test_types.t	Module::Build
lib/Module/Build/t/test_type.t	Module::Build
lib/Module/Build/t/tilde.t	Module::Build
lib/Module/Build/t/versions.t	Module::Build
lib/Module/Build/t/xs.t		Module::Build
lib/Module/Build/Version.pm	Module::Build
lib/Module/Build/YAML.pm	Module::Build
lib/Module/CoreList/bin/corelist	Module::CoreList
lib/Module/CoreList.pm			Module::CoreList
lib/Module/CoreList/t/corelist.t	Module::CoreList
lib/Module/CoreList/t/find_modules.t	Module::CoreList
lib/Module/Load/Conditional.pm	Module::Conditional
lib/Module/Load/Conditional/t/01_Module_Load_Conditional.t	Module::Conditional tests
lib/Module/Load/Conditional/t/02_Parse_Version.t	Module::Load::Conditional tests
lib/Module/Load/Conditional/t/to_load/Commented.pm	Module::Conditional tests
lib/Module/Load/Conditional/t/to_load/InPod.pm	Module::Load::Conditional tests
lib/Module/Load/Conditional/t/to_load/LoadIt.pm	Module::Conditional tests
lib/Module/Load/Conditional/t/to_load/LoadMe.pl	Module::Conditional tests
lib/Module/Load/Conditional/t/to_load/MustBe/Loaded.pm	Module::Load::Conditional tests
lib/Module/Load/Conditional/t/to_load/ToBeLoaded	Module::Conditional tests
lib/Module/Loaded.pm	Module::Loaded
lib/Module/Loaded/t/01_Module-Loaded.t	Module::Loaded tests
lib/Module/Load.pm	Module::Load
lib/Module/Load/t/01_Module-Load.t	Module::Load tests
lib/Module/Load/t/to_load/config_file	Module::Load tests
lib/Module/Load/t/to_load/LoadIt.pm	Module::Load tests
lib/Module/Load/t/to_load/LoadMe.pl	Module::Load tests
lib/Module/Load/t/to_load/Must/Be/Loaded.pm	Module::Load tests
lib/Module/Load/t/to_load/TestModule.pm	Module::Load tests
lib/Module/Load/t/to_load/ToBeLoaded	Module::Load tests
lib/mro.pm			mro extension
lib/Net/Changes			libnet
lib/Net/Cmd.pm			libnet
lib/Net/Config.eg		libnet
lib/Net/Config.pm		libnet
lib/Net/demos/ftp		libnet
lib/Net/demos/inetd		libnet
lib/Net/demos/nntp		libnet
lib/Net/demos/nntp.mirror	libnet
lib/Net/demos/pop3		libnet
lib/Net/demos/smtp.self		libnet
lib/Net/demos/time		libnet
lib/Net/Domain.pm		libnet
lib/Net/FTP/A.pm		libnet
lib/Net/FTP/dataconn.pm		libnet
lib/Net/FTP/E.pm		libnet
lib/Net/FTP/I.pm		libnet
lib/Net/FTP/L.pm		libnet
lib/Net/FTP.pm			libnet
lib/Net/hostent.pm		By-name interface to Perl's builtin gethost*
lib/Net/hostent.t		See if Net::hostent works
lib/Net/Hostname.pm.eg		libnet
lib/Net/libnetFAQ.pod		libnet
lib/Net/netent.pm		By-name interface to Perl's builtin getnet*
lib/Net/netent.t		See if Net::netent works
lib/Net/Netrc.pm		libnet
lib/Net/NNTP.pm			libnet
lib/Net/Ping/Changes		Net::Ping
lib/Net/Ping.pm			Hello, anybody home?
lib/Net/Ping/t/100_load.t	Ping Net::Ping
lib/Net/Ping/t/110_icmp_inst.t	Ping Net::Ping
lib/Net/Ping/t/120_udp_inst.t	Ping Net::Ping
lib/Net/Ping/t/130_tcp_inst.t	Ping Net::Ping
lib/Net/Ping/t/140_stream_inst.t	Ping Net::Ping
lib/Net/Ping/t/150_syn_inst.t	Ping Net::Ping
lib/Net/Ping/t/190_alarm.t	Ping Net::Ping
lib/Net/Ping/t/200_ping_tcp.t	Ping Net::Ping
lib/Net/Ping/t/250_ping_hires.t	Ping Net::Ping
lib/Net/Ping/t/300_ping_stream.t	Ping Net::Ping
lib/Net/Ping/t/400_ping_syn.t	Ping Net::Ping
lib/Net/Ping/t/410_syn_host.t	Ping Net::Ping
lib/Net/Ping/t/450_service.t	Ping Net::Ping
lib/Net/Ping/t/500_ping_icmp.t	Ping Net::Ping
lib/Net/Ping/t/510_ping_udp.t	Ping Net::Ping
lib/Net/POP3.pm			libnet
lib/Net/protoent.pm		By-name interface to Perl's builtin getproto*
lib/Net/protoent.t		See if Net::protoent works
lib/Net/README			libnet
lib/Net/servent.pm		By-name interface to Perl's builtin getserv*
lib/Net/servent.t		See if Net::servtent works
lib/Net/SMTP.pm			libnet
lib/Net/t/config.t		libnet
lib/Net/t/datasend.t		libnet
lib/Net/t/ftp.t			libnet
lib/Net/t/hostname.t		libnet
lib/Net/Time.pm			libnet
lib/Net/t/libnet_t.pl		libnet
lib/Net/t/netrc.t		libnet
lib/Net/t/nntp.t		libnet
lib/Net/t/require.t		libnet
lib/Net/t/smtp.t		libnet
lib/Net/t/time.t		libnet
lib/newgetopt.pl		A perl library supporting long option parsing
lib/NEXT/Changes		NEXT
lib/NEXT.pm			Pseudo-class NEXT for method redispatch
lib/NEXT/README			NEXT
lib/NEXT/t/actual.t		NEXT
lib/NEXT/t/actuns.t		NEXT
lib/NEXT/t/next.t		NEXT
lib/NEXT/t/stringify.t	NEXT
lib/NEXT/t/unseen.t		NEXT
lib/Object/Accessor.pm	Object::Accessor
lib/Object/Accessor/t/00_Object-Accessor.t	Object::Accessor tests
lib/Object/Accessor/t/01_Object-Accessor-Subclassed.t	Object::Accessor tests
lib/Object/Accessor/t/02_Object-Accessor-allow.t	Object::Accessor tests
lib/Object/Accessor/t/03_Object-Accessor-local.t	Object::Accessor tests
lib/Object/Accessor/t/04_Object-Accessor-lvalue.t	Object::Accessor tests
lib/Object/Accessor/t/05_Object-Accessor-callback.t	Object::Accessor tests
lib/Object/Accessor/t/06_Object-Accessor-alias.t	Object::Accessor tests
lib/open2.pl			Open a two-ended pipe (uses IPC::Open2)
lib/open3.pl			Open a three-ended pipe (uses IPC::Open3)
lib/open.pm			Pragma to specify default I/O layers
lib/open.t			See if the open pragma works
lib/overload64.t		See if operator overloading works with 64-bit ints
lib/overload.pm			Module for overloading perl operators
lib/overload.t			See if operator overloading works
lib/Package/Constants.pm	Package::Constants
lib/Package/Constants/t/01_list.t	Package::Constants tests
lib/Params/Check.pm	Params::Check
lib/Params/Check/t/01_Params-Check.t	Params::Check tests
lib/parent.pm	Establish an ISA relationship with base classes at compile time
lib/parent/t/compile-time-file.t	tests for parent.pm
lib/parent/t/compile-time.t	tests for parent.pm
lib/parent/t/lib/Dummy2.plugin	test files for parent.pm
<<<<<<< HEAD
lib/parent/t/lib/Dummy.pm	test files for parent.pm
lib/parent/t/lib/Dummy/Outside.pm	test files for parent.pm
=======
lib/parent/t/lib/Dummy/Outside.pm	test files for parent.pm
lib/parent/t/lib/Dummy.pm	test files for parent.pm
>>>>>>> f7c69158
lib/parent/t/lib/FileThatOnlyExistsAsPMC.pmc	test files for parent.pm
lib/parent/t/lib/ReturnsFalse.pm	test files for parent.pm
lib/parent/t/parent-classfromclassfile.t	tests for parent.pm
lib/parent/t/parent-classfromfile.t	tests for parent.pm
lib/parent/t/parent-pmc.t	tests for parent.pm
lib/parent/t/parent-returns-false.t	tests for parent.pm
lib/parent/t/parent.t	tests for parent.pm
lib/perl5db.pl			Perl debugging routines
lib/perl5db.t			Tests for the Perl debugger
lib/perl5db/t/eval-line-bug	Tests for the Perl debugger
lib/PerlIO.pm			PerlIO support module
lib/PerlIO/via/QuotedPrint.pm	PerlIO::via::QuotedPrint
lib/PerlIO/via/t/QuotedPrint.t	PerlIO::via::QuotedPrint
lib/Pod/Checker.pm		Pod-Parser - check POD documents for syntax errors
lib/Pod/Escapes/ChangeLog	ChangeLog for Pod::Escapes
lib/Pod/Escapes.pm		Pod::Escapes
lib/Pod/Escapes/README		README for Pod::Escapes
lib/Pod/Escapes/t/01_about_verbose.t	test Pod::Escapes
lib/Pod/Escapes/t/10_main.t	test Pod::Escapes
lib/Pod/Escapes/t/15_name2charnum.t	test Pod::Escapes
lib/Pod/Find.pm			used by pod/splitpod
lib/Pod/Functions.pm		used by pod/splitpod
lib/Pod/Html.pm			Convert POD data to HTML
lib/Pod/InputObjects.pm		Pod-Parser - define objects for input streams
lib/Pod/LaTeX.pm		Convert POD data to LaTeX
lib/Pod/Man.pm			Convert POD data to *roff
lib/Pod/ParseLink.pm		Perl an L<> formatting code in POD text
lib/Pod/Parser.pm		Pod-Parser - define base class for parsing POD
lib/Pod/ParseUtils.pm		Pod-Parser - pod utility functions
lib/Pod/Perldoc/BaseTo.pm	utility module for perldoc
lib/Pod/Perldoc/GetOptsOO.pm	options parsing for perldoc
lib/Pod/Perldoc.pm		guts of the 'perldoc' utility
lib/Pod/Perldoc/t/01_about_verbose.t	test Pod::Perldoc
lib/Pod/Perldoc/t/checkerbasic.t	test Pod::Perldoc::ToChecker
lib/Pod/Perldoc/ToChecker.pm	let perldoc check POD for errors
lib/Pod/Perldoc/ToMan.pm	render POD as man pages
lib/Pod/Perldoc/ToNroff.pm	convert POD to nroff
lib/Pod/Perldoc/ToPod.pm	convert POD to POD
lib/Pod/Perldoc/ToRtf.pm	convert POD to RTF
lib/Pod/Perldoc/ToText.pm	convert POD to plain text
lib/Pod/Perldoc/ToTk.pm		convert POD via Tk::Pod
lib/Pod/Perldoc/ToXml.pm	convert POD to XML
lib/Pod/Perldoc/t/perldocbasic.t	test Pod::Perldoc basic operation
lib/Pod/Perldoc/t/textbasic.t	test Pod::Perldoc::ToText
lib/Pod/Plainer.pm		Pod migration utility module
lib/Pod/PlainText.pm		Convert POD data to formatted ASCII text
lib/Pod/Select.pm		Pod-Parser - select portions of POD docs
lib/Pod/Simple/BlackBox.pm	Pod::Simple::BlackBox
lib/Pod/Simple/ChangeLog	Pod::Simple ChangeLog
lib/Pod/Simple/Checker.pm	check the Pod syntax of a document
lib/Pod/Simple/Debug.pm		put Pod::Simple into trace/debug mode
lib/Pod/Simple/DumpAsText.pm	dump Pod-parsing events as text
lib/Pod/Simple/DumpAsXML.pm	turn Pod into XML
lib/Pod/Simple/HTMLBatch.pm	convert several Pod files to several HTML files
lib/Pod/Simple/HTMLLegacy.pm	Pod::Simple::HTMLLegacy
lib/Pod/Simple/HTML.pm		convert Pod to HTML
lib/Pod/Simple/LinkSection.pm	represent "section" attributes of L codes
lib/Pod/Simple/Methody.pm	turn Pod::Simple events into method calls
lib/Pod/Simple.pm		Pod made simple
lib/Pod/Simple.pod		Pod for Pod::Simple
lib/Pod/Simple/Progress.pm	Pod::Simple::Progress
lib/Pod/Simple/PullParserEndToken.pm	end-tokens from Pod::Simple::PullParser
lib/Pod/Simple/PullParser.pm		a pull-parser interface to parsing Pod
lib/Pod/Simple/PullParserStartToken.pm	start-tokens from Pod::Simple::PullParser
lib/Pod/Simple/PullParserTextToken.pm	text-tokens from Pod::Simple::PullParser
lib/Pod/Simple/PullParserToken.pm	tokens from Pod::Simple::PullParser
lib/Pod/Simple/README		Pod::Simple README file
lib/Pod/Simple/RTF.pm		format Pod as RTF
lib/Pod/Simple/Search.pm	find POD documents in directory trees
lib/Pod/Simple/SimpleTree.pm	parse Pod into a simple parse tree
lib/Pod/Simple/Subclassing.pod	write a formatter as a Pod::Simple subclass
lib/Pod/Simple/t/00about.t	Pod::Simple test file
lib/Pod/Simple/t/20_skip.t	Pod::Simple test file
lib/Pod/Simple/t/accept01.t	Pod::Simple test file
lib/Pod/Simple/t/accept05.t	Pod::Simple test file
lib/Pod/Simple/t/ac_d.t		Pod::Simple test file
lib/Pod/Simple/t/basic.t	Pod::Simple test file
lib/Pod/Simple/t/begin.t	Pod::Simple test file
lib/Pod/Simple/t/cbacks.t	Pod::Simple test file
lib/Pod/Simple/t/chunking.t	Pod::Simple test file
lib/Pod/Simple/t/closeys.t	Pod::Simple test file
lib/Pod/Simple/t/corpus/2202jp.txt.packed	Pod::Simple test file
lib/Pod/Simple/t/corpus/2202jp.xml	Pod::Simple test file
lib/Pod/Simple/t/corpus/2202jpx.txt.packed	Pod::Simple test file
lib/Pod/Simple/t/corpus/2202jpx.xml	Pod::Simple test file
lib/Pod/Simple/t/corpus/2202jpy.txt.packed	Pod::Simple test file
lib/Pod/Simple/t/corpus/2202jpy.xml	Pod::Simple test file
lib/Pod/Simple/t/corpus/2202jpz.txt	Pod::Simple test file
lib/Pod/Simple/t/corpus/2202jpz.xml	Pod::Simple test file
lib/Pod/Simple/t/corpus2/fiqhakbar_iso6.txt	Pod::Simple test file
lib/Pod/Simple/t/corpus2/fiqhakbar_iso6.xml	Pod::Simple test file
lib/Pod/Simple/t/corpus2/polish_implicit_utf8.txt	Pod::Simple test file
lib/Pod/Simple/t/corpus2/polish_utf16be_bom.txt.packed	Pod::Simple test file
lib/Pod/Simple/t/corpus2/polish_utf16le_bom.txt.packed	Pod::Simple test file
lib/Pod/Simple/t/corpus2/polish_utf8_bom2.txt	Pod::Simple test file
lib/Pod/Simple/t/corpus2/polish_utf8_bom2.xml	Pod::Simple test file
lib/Pod/Simple/t/corpus2/polish_utf8_bom.txt	Pod::Simple test file
lib/Pod/Simple/t/corpus2/polish_utf8_bom.xml	Pod::Simple test file
lib/Pod/Simple/t/corpus/8859_7.pod	Pod::Simple test file
lib/Pod/Simple/t/corpus/8859_7.xml	Pod::Simple test file
lib/Pod/Simple/t/corpus/cp1256.txt	Pod::Simple test file
lib/Pod/Simple/t/corpus/cp1256.xml	Pod::Simple test file
lib/Pod/Simple/t/corpus/fet_cont.txt	Pod::Simple test file
lib/Pod/Simple/t/corpus/fet_cont.xml	Pod::Simple test file
lib/Pod/Simple/t/corpus/fet_dup.txt	Pod::Simple test file
lib/Pod/Simple/t/corpus/fet_dup.xml	Pod::Simple test file
lib/Pod/Simple/t/corpus/iso6.txt	Pod::Simple test file
lib/Pod/Simple/t/corpus/iso6.xml	Pod::Simple test file
lib/Pod/Simple/t/corpus/koi8r.txt	Pod::Simple test file
lib/Pod/Simple/t/corpus/koi8r.xml	Pod::Simple test file
lib/Pod/Simple/t/corpus/laozi38b.txt		Pod::Simple test file
lib/Pod/Simple/t/corpus/laozi38b.xml		Pod::Simple test file
lib/Pod/Simple/t/corpus/laozi38p.pod		Pod::Simple test file
lib/Pod/Simple/t/corpus/laozi38p.xml		Pod::Simple test file
lib/Pod/Simple/t/corpus/laozi38.txt		Pod::Simple test file
lib/Pod/Simple/t/corpus/laozi38.xml		Pod::Simple test file
lib/Pod/Simple/t/corpus/lat1frim.txt	Pod::Simple test file
lib/Pod/Simple/t/corpus/lat1frim.xml	Pod::Simple test file
lib/Pod/Simple/t/corpus/lat1fr.txt	Pod::Simple test file
lib/Pod/Simple/t/corpus/lat1fr.xml	Pod::Simple test file
lib/Pod/Simple/t/corpus/nonesuch.txt		Pod::Simple test file
lib/Pod/Simple/t/corpus/nonesuch.xml		Pod::Simple test file
lib/Pod/Simple/t/corpus/pasternak_cp1251.txt	Pod::Simple test file
lib/Pod/Simple/t/corpus/pasternak_cp1251.xml	Pod::Simple test file
lib/Pod/Simple/t/corpus/plain_explicit.txt	Pod::Simple test file
lib/Pod/Simple/t/corpus/plain_explicit.xml	Pod::Simple test file
lib/Pod/Simple/t/corpus/plain_latin1.txt	Pod::Simple test file
lib/Pod/Simple/t/corpus/plain_latin1.xml	Pod::Simple test file
lib/Pod/Simple/t/corpus/plain.txt		Pod::Simple test file
lib/Pod/Simple/t/corpus/plain_utf8.txt		Pod::Simple test file
lib/Pod/Simple/t/corpus/plain_utf8.xml			Pod::Simple test file
lib/Pod/Simple/t/corpus/plain.xml		Pod::Simple test file
lib/Pod/Simple/t/corpus/polish_utf8.txt		Pod::Simple test file
lib/Pod/Simple/t/corpus/polish_utf8.xml		Pod::Simple test file
lib/Pod/Simple/t/corpus/s2763_sjis.txt		Pod::Simple test file
lib/Pod/Simple/t/corpus/s2763_sjis.xml		Pod::Simple test file
lib/Pod/Simple/t/corpus.t	Pod::Simple test file
lib/Pod/Simple/t/corpus/thai_iso11.txt		Pod::Simple test file
lib/Pod/Simple/t/corpus/thai_iso11.xml		Pod::Simple test file
lib/Pod/Simple/t/encod01.t	Pod::Simple test file
lib/Pod/Simple/t/encod02.t	Pod::Simple test file
lib/Pod/Simple/t/encod03.t	Pod::Simple test file
lib/Pod/Simple/t/end_over.t	Pod::Simple test file
lib/Pod/Simple/TextContent.pm	get the text content of Pod
lib/Pod/Simple/Text.pm		format Pod as plaintext
lib/Pod/Simple/t/fcodes_e.t	Pod::Simple test file
lib/Pod/Simple/t/fcodes_l.t	Pod::Simple test file
lib/Pod/Simple/t/fcodes_s.t	Pod::Simple test file
lib/Pod/Simple/t/fcodes.t	Pod::Simple test file
lib/Pod/Simple/t/fornot.t	Pod::Simple test file
lib/Pod/Simple/t/for.t		Pod::Simple test file
lib/Pod/Simple/t/fullstop.t	Pod::Simple test file
lib/Pod/Simple/t/heads.t	Pod::Simple test file
lib/Pod/Simple/t/html01.t	Pod::Simple test file
lib/Pod/Simple/t/html02.t	Pod::Simple test file
lib/Pod/Simple/t/html03.t	Pod::Simple test file
lib/Pod/Simple/t/htmlbat.t	Pod::Simple test file
lib/Pod/Simple/TiedOutFH.pm	Pod::Simple::TiedOutFH
lib/Pod/Simple/t/items02.t	Pod::Simple test file
lib/Pod/Simple/t/items.t	Pod::Simple test file
lib/Pod/Simple/t/itemstar.t	Pod::Simple test file
lib/Pod/Simple/t/junk1o.txt	Pod::Simple test file
lib/Pod/Simple/t/junk1.pod	Pod::Simple test file
lib/Pod/Simple/t/junk2o.txt	Pod::Simple test file
lib/Pod/Simple/t/junk2.pod	Pod::Simple test file
lib/Pod/Simple/t/linkclas.t	Pod::Simple test file
lib/Pod/Simple/t/perlcygo.txt	Pod::Simple test file
lib/Pod/Simple/t/perlcyg.pod	Pod::Simple test file
lib/Pod/Simple/t/perlfaqo.txt	Pod::Simple test file
lib/Pod/Simple/t/perlfaq.pod	Pod::Simple test file
lib/Pod/Simple/t/perlvaro.txt	Pod::Simple test file
lib/Pod/Simple/t/perlvar.pod	Pod::Simple test file
lib/Pod/Simple/t/puller.t	Pod::Simple test file
lib/Pod/Simple/t/pulltitl.t	Pod::Simple test file
lib/Pod/Simple/TranscodeDumb.pm		Pod::Simple::TranscodeDumb
lib/Pod/Simple/Transcode.pm	Pod::Simple::Transcode
lib/Pod/Simple/TranscodeSmart.pm	Pod::Simple::TranscodeSmart
lib/Pod/Simple/t/reinit.t	Pod::Simple test file
lib/Pod/Simple/t/render.t	Pod::Simple test file
lib/Pod/Simple/t/search05.t	Pod::Simple test file
lib/Pod/Simple/t/search10.t	Pod::Simple test file
lib/Pod/Simple/t/search12.t	Pod::Simple test file
lib/Pod/Simple/t/search20.t	Pod::Simple test file
lib/Pod/Simple/t/search22.t	Pod::Simple test file
lib/Pod/Simple/t/search25.t	Pod::Simple test file
lib/Pod/Simple/t/search26.t	Pod::Simple test file
lib/Pod/Simple/t/search27.t	Pod::Simple test file
lib/Pod/Simple/t/search28.t	Pod::Simple test file
lib/Pod/Simple/t/search29.t	Pod::Simple test file
lib/Pod/Simple/t/search50.t	Pod::Simple test file
lib/Pod/Simple/t/stree.t		Pod::Simple test file
lib/Pod/Simple/t/testlib1/Blorm.pm		Pod::Simple test file
lib/Pod/Simple/t/testlib1/hinkhonk/Glunk.pod	Pod::Simple test file
lib/Pod/Simple/t/testlib1/hinkhonk/readme.txt	Pod::Simple test file
lib/Pod/Simple/t/testlib1/hinkhonk/Vliff.pm	Pod::Simple test file
lib/Pod/Simple/t/testlib1/pod/perlflif.pod	Pod::Simple test file
lib/Pod/Simple/t/testlib1/pod/perlthng.pod	Pod::Simple test file
lib/Pod/Simple/t/testlib1/squaa/Glunk.pod	Pod::Simple test file
lib/Pod/Simple/t/testlib1/squaa.pm		Pod::Simple test file
lib/Pod/Simple/t/testlib1/squaa/Vliff.pm	Pod::Simple test file
lib/Pod/Simple/t/testlib1/zikzik.pod		Pod::Simple test file
lib/Pod/Simple/t/testlib1/Zonk/Fiddle.txt	Pod::Simple test file
lib/Pod/Simple/t/testlib1/Zonk/Pronk.pm		Pod::Simple test file
lib/Pod/Simple/t/testlib1/Zonk/Veng.pm		Pod::Simple test file
lib/Pod/Simple/t/testlib2/hinkhonk/Glunk.pod	Pod::Simple test file
lib/Pod/Simple/t/testlib2/hinkhonk/readme.txt	Pod::Simple test file
lib/Pod/Simple/t/testlib2/hinkhonk/Vliff.pm	Pod::Simple test file
lib/Pod/Simple/t/testlib2/pod/perlthng.pod	Pod::Simple test file
lib/Pod/Simple/t/testlib2/pod/perlzuk.pod	Pod::Simple test file
lib/Pod/Simple/t/testlib2/squaa/Vliff.pm	Pod::Simple test file
lib/Pod/Simple/t/testlib2/squaa/Wowo.pod	Pod::Simple test file
lib/Pod/Simple/t/testlib2/Suzzle.pm		Pod::Simple test file
lib/Pod/Simple/t/testlib3/squaa/Vliff.pm	Pod::Simple test file
lib/Pod/Simple/t/tiedfh.t	Pod::Simple test file
lib/Pod/Simple/t/verbatim.t		Pod::Simple test file
lib/Pod/Simple/t/verb_fmt.t	Pod::Simple test file
lib/Pod/Simple/t/xhtml01.t	Pod::Simple test file
lib/Pod/Simple/t/xhtml05.t	Pod::Simple test file
lib/Pod/Simple/t/x_nixer.t		Pod::Simple test file
<<<<<<< HEAD
lib/Pod/Simple/t/xhtml01.t	Pod::Simple test file
lib/Pod/Simple/t/xhtml05.t	Pod::Simple test file
=======
>>>>>>> f7c69158
lib/Pod/Simple/XHTML.pm		turn Pod into XHTML
lib/Pod/Simple/XMLOutStream.pm	turn Pod into XML
lib/Pod/t/basic.cap		podlators test
lib/Pod/t/basic.clr		podlators test
lib/Pod/t/basic.man		podlators test
lib/Pod/t/basic.ovr		podlators test
lib/Pod/t/basic.pod		podlators test
lib/Pod/t/basic.t		podlators test
lib/Pod/t/basic.txt		podlators test
lib/Pod/t/color.t		podlators test
lib/Pod/t/contains_pod.t	Pod-Parser test
lib/Pod/t/eol.t			end of line agnosticism
lib/Pod/Text/Color.pm		Convert POD data to color ASCII text
lib/Pod/Text/Overstrike.pm	Convert POD data to formatted overstrike text
lib/Pod/Text.pm			Pod-Parser - convert POD data to formatted ASCII text
lib/Pod/Text/Termcap.pm		Convert POD data to ASCII text with format escapes
lib/Pod/t/filehandle.t		podlators test
lib/Pod/t/Functions.t		See if Pod::Functions works
lib/Pod/t/htmlescp.pod		pod2html escape test input data
lib/Pod/t/htmlescp.t		pod2html escape test
lib/Pod/t/htmllink.pod		pod2html link test input data
lib/Pod/t/htmllink.t		pod2html link test
lib/Pod/t/htmlview.pod		pod2html render test input data
lib/Pod/t/htmlview.t		pod2html render test
lib/Pod/t/InputObjects.t	See if Pod::InputObjects works
lib/Pod/t/man-options.t		podlators test
lib/Pod/t/man.t			podlators test
lib/Pod/t/man-options.t		podlators test
lib/Pod/t/man-utf8.t		podlators test
lib/Pod/t/parselink.t		podlators test
lib/Pod/t/pod2html-lib.pl	pod2html testing library
lib/Pod/t/pod2latex.t		See if Pod::LaTeX works
lib/Pod/t/pod-parser.t		podlators test
lib/Pod/t/pod-spelling.t	podlators test
lib/Pod/t/pod.t			podlators test
lib/Pod/t/Select.t		See if Pod::Select works
lib/Pod/t/termcap.t		podlators test
lib/Pod/t/text-encoding.t		podlators test
lib/Pod/t/text-options.t		podlators test
lib/Pod/t/text-utf8.t		podlators test
lib/Pod/t/text.t		podlators test
lib/Pod/t/Usage.t		See if Pod::Usage works
lib/Pod/t/user.t		See if Pod::LaTeX works
lib/Pod/t/utils.t		Test for Pod::ParseUtils
lib/Pod/Usage.pm		Pod-Parser - print usage messages
lib/pwd.pl			Routines to keep track of PWD environment variable
lib/Search/Dict.pm		Perform binary search on dictionaries
lib/Search/Dict.t		See if Search::Dict works
lib/SelectSaver.pm		Enforce proper select scoping
lib/SelectSaver.t		See if SelectSaver works
<<<<<<< HEAD
lib/SelfLoader/t/02SelfLoader-buggy.t	See if SelfLoader works
lib/SelfLoader.pm		Load functions only on demand
lib/SelfLoader/t/01SelfLoader.t	See if SelfLoader works
=======
lib/SelfLoader.pm		Load functions only on demand
lib/SelfLoader/t/01SelfLoader.t	See if SelfLoader works
lib/SelfLoader/t/02SelfLoader-buggy.t	See if SelfLoader works
>>>>>>> f7c69158
lib/Shell.pm			Make AUTOLOADed system() calls
lib/Shell.t			Tests for above
lib/shellwords.pl		Perl library to split into words with shell quoting
lib/sigtrap.pm			For trapping an abort and giving traceback
lib/sigtrap.t			See if sigtrap works
lib/sort.pm			For "use sort"
lib/sort.t			See if "use sort" works
lib/stat.pl			Perl library supporting stat function
lib/strict.pm			For "use strict"
lib/strict.t			See if strictures work
lib/subs.pm			Declare overriding subs
lib/subs.t			See if subroutine pseudo-importation works
lib/Switch.pm			Switch for Perl
lib/Switch/t/given.t		See if Perl 6 given (switch) works
lib/Switch/t/nested.t		See if nested switch works
lib/Switch/t/switch.t		See if Perl 5 switch works
lib/Symbol.pm			Symbol table manipulation routines
lib/Symbol.t			See if Symbol works
lib/syslog.pl			Perl library supporting syslogging
lib/tainted.pl			Old code for tainting
lib/TAP/Base.pm				A parser for Test Anything Protocol
lib/TAP/Formatter/Color.pm		A parser for Test Anything Protocol
<<<<<<< HEAD
lib/TAP/Formatter/Console.pm		A parser for Test Anything Protocol
lib/TAP/Formatter/Console/ParallelSession.pm	A parser for Test Anything Protocol
lib/TAP/Formatter/Console/Session.pm	A parser for Test Anything Protocol
lib/TAP/Harness.pm			A parser for Test Anything Protocol
lib/TAP/Parser.pm			A parser for Test Anything Protocol
lib/TAP/Parser/Aggregator.pm		A parser for Test Anything Protocol
lib/TAP/Parser/Grammar.pm		A parser for Test Anything Protocol
lib/TAP/Parser/Iterator.pm		A parser for Test Anything Protocol
lib/TAP/Parser/Iterator/Array.pm	A parser for Test Anything Protocol
lib/TAP/Parser/Iterator/Process.pm	A parser for Test Anything Protocol
lib/TAP/Parser/Iterator/Stream.pm	A parser for Test Anything Protocol
lib/TAP/Parser/Multiplexer.pm		A parser for Test Anything Protocol
lib/TAP/Parser/Result.pm		A parser for Test Anything Protocol
lib/TAP/Parser/Result/Bailout.pm	A parser for Test Anything Protocol
lib/TAP/Parser/Result/Comment.pm	A parser for Test Anything Protocol
lib/TAP/Parser/Result/Plan.pm		A parser for Test Anything Protocol
=======
lib/TAP/Formatter/Console/ParallelSession.pm	A parser for Test Anything Protocol
lib/TAP/Formatter/Console.pm		A parser for Test Anything Protocol
lib/TAP/Formatter/Console/Session.pm	A parser for Test Anything Protocol
lib/TAP/Harness.pm			A parser for Test Anything Protocol
lib/TAP/Object.pm			A parser for Test Anything Protocol
lib/TAP/Parser/Aggregator.pm		A parser for Test Anything Protocol
lib/TAP/Parser/Grammar.pm		A parser for Test Anything Protocol
lib/TAP/Parser/Iterator/Array.pm	A parser for Test Anything Protocol
lib/TAP/Parser/IteratorFactory.pm	A parser for Test Anything Protocol
lib/TAP/Parser/Iterator.pm		A parser for Test Anything Protocol
lib/TAP/Parser/Iterator/Process.pm	A parser for Test Anything Protocol
lib/TAP/Parser/Iterator/Stream.pm	A parser for Test Anything Protocol
lib/TAP/Parser/Multiplexer.pm		A parser for Test Anything Protocol
lib/TAP/Parser.pm			A parser for Test Anything Protocol
lib/TAP/Parser/Result/Bailout.pm	A parser for Test Anything Protocol
lib/TAP/Parser/Result/Comment.pm	A parser for Test Anything Protocol
lib/TAP/Parser/ResultFactory.pm		A parser for Test Anything Protocol
lib/TAP/Parser/Result/Plan.pm		A parser for Test Anything Protocol
lib/TAP/Parser/Result.pm		A parser for Test Anything Protocol
>>>>>>> f7c69158
lib/TAP/Parser/Result/Pragma.pm		A parser for Test Anything Protocol
lib/TAP/Parser/Result/Test.pm		A parser for Test Anything Protocol
lib/TAP/Parser/Result/Unknown.pm	A parser for Test Anything Protocol
lib/TAP/Parser/Result/Version.pm	A parser for Test Anything Protocol
lib/TAP/Parser/Result/YAML.pm		A parser for Test Anything Protocol
<<<<<<< HEAD
lib/TAP/Parser/Source.pm		A parser for Test Anything Protocol
lib/TAP/Parser/Source/Perl.pm		A parser for Test Anything Protocol
=======
lib/TAP/Parser/Scheduler/Job.pm		A parser for Test Anything Protocol
lib/TAP/Parser/Scheduler.pm		A parser for Test Anything Protocol
lib/TAP/Parser/Scheduler/Spinner.pm	A parser for Test Anything Protocol
lib/TAP/Parser/Source/Perl.pm		A parser for Test Anything Protocol
lib/TAP/Parser/Source.pm		A parser for Test Anything Protocol
>>>>>>> f7c69158
lib/TAP/Parser/Utils.pm			A parser for Test Anything Protocol
lib/TAP/Parser/YAMLish/Reader.pm	A parser for Test Anything Protocol
lib/TAP/Parser/YAMLish/Writer.pm	A parser for Test Anything Protocol
lib/Term/ANSIColor/ChangeLog	Term::ANSIColor
lib/Term/ANSIColor.pm		Perl module supporting termcap usage
lib/Term/ANSIColor/README	Term::ANSIColor
lib/Term/ANSIColor/t/basic.t	Tests for Term::ANSIColor
lib/termcap.pl			Perl library supporting termcap usage
lib/Term/Cap.pm			Perl module supporting termcap usage
lib/Term/Cap.t			See if Term::Cap works
lib/Term/Complete.pm		A command completion subroutine
lib/Term/Complete.t		See if Term::Complete works
lib/Term/ReadLine.pm		Stub readline library
lib/Term/ReadLine.t		See if Term::ReadLine works
lib/Term/UI/History.pm	Term::UI
lib/Term/UI.pm	Term::UI
lib/Term/UI/t/00_load.t	Term::UI tests
lib/Term/UI/t/01_history.t	Term::UI tests
lib/Term/UI/t/02_ui.t	Term::UI tests
lib/Test/Builder/Module.pm	Base class for test modules
lib/Test/Builder.pm		For writing new test libraries
lib/Test/Builder/Tester/Color.pm	Turn on color in Test::Builder::Tester
lib/Test/Builder/Tester.pm	For testing Test::Builder based classes
lib/Test/Harness/bin/prove	The prove harness utility
lib/Test/Harness/Changes	Test::Harness change log
lib/Test/Harness.pm		A test harness
lib/Test/Harness/t/000-load.t		Test::Harness test
lib/Test/Harness/t/aggregator.t		Test::Harness test
lib/Test/Harness/t/bailout.t		Test::Harness test
lib/Test/Harness/t/base.t		Test::Harness test
lib/Test/Harness/t/callbacks.t		Test::Harness test
lib/Test/Harness/t/compat/env.t		Test::Harness test
lib/Test/Harness/t/compat/failure.t	Test::Harness test
lib/Test/Harness/t/compat/inc-propagation.t		Test::Harness test
lib/Test/Harness/t/compat/inc_taint.t	Test::Harness test
lib/Test/Harness/t/compat/nonumbers.t	Test::Harness test
lib/Test/Harness/t/compat/regression.t	Test::Harness test
lib/Test/Harness/t/compat/test-harness-compat.t		Test::Harness test
lib/Test/Harness/t/compat/version.t	Test::Harness test
lib/Test/Harness/t/console.t		Test::Harness test
lib/Test/Harness/t/errors.t		Test::Harness test
lib/Test/Harness/t/grammar.t		Test::Harness test
lib/Test/Harness/t/harness.t		Test::Harness test
lib/Test/Harness/t/iterators.t		Test::Harness test
lib/Test/Harness/t/multiplexer.t	Test::Harness test
lib/Test/Harness/t/nofork-mux.t		Test::Harness test
lib/Test/Harness/t/nofork.t		Test::Harness test
<<<<<<< HEAD
lib/Test/Harness/t/parse.t		Test::Harness test
lib/Test/Harness/t/premature-bailout.t	Test::Harness test
lib/Test/Harness/t/process.t		Test::Harness test
lib/Test/Harness/t/prove.t		Test::Harness test
lib/Test/Harness/t/proverc.t		Test::Harness test
lib/Test/Harness/t/proverun.t		Test::Harness test
lib/Test/Harness/t/regression.t		Test::Harness test
lib/Test/Harness/t/results.t		Test::Harness test
=======
lib/Test/Harness/t/object.t		Test::Harness test
lib/Test/Harness/t/parser-config.t	Test::Harness test
lib/Test/Harness/t/parser-subclass.t	Test::Harness test
lib/Test/Harness/t/parse.t		Test::Harness test
lib/Test/Harness/t/premature-bailout.t	Test::Harness test
lib/Test/Harness/t/process.t		Test::Harness test
lib/Test/Harness/t/proveenv.t		Test::Harness test
lib/Test/Harness/t/proverc.t		Test::Harness test
lib/Test/Harness/t/proverun.t		Test::Harness test
lib/Test/Harness/t/prove.t		Test::Harness test
lib/Test/Harness/t/regression.t		Test::Harness test
lib/Test/Harness/t/results.t		Test::Harness test
lib/Test/Harness/t/scheduler.t		Test::Harness test
>>>>>>> f7c69158
lib/Test/Harness/t/source.t		Test::Harness test
lib/Test/Harness/t/spool.t		Test::Harness test
lib/Test/Harness/t/state.t		Test::Harness test
lib/Test/Harness/t/streams.t		Test::Harness test
lib/Test/Harness/t/taint.t		Test::Harness test
lib/Test/Harness/t/testargs.t		Test::Harness test
lib/Test/Harness/t/unicode.t		Test::Harness test
lib/Test/Harness/t/utils.t		Test::Harness test
lib/Test/Harness/t/yamlish-output.t	Test::Harness test
<<<<<<< HEAD
lib/Test/Harness/t/yamlish-writer.t	Test::Harness test
lib/Test/Harness/t/yamlish.t		Test::Harness test
=======
lib/Test/Harness/t/yamlish.t		Test::Harness test
lib/Test/Harness/t/yamlish-writer.t	Test::Harness test
>>>>>>> f7c69158
lib/Test/More.pm		More utilities for writing tests
lib/Test.pm			A simple framework for writing test scripts
lib/Test/Simple/Changes		Test::Simple changes
lib/Test/Simple.pm		Basic utility for writing tests
lib/Test/Simple/README		Test::Simple README
lib/Test/Simple/t/00test_harness_check.t	Test::Simple test
lib/Test/Simple/t/bad_plan.t	Test::Builder plan() test
lib/Test/Simple/t/bail_out.t	Test::Builder BAIL_OUT test
lib/Test/Simple/t/BEGIN_require_ok.t	Test::More require_ok() testing
lib/Test/Simple/t/BEGIN_use_ok.t	Test::More use_ok() testing
lib/Test/Simple/t/buffer.t	Test::Builder buffering test
lib/Test/Simple/t/Builder.t	Test::Builder tests
lib/Test/Simple/t/carp.t	Test::Builder test
lib/Test/Simple/t/circular_data.t	Test::Simple test
lib/Test/Simple/t/cmp_ok.t	Test::More test
lib/Test/Simple/t/create.t	Test::Simple test
lib/Test/Simple/t/curr_test.t	Test::Builder->curr_test tests
lib/Test/Simple/t/details.t	Test::Builder tests
lib/Test/Simple/t/diag.t	Test::More diag() test
lib/Test/Simple/t/dont_overwrite_die_handler.t	Test::More tests
lib/Test/Simple/t/eq_set.t	Test::Simple test
lib/Test/Simple/t/exit.t	Test::Simple test, exit codes
lib/Test/Simple/t/extra_one.t	Test::Simple test
lib/Test/Simple/t/extra.t	Test::Simple test
lib/Test/Simple/t/fail-like.t	Test::More test, like() failures
lib/Test/Simple/t/fail-more.t	Test::More test, tests failing
lib/Test/Simple/t/fail_one.t	Test::Simple test
lib/Test/Simple/t/fail.t	Test::Simple test, test failures
lib/Test/Simple/t/filehandles.t	Test::Simple test, STDOUT can be played with
lib/Test/Simple/t/fork.t	Test::More fork tests
lib/Test/Simple/t/harness_active.t	Test::Simple test
lib/Test/Simple/t/has_plan2.t	Test::More->plan tests
lib/Test/Simple/t/has_plan.t	Test::Builder->plan tests
lib/Test/Simple/t/import.t	Test::More test, importing functions
lib/Test/Simple/t/is_deeply_dne_bug.t	Test::More test
lib/Test/Simple/t/is_deeply_fail.t	Test::More test, is_deeply()
lib/Test/Simple/t/is_deeply_with_threads.t	Test::More test
lib/Test/Simple/t/is_fh.t	Test::Builder test, _is_fh()
lib/Test/Simple/t/lib/Dummy.pm	Test::More test module
lib/Test/Simple/t/lib/MyOverload.pm	Test::More test module
lib/Test/Simple/t/lib/NoExporter.pm	Test::Simple test module
lib/Test/Simple/t/maybe_regex.t	Test::Builder->maybe_regex() tests
lib/Test/Simple/t/missing.t	Test::Simple test, missing tests
lib/Test/Simple/t/More.t	Test::More test, basic stuff
lib/Test/Simple/t/no_diag.t	Test::Simple test
lib/Test/Simple/t/no_ending.t	Test::Builder test, no_ending()
lib/Test/Simple/t/no_header.t	Test::Builder test, no_header()
lib/Test/Simple/t/no_plan.t	Test::Simple test, forgot the plan
lib/Test/Simple/TODO		Test::Simple TODO
lib/Test/Simple/t/ok_obj.t	Test::Builder object tests
lib/Test/Simple/t/output.t	Test::Builder test, output methods
lib/Test/Simple/t/overload.t		Test::Simple test
lib/Test/Simple/t/overload_threads.t	Test::Simple test
lib/Test/Simple/t/plan_bad.t		Test::Simple test
lib/Test/Simple/t/plan_is_noplan.t	Test::Simple test, no_plan
lib/Test/Simple/t/plan_no_plan.t	Test::More test, plan() w/no_plan
lib/Test/Simple/t/plan_shouldnt_import.t	Test::Simple test
lib/Test/Simple/t/plan_skip_all.t	Test::More test, plan() w/skip_all
lib/Test/Simple/t/plan.t	Test::More test, plan()
lib/Test/Simple/t/require_ok.t	Test::Simple test
lib/Test/Simple/t/reset.t	Test::Simple test
lib/Test/Simple/t/simple.t	Test::Simple test, basic stuff
lib/Test/Simple/t/skipall.t	Test::More test, skip all tests
lib/Test/Simple/t/skip.t	Test::More test, SKIP tests
lib/Test/Simple/t/tbm_doesnt_set_exported_to.t	Test::Builder::Module test
lib/Test/Simple/t/tbt_01basic.t	Test::Builder::Tester test
lib/Test/Simple/t/tbt_02fhrestore.t	Test::Builder::Tester test
lib/Test/Simple/t/tbt_03die.t	Test::Builder::Tester test
lib/Test/Simple/t/tbt_04line_num.t	Test::Builder::Tester test
lib/Test/Simple/t/tbt_05faildiag.t	Test::Builder::Tester test
lib/Test/Simple/t/tbt_06errormess.t	Test::Builder::Tester test
lib/Test/Simple/t/tbt_07args.t	Test::Builder::Tester test
lib/Test/Simple/t/threads.t	Test::Builder thread-safe checks
lib/Test/Simple/t/thread_taint.t	Test::Simple test
lib/Test/Simple/t/todo.t	Test::More test, TODO tests
lib/Test/Simple/t/try.t		Test::More test
lib/Test/Simple/t/undef.t	Test::More test, undefs don't cause warnings
lib/Test/Simple/t/useing.t	Test::More test, compile test
lib/Test/Simple/t/use_ok.t	Test::More test, use_ok()
lib/Test/Simple/t/utf8.t	Test::More test
lib/Test/t/05_about_verbose.t	See if Test works
lib/Test/t/fail.t		See if Test works
lib/Test/t/mix.t		See if Test works
lib/Test/t/multiline.t		See if Test works
lib/Test/t/onfail.t		See if Test works
lib/Test/t/qr.t			See if Test works
lib/Test/t/skip.t		See if Test works
lib/Test/t/success.t		See if Test works
lib/Test/t/todo.t		See if Test works
lib/Test/Tutorial.pod		A tutorial on writing tests
lib/Text/Abbrev.pm		An abbreviation table builder
lib/Text/Abbrev.t		Test Text::Abbrev
lib/Text/Balanced/Changes	Text::Balanced
lib/Text/Balanced.pm		Text::Balanced
lib/Text/Balanced/README	Text::Balanced
lib/Text/Balanced/t/00-load.t	See if Text::Balanced works
lib/Text/Balanced/t/extbrk.t	See if Text::Balanced works
lib/Text/Balanced/t/extcbk.t	See if Text::Balanced works
lib/Text/Balanced/t/extdel.t	See if Text::Balanced works
lib/Text/Balanced/t/extmul.t	See if Text::Balanced works
lib/Text/Balanced/t/extqlk.t	See if Text::Balanced works
lib/Text/Balanced/t/exttag.t	See if Text::Balanced works
lib/Text/Balanced/t/extvar.t	See if Text::Balanced works
lib/Text/Balanced/t/gentag.t	See if Text::Balanced works
lib/Text/ParseWords.pm		Perl module to split words on arbitrary delimiter
lib/Text/ParseWords.t		See if Text::ParseWords works
lib/Text/ParseWords/taint.t	See if Text::ParseWords works with tainting
lib/Text/Tabs.pm		Do expand and unexpand
lib/Text/TabsWrap/CHANGELOG	ChangeLog for Tabs+Wrap
lib/Text/TabsWrap/t/37000.t	See if Text::Tabs is working
lib/Text/TabsWrap/t/39548.t	See if Text::Tabs is working
lib/Text/TabsWrap/t/belg4mit.t	See if Text::Tabs is working
lib/Text/TabsWrap/t/fill.t	See if Text::Wrap::fill works
lib/Text/TabsWrap/t/Jacobson2.t	See if Text::Tabs is working
lib/Text/TabsWrap/t/Jacobson.t	See if Text::Tabs is working
lib/Text/TabsWrap/t/Jochen.t	See if Text::Tabs is working
lib/Text/TabsWrap/t/sep2.t	See if Text::Tabs is working
lib/Text/TabsWrap/t/sep.t	See if Text::Tabs is working
lib/Text/TabsWrap/t/tabs.t	See if Text::Tabs works
lib/Text/TabsWrap/t/wrap.t	See if Text::Wrap::wrap works
lib/Text/Wrap.pm		Paragraph formatter
lib/Thread.pm			Thread extensions frontend
lib/Thread/Queue.pm		Thread-safe queues
lib/Thread/Queue/t/01_basic.t	Thread::Queue tests
lib/Thread/Queue/t/02_refs.t	Thread::Queue tests
lib/Thread/Queue/t/03_peek.t	Thread::Queue tests
lib/Thread/Queue/t/04_errs.t	Thread::Queue tests
lib/Thread/Queue/t/05_extract.t	Thread::Queue tests
lib/Thread/Queue/t/06_insert.t	Thread::Queue tests
lib/Thread/Queue/t/07_lock.t	Thread::Queue tests
lib/Thread/Queue/t/08_nothreads.t	Thread::Queue tests
lib/Thread/Semaphore.pm		Thread-safe semaphores
lib/Thread/Semaphore/t/01_basic.t	Thread::Semaphore tests
lib/Thread/Semaphore/t/02_errs.t	Thread::Semaphore tests
lib/Thread/Semaphore/t/03_nothreads.t	Thread::Semaphore tests
lib/Thread.t			Thread extensions frontend tests
lib/Tie/Array.pm		Base class for tied arrays
lib/Tie/Array/push.t		Test for Tie::Array
lib/Tie/Array/splice.t		Test for Tie::Array::SPLICE
lib/Tie/Array/stdpush.t		Test for Tie::StdArray
lib/Tie/Array/std.t		Test for Tie::StdArray
lib/Tie/File.pm			Files as tied arrays
lib/Tie/File/t/00_version.t	Trivial test for Tie::File
lib/Tie/File/t/01_gen.t		Generic read/write tests for Tie::File
lib/Tie/File/t/02_fetchsize.t	File length fetch test for Tie::File
lib/Tie/File/t/03_longfetch.t	Past-the-end-of-the-array tests for Tie::File
lib/Tie/File/t/04_splice.t	SPLICE method tests for Tie::File
lib/Tie/File/t/05_size.t	$#a tests for Tie::File
lib/Tie/File/t/06_fixrec.t	'_fixrec' method functional tests for Tie::File
lib/Tie/File/t/07_rv_splice.t	SPLICE method return value tests for Tie::File
lib/Tie/File/t/08_ro.t		read-only mode tests for Tie::File
lib/Tie/File/t/09_gen_rs.t	Like 01_gen.t, with unusual record separator
lib/Tie/File/t/10_splice_rs.t	Like 04_splice.t, with unusual record separator
lib/Tie/File/t/11_rv_splice_rs.t	Like 07_rv_splice.t, with unusual record separator
lib/Tie/File/t/12_longfetch_rs.t	Like 03_longfetch.t, with unusual record separator
lib/Tie/File/t/13_size_rs.t	Like 05_size.t, with unusual record separator
lib/Tie/File/t/14_lock.t	File locking method tests for Tie::File
lib/Tie/File/t/15_pushpop.t	PUSH / POP / SHIFT / UNSHIFT for Tie::File
lib/Tie/File/t/16_handle.t	Tying a handle instead of a file for Tie::File
lib/Tie/File/t/17_misc_meth.t	CLEAR / EXISTS / DELETE / EXTEND for Tie::File
lib/Tie/File/t/18_rs_fixrec.t	Like 06_fixrec.t, with unusual record separator
lib/Tie/File/t/19_cache.t	Read cache exercises and regression for Tie::File
lib/Tie/File/t/20_cache_full.t	LRU expiry exercises and regression for Tie::File
lib/Tie/File/t/21_win32.t	Win32 special behavior of Tie::File
lib/Tie/File/t/22_autochomp.t	'autochomp' option of Tie::File
lib/Tie/File/t/23_rv_ac_splice.t	Like 07_rv_splice.t, but with autochomp
lib/Tie/File/t/24_cache_loop.t	Regression for old Tie::File cache bug
lib/Tie/File/t/25_gen_nocache.t	Like 01_gen.t, but with caching disabled
lib/Tie/File/t/26_twrite.t	Unit tests for Tie::File::_twrite
lib/Tie/File/t/27_iwrite.t	Unit tests for Tie::File::_iwrite
lib/Tie/File/t/28_mtwrite.t	Unit tests for Tie::File::_mtwrite
lib/Tie/File/t/29a_upcopy.t	Unit tests for Tie::File::_upcopy
lib/Tie/File/t/29_downcopy.t	Unit tests for Tie::File::_downcopy
lib/Tie/File/t/30_defer.t	deferred writing feature tests for Tie::File
lib/Tie/File/t/31_autodefer.t	'autodefer' feature tests for Tie::File
lib/Tie/File/t/32_defer_misc.t	Like 17_misc_meth.t, but with deferred writing
lib/Tie/File/t/33_defer_vs.t	Like 30_defer.t, but with varying-length records
lib/Tie/File/t/40_abs_cache.t	Unit tests for Tie::File::Cache
lib/Tie/File/t/41_heap.t	Unit tests for Tie::File::Heap
lib/Tie/File/t/42_offset.t	Unit tests for the offset method
lib/Tie/Handle.pm		Base class for tied handles
lib/Tie/Handle/stdhandle_from_handle.t	Test for Tie::StdHandle/Handle backwards compat
lib/Tie/Handle/stdhandle.t	Test for Tie::StdHandle
lib/Tie/Hash/NamedCapture.pm	Implements %- and %+ behaviour
lib/Tie/Hash.pm			Base class for tied hashes
lib/Tie/Memoize.pm		Base class for memoized tied hashes
lib/Tie/Memoize.t		Test for Memoize.t
lib/Tie/RefHash.pm		Base class for tied hashes with references as keys
lib/Tie/RefHash/rebless.t	Test for Tie::RefHash with rebless
lib/Tie/RefHash/refhash.t	Test for Tie::RefHash and Tie::RefHash::Nestable
lib/Tie/RefHash/storable.t	Test for Tie::RefHash with storable
lib/Tie/RefHash/threaded.t	Test for Tie::RefHash with threads
lib/Tie/Scalar.pm		Base class for tied scalars
lib/Tie/Scalar.t		See if Tie::Scalar works
lib/Tie/StdHandle.pm		Tie::StdHandle
lib/Tie/SubstrHash.pm		Compact hash for known key, value and table size
lib/Tie/SubstrHash.t		Test for Tie::SubstrHash
lib/Time/gmtime.pm		By-name interface to Perl's builtin gmtime
lib/Time/gmtime.t		Test for Time::gmtime
lib/timelocal.pl		Perl library supporting inverse of localtime, gmtime
lib/Time/Local.pm		Reverse translation of localtime, gmtime
lib/Time/Local.t		See if Time::Local works
lib/Time/localtime.pm		By-name interface to Perl's builtin localtime
lib/Time/localtime.t		Test for Time::localtime
lib/Time/tm.pm			Internal object for Time::{gm,local}time
lib/Unicode/Collate/allkeys.txt	Unicode::Collate
lib/Unicode/Collate/Changes	Unicode::Collate
lib/Unicode/Collate/keys.txt	Unicode::Collate
lib/Unicode/Collate.pm		Unicode::Collate
lib/Unicode/Collate/README	Unicode::Collate
lib/Unicode/Collate/t/altern.t	Unicode::Collate
lib/Unicode/Collate/t/cjkrange.t	Unicode::Collate
lib/Unicode/Collate/t/contract.t	Unicode::Collate
lib/Unicode/Collate/t/hangtype.t	Unicode::Collate
lib/Unicode/Collate/t/hangul.t	Unicode::Collate
lib/Unicode/Collate/t/ignor.t	Unicode::Collate
lib/Unicode/Collate/t/illegalp.t	Unicode::Collate
lib/Unicode/Collate/t/illegal.t	Unicode::Collate
lib/Unicode/Collate/t/index.t	Unicode::Collate
lib/Unicode/Collate/t/normal.t	Unicode::Collate
lib/Unicode/Collate/t/override.t	Unicode::Collate
lib/Unicode/Collate/t/rearrang.t	Unicode::Collate
lib/Unicode/Collate/t/test.t	Unicode::Collate
lib/Unicode/Collate/t/trailwt.t	Unicode::Collate
lib/Unicode/Collate/t/variable.t	Unicode::Collate
lib/Unicode/Collate/t/version.t	Unicode::Collate
lib/Unicode/Collate/t/view.t	Unicode::Collate
lib/Unicode/README		Explanation what happened to lib/unicode.
lib/Unicode/UCD.pm		Unicode character database
lib/Unicode/UCD.t		See if Unicode character database works
lib/unicore/ArabicShaping.txt	Unicode character database
lib/unicore/BidiMirroring.txt	Unicode character database
lib/unicore/Blocks.txt		Unicode character database
lib/unicore/CaseFolding.txt	Unicode character database
lib/unicore/CompositionExclusions.txt	Unicode character database
lib/unicore/EastAsianWidth.txt	Unicode character database
lib/unicore/HangulSyllableType.txt	Unicode character database
lib/unicore/Index.txt		Unicode character database
lib/unicore/Jamo.txt		Unicode character database
lib/unicore/LineBreak.txt	Unicode character database
lib/unicore/Makefile		Unicode character database
lib/unicore/mktables		Unicode character database generator
lib/unicore/mktables.lst	File list for mktables
lib/unicore/NamedSequences.txt	Unicode character database
lib/unicore/NamedSqProv.txt	Unicode character database
lib/unicore/NamesList.txt	Unicode character database
lib/unicore/NormalizationCorrections.txt	Unicode character database
lib/unicore/PropertyAliases.txt	Unicode character database
lib/unicore/PropList.txt	Unicode character database
lib/unicore/PropValueAliases.txt	Unicode character database
lib/unicore/README.perl		Unicode character database
lib/unicore/ReadMe.txt		Unicode character database info
lib/unicore/Scripts.txt		Unicode character database
lib/unicore/SpecialCasing.txt	Unicode character database
lib/unicore/StandardizedVariants.txt	Unicode character database
lib/unicore/UnicodeData.txt	Unicode character database
lib/unicore/version		The version of the Unicode
lib/UNIVERSAL.pm		Base class for ALL classes
lib/User/grent.pm		By-name interface to Perl's builtin getgr*
lib/User/grent.t		See if User::grwent works
lib/User/pwent.pm		By-name interface to Perl's builtin getpw*
lib/User/pwent.t		See if User::pwent works
lib/utf8_heavy.pl		Support routines for utf8 pragma
lib/utf8.pm			Pragma to control Unicode support
lib/utf8.t			See if utf8 operations work
lib/validate.pl			Perl library supporting wholesale file mode validation
lib/vars_carp.t			See if "use vars" doesn't load Carp.pm per default
lib/vars.pm			Declare pseudo-imported global variables
lib/vars.t			See if "use vars" works
lib/version.pm			Support for version objects
lib/version.pod			Documentation of the version module
lib/version.t			Tests for version objects
lib/vmsish.pm			Control VMS-specific behavior of Perl core
lib/vmsish.t			Tests for vmsish.pm
lib/warnings.pm			For "use warnings"
lib/warnings/register.pm	For "use warnings::register"
lib/warnings.t			See if warning controls work
locale.c			locale-specific utility functions
madly.c				parser code for MAD build
mad/Nomad.pm			Converts MAD XML dump to Perl 5
mad/p55				Perl 5 to Perl 5 translator - driver for nomad
mad/P5AST.pm			Used by nomad
mad/P5re.pm			Used by nomad
mad/PLXML.pm			Used by nomad
mad/t/p55.t			Test for the Perl 5 to Perl 5 translator
makeaperl.SH			perl script that produces a new perl binary
makedef.pl			Create symbol export lists for linking
makedepend.SH			Precursor to makedepend
makedir.SH			Precursor to makedir
Makefile.micro			microperl Makefile
Makefile.SH			A script that generates Makefile
malloc.c			A version of malloc you might not want
malloc_ctl.h			A version of malloc you might not want
MANIFEST			This list of files
mathoms.c			A home for binary-compatible code artifacts
META.yml			Distribution meta-data in YAML
mg.c				Magic code
mg.h				Magic header
minimod.pl			Writes lib/ExtUtils/Miniperl.pm
miniperlmain.c			Basic perl w/o dynamic loading or extensions
mint/errno.h			MiNT port
mint/Makefile			MiNT port
mint/pwd.c			MiNT port
mint/README			MiNT port
mint/stdio.h			MiNT port
mint/sys/time.h			MiNT port
mint/time.h			MiNT port
mkppport			A script that distributes ppport.h
mkppport.lst			List of extensions that need a ppport.h
mpeix/mpeix.c			MPE/iX port
mpeix/mpeixish.h		MPE/iX port
mpeix/mpeix_setjmp.c		MPE/iX port
mpeix/nm			MPE/iX port
mpeix/relink			MPE/iX port
mro.c				Method Resolution Order code
myconfig.SH			Prints summary of the current configuration
mydtrace.h			Support for optional DTrace probes
NetWare/bat/Buildtype.bat	NetWare port
NetWare/bat/SetCodeWar.bat	NetWare port
NetWare/bat/Setnlmsdk.bat	NetWare port
NetWare/bat/SetNWBld.bat	NetWare port
NetWare/bat/ToggleD2.bat	NetWare port
NetWare/CLIBsdio.h		NetWare port
NetWare/CLIBstr.h		NetWare port
NetWare/CLIBstuf.c		NetWare port
NetWare/CLIBstuf.h		NetWare port
NetWare/config_h.PL		NetWare port
NetWare/config_H.wc		NetWare port
NetWare/config_sh.PL		NetWare port
NetWare/config.wc		NetWare port
NetWare/deb.h			NetWare port
NetWare/dl_netware.xs		NetWare port
NetWare/intdef.h		NetWare port
NetWare/interface.c		NetWare port
NetWare/interface.cpp		NetWare port
NetWare/interface.h		NetWare port
NetWare/iperlhost.h		NetWare port
NetWare/Main.c			NetWare port
NetWare/Makefile		NetWare port
NetWare/MP.imp			NetWare port
NetWare/netware.h		NetWare port
NetWare/nw5.c			NetWare port
NetWare/nw5iop.h		NetWare port
NetWare/nw5sck.c		NetWare port
NetWare/nw5sck.h		NetWare port
NetWare/nw5thread.c		NetWare port
NetWare/nw5thread.h		NetWare port
NetWare/nwhashcls.cpp		NetWare port
NetWare/nwhashcls.h		NetWare port
NetWare/Nwmain.c		NetWare port
NetWare/nwperlhost.h		NetWare port
NetWare/nwperlsys.c		NetWare port
NetWare/nwperlsys.h		NetWare port
NetWare/Nwpipe.c		NetWare port
NetWare/nwpipe.h		NetWare port
NetWare/nwplglob.c		NetWare port
NetWare/nwplglob.h		NetWare port
NetWare/nwstdio.h		NetWare port
NetWare/NWTInfo.c		NetWare port
NetWare/nwtinfo.h		NetWare port
NetWare/NWUtil.c		NetWare port
NetWare/nwutil.h		NetWare port
NetWare/nwvmem.h		NetWare port
NetWare/perllib.cpp		NetWare port
NetWare/splittree.pl		NetWare port
NetWare/sv_nw.c			NetWare port
NetWare/testnlm/echo/echo.c	NetWare port
NetWare/testnlm/type/type.c	NetWare port
NetWare/t/NWModify.pl		NetWare port
NetWare/t/NWScripts.pl		NetWare port
NetWare/t/Readme.txt		NetWare port
NetWare/win32ish.h		NetWare port
nostdio.h			Cause compile error on stdio calls
numeric.c			Miscellaneous numeric conversion routines
op.c				Opcode syntax tree code
opcode.h			Automatically generated opcode header
opcode.pl			Opcode header generator
op.h				Opcode syntax tree header
opnames.h			Automatically generated opcode header
os2/Changes			Changelog for OS/2 port
os2/diff.configure		Patches to Configure
os2/dlfcn.h			Addon for dl_open
os2/dl_os2.c			Addon for dl_open
os2/Makefile.SHs		Shared library generation for OS/2
os2/os2add.sym			Overriding symbols to export
os2/os2_base.t			Additional tests for builtin methods
os2/os2.c			Additional code for OS/2
os2/OS2/ExtAttr/Changes		EA access module
os2/OS2/ExtAttr/ExtAttr.pm	EA access module
os2/OS2/ExtAttr/ExtAttr.xs	EA access module
os2/OS2/ExtAttr/Makefile.PL	EA access module
os2/OS2/ExtAttr/MANIFEST	EA access module
os2/OS2/ExtAttr/myea.h		EA access module
os2/OS2/ExtAttr/t/os2_ea.t	EA access module
os2/OS2/ExtAttr/typemap		EA access module
os2/os2ish.h			Header for OS/2
os2/os2_pipe.t			Tests for pipe creation logic
os2/OS2/PrfDB/Changes		System database access module
os2/OS2/PrfDB/Makefile.PL	System database access module
os2/OS2/PrfDB/MANIFEST		System database access module
os2/OS2/PrfDB/PrfDB.pm		System database access module
os2/OS2/PrfDB/PrfDB.xs		System database access module
os2/OS2/PrfDB/t/os2_prfdb.t	System database access module
os2/OS2/Process/Makefile.PL	system() constants in a module
os2/OS2/Process/MANIFEST	system() constants in a module
os2/OS2/Process/Process.pm	system() constants in a module
os2/OS2/Process/Process.xs	system() constants in a module
os2/OS2/Process/t/os2_atoms.t		Test for OS2::Process
os2/OS2/Process/t/os2_clipboard.t	Test for OS2::Process
os2/OS2/Process/t/os2_process_kid.t	Tests
os2/OS2/Process/t/os2_process.t	Tests
os2/OS2/Process/t/os2_process_text.t	Tests
os2/OS2/REXX/Changes		DLL access module
os2/OS2/REXX/DLL/Changes	DLL access module
os2/OS2/REXX/DLL/DLL.pm		DLL access module
os2/OS2/REXX/DLL/DLL.xs		DLL access module
os2/OS2/REXX/DLL/Makefile.PL	DLL access module
os2/OS2/REXX/DLL/MANIFEST	DLL access module
os2/OS2/REXX/Makefile.PL	DLL access module
os2/OS2/REXX/MANIFEST		DLL access module
os2/OS2/REXX/REXX.pm		DLL access module
os2/OS2/REXX/REXX.xs		DLL access module
os2/OS2/REXX/t/rx_cmprt.t	DLL access module
os2/OS2/REXX/t/rx_dllld.t	DLL access module
os2/OS2/REXX/t/rx_emxrv.t	DLL access module
os2/OS2/REXX/t/rx_objcall.t	DLL access module
os2/OS2/REXX/t/rx_sql.test	DLL access module
os2/OS2/REXX/t/rx_tiesql.test	DLL access module
os2/OS2/REXX/t/rx_tievar.t	DLL access module
os2/OS2/REXX/t/rx_tieydb.t	DLL access module
os2/OS2/REXX/t/rx_varset.t	DLL access module
os2/OS2/REXX/t/rx_vrexx.t	DLL access module
os2/os2.sym			Additional symbols to export
os2/os2thread.h			pthread-like typedefs
os2/OS2/typemap			Common typemap for OS/2 types
os2/perl2cmd.pl			Corrects installed binaries under OS/2
os2/perlrexx.c			Support perl interpreter embedded in REXX
os2/perlrexx.cmd		Test perl interpreter embedded in REXX
overload.c			generated overload enum (public)
overload.h			generated overload name table (implementation)
overload.pl			generate overload.h
pad.c				Scratchpad functions
pad.h				Scratchpad headers
parser.h			parser object header
patchlevel.h			The current patch level of perl
perlapi.c			Perl API functions
perlapi.h			Perl API function declarations
perldtrace.d			D script for Perl probes
perl.c				main()
perldtrace.d			D script for Perl probes
perl.h				Global declarations
perlio.c			C code for PerlIO abstraction
perlio.h			PerlIO abstraction
perliol.h			PerlIO Layer definition
perlio.sym			Symbols for PerlIO abstraction
perl_keyword.pl			A script to generate Perl_keyword() in toke.c
perlsdio.h			Fake stdio using perlio
perlsfio.h			Prototype sfio mapping for PerlIO
perlsh				A poor man's perl shell
perlvars.h			Global variables
perly.act			parser actions; derived from perly.y
perly.c				parser code (NOT derived from perly.y)
perly.h				header file for perly.c; derived from perly.y
perly.tab			parser state tables; derived from perly.y
perly.y				Yacc grammar for perl
plan9/aperl			Shell to make Perl error messages Acme-friendly
plan9/arpa/inet.h		Plan9 port: replacement C header file
plan9/buildinfo			Plan9 port: configuration information
plan9/config_h.sample		Plan9 port: 5.8.0 sample config.h
plan9/config.plan9		Plan9 port: config.h template
plan9/config_sh.sample		Plan9 port: 5.8.0 sample config.sh
plan9/exclude			Plan9 port: tests to skip
plan9/fndvers			Plan9 port: update Perl version in config.plan9
plan9/genconfig.pl		Plan9 port: generate config.sh
plan9/mkfile			Plan9 port: Mk driver for build
plan9/myconfig.plan9		Plan9 port: script to print config summary
plan9/plan9.c			Plan9 port: Plan9-specific C routines
plan9/plan9ish.h		Plan9 port: Plan9-specific C header file
plan9/setup.rc			Plan9 port: script for easy build+install
plan9/versnum			Plan9 port: script to print version number
pod/buildtoc			Update files based on pod.lst
pod/checkpods.PL		Tool to check for common errors in pods
pod.lst				List the pods and their roles
pod/Makefile.SH			generate Makefile which makes pods into something else
pod/perl5004delta.pod		Perl changes in version 5.004
pod/perl5005delta.pod		Perl changes in version 5.005
pod/perl5100delta.pod		Perl changes in version 5.10.0
<<<<<<< HEAD
pod/perl5101delta.pod		Perl changes in version 5.10.1
=======
pod/perl5110delta.pod		Perl changes in version 5.11.0
>>>>>>> f7c69158
pod/perl561delta.pod		Perl changes in version 5.6.1
pod/perl56delta.pod		Perl changes in version 5.6
pod/perl570delta.pod		Perl changes in version 5.7.0
pod/perl571delta.pod		Perl changes in version 5.7.1
pod/perl572delta.pod		Perl changes in version 5.7.2
pod/perl573delta.pod		Perl changes in version 5.7.3
pod/perl581delta.pod		Perl changes in version 5.8.1
pod/perl582delta.pod		Perl changes in version 5.8.2
pod/perl583delta.pod		Perl changes in version 5.8.3
pod/perl584delta.pod		Perl changes in version 5.8.4
pod/perl585delta.pod		Perl changes in version 5.8.5
pod/perl586delta.pod		Perl changes in version 5.8.6
pod/perl587delta.pod		Perl changes in version 5.8.7
pod/perl588delta.pod		Perl changes in version 5.8.8
pod/perl58delta.pod		Perl changes in version 5.8.0
pod/perl590delta.pod		Perl changes in version 5.9.0
pod/perl591delta.pod		Perl changes in version 5.9.1
pod/perl592delta.pod		Perl changes in version 5.9.2
pod/perl593delta.pod		Perl changes in version 5.9.3
pod/perl594delta.pod		Perl changes in version 5.9.4
pod/perl595delta.pod		Perl changes in version 5.9.5
pod/perlapio.pod		Perl internal IO abstraction interface
pod/perlapi.pod			Perl API listing (autogenerated)
pod/perlartistic.pod		Perl Artistic License
pod/perlbook.pod		Perl book information
pod/perlboot.pod		Perl OO tutorial for beginners
pod/perlbot.pod			Perl OO tricks and examples
pod/perlcall.pod		Perl calling conventions from C
pod/perlcheat.pod		Perl cheat sheet
pod/perlclib.pod		Internal replacements for standard C library functions
pod/perlcommunity.pod		Perl community information
pod/perlcompile.pod		Perl compiler suite intro
pod/perldata.pod		Perl data structures
pod/perldbmfilter.pod		Perl DBM filters
pod/perldebguts.pod		Perl debugging guts and tips
pod/perldebtut.pod		Perl debugging tutorial
pod/perldebug.pod		Perl debugging
pod/perldiag.pod		Perl diagnostic messages
pod/perldoc.pod			Look up Perl documentation in Pod format
pod/perldsc.pod			Perl data structures intro
pod/perlebcdic.pod		Considerations for running Perl on EBCDIC platforms
pod/perlembed.pod		Perl ways to embed perl in your C or C++ application
pod/perlfaq1.pod		General Questions About Perl
pod/perlfaq2.pod		Obtaining and Learning about Perl
pod/perlfaq3.pod		Programming Tools
pod/perlfaq4.pod		Data Manipulation
pod/perlfaq5.pod		Files and Formats
pod/perlfaq6.pod		Regexes
pod/perlfaq7.pod		Perl Language Issues
pod/perlfaq8.pod		System Interaction
pod/perlfaq9.pod		Networking
pod/perlfaq.pod			Perl frequently asked questions
pod/perlfilter.pod		Perl source filters
pod/perlfork.pod		Perl fork() information
pod/perlform.pod		Perl formats
pod/perlfunc.pod		Perl built-in functions
pod/perlglossary.pod		Perl Glossary
pod/perlgpl.pod			GNU General Public License
pod/perlguts.pod		Perl internal functions for those doing extensions
pod/perlhack.pod		Perl hackers guide
pod/perlhist.pod		Perl history records
pod/perlintern.pod		Perl internal functions (autogenerated)
pod/perlintro.pod		Perl introduction for beginners
pod/perliol.pod			C API for Perl's implementation of IO in Layers
pod/perlipc.pod			Perl interprocess communication
pod/perllexwarn.pod		Perl warnings and their control
pod/perllocale.pod		Perl locale support
pod/perllol.pod			Perl data structures: arrays of arrays
pod/perlmodinstall.pod		Perl modules: how to install from CPAN
pod/perlmodlib.PL		Generate pod/perlmodlib.pod
pod/perlmodlib.pod		Perl modules: how to write and use
pod/perlmod.pod			Perl modules: how they work
pod/perlmodstyle.pod		Perl modules: how to write modules with style
pod/perlnewmod.pod		Perl modules: preparing a new module for distribution
pod/perlnumber.pod		Perl number semantics
pod/perlobj.pod			Perl objects
pod/perlopentut.pod		Perl open() tutorial
pod/perlop.pod			Perl operators and precedence
pod/perlothrtut.pod		Old Perl threads tutorial
pod/perlpacktut.pod		Perl pack() and unpack() tutorial
pod/perl.pod			Perl overview (this section)
pod/perlpod.pod			Perl plain old documentation
pod/perlpodspec.pod		Perl plain old documentation format specification
pod/perlport.pod		Perl portability guide
pod/perlpragma.pod		Perl modules: writing a user pragma
pod/perlreapi.pod		Perl regular expression plugin interface
pod/perlrebackslash.pod		Perl regular expression backslash sequences
pod/perlrecharclass.pod		Perl regular expression character classes
pod/perlref.pod			Perl references, the rest of the story
pod/perlreftut.pod		Perl references short introduction
pod/perlreguts.pod		Perl regular expression engine internals
pod/perlre.pod			Perl regular expressions, the rest of the story
pod/perlrequick.pod		Perl regular expressions quick start
pod/perlreref.pod		Perl regular expressions quick reference
pod/perlretut.pod		Perl regular expressions tutorial
pod/perlrun.pod			Perl execution and options
pod/perlsec.pod			Perl security
pod/perlstyle.pod		Perl style guide
pod/perlsub.pod			Perl subroutines
pod/perlsyn.pod			Perl syntax
pod/perlthrtut.pod		Perl threads tutorial
pod/perltie.pod			Perl objects hidden behind simple variables
pod/perltoc.pod			Perl documentation table of contents
pod/perltodo.pod		Perl things to do
pod/perltooc.pod		Perl OO tutorial, part 2
pod/perltoot.pod		Perl OO tutorial, part 1
pod/perltrap.pod		Perl traps for the unwary
pod/perlunicode.pod		Perl Unicode support
pod/perlunifaq.pod		Perl Unicode FAQ
pod/perluniintro.pod		Perl Unicode introduction
pod/perlunitut.pod		Perl Unicode tutorial
pod/perlutil.pod		utilities packaged with the Perl distribution
pod/perlvar.pod			Perl predefined variables
pod/perlxs.pod			Perl XS application programming interface
pod/perlxstut.pod		Perl XS tutorial
pod/pod2html.PL			Precursor for translator to turn pod into HTML
pod/pod2latex.PL		Precursor for translator to turn pod into LaTeX
pod/pod2man.PL			Precursor for translator to turn pod into manpage
pod/pod2text.PL			Precursor for translator to turn pod into text
pod/pod2usage.PL		Pod-Parser - print usage messages from POD docs
pod/podchecker.PL		Pod-Parser - Pod::Checker::podchecker() CLI
pod/podselect.PL		Pod-Parser - Pod::Select::podselect() CLI
pod/roffitall			troff the whole man page set
pod/rofftoc			Generate a table of contents in troff format
pod/splitman			Splits perlfunc into multiple man pages
pod/splitpod			Splits perlfunc into multiple pod pages
Policy_sh.SH		Hold site-wide preferences between Configure runs.
Porting/add-package.pl	Add/Update CPAN modules that are part of Core
Porting/apply		Apply patches sent by mail
Porting/check83.pl	Check whether we are 8.3-friendly
Porting/checkansi.pl	Check source code for ANSI-C violations
<<<<<<< HEAD
=======
Porting/checkARGS_ASSERT.pl	Check we use every PERL_ARGS_ASSERT* macro
>>>>>>> f7c69158
Porting/checkAUTHORS.pl	Check that the AUTHORS file is complete
Porting/checkcase.pl	Check whether we are case-insensitive-fs-friendly
Porting/checkcfgvar.pl	Check that config scripts define all symbols
Porting/checkURL.pl	Check whether we have working URLs
Porting/checkVERSION.pl	Check whether we have $VERSIONs
Porting/cmpVERSION.pl	Compare whether two trees have changed modules
Porting/config_H	Sample config.h
Porting/config_h.pl	Reorder config_h.SH after metaconfig
Porting/config.sh	Sample config.sh
Porting/Contract	Social contract for contributed modules in Perl core
Porting/corecpan.pl	Reports outdated dual-lived modules
Porting/corelist.pl	Generates data for Module::CoreList
Porting/curliff.pl	Curliff or liff your curliffable files.
Porting/expand-macro.pl	A tool to expand C macro definitions in the Perl source
Porting/findrfuncs	Find reentrant variants of functions used in an executable
Porting/findvars	Find occurrences of words
Porting/fixCORE		Find and fix modules that generate warnings
Porting/fixvars		Find undeclared variables with C compiler and fix em
Porting/genlog		Generate formatted changelogs by querying p4d
Porting/Glossary	Glossary of config.sh variables
Porting/Maintainers	Program to pretty print info in Maintainers.pl
Porting/Maintainers.pl	Information about maintainers
Porting/Maintainers.pm	Library to pretty print info in Maintainers.pl
Porting/makemeta	Create the top-level META.yml
Porting/makerel		Release making utility
Porting/manicheck	Check against MANIFEST
Porting/p4d2p		Generate patch from p4 diff
Porting/p4genpatch	Generate patch from p4 change in repository (obsoletes p4desc)
Porting/patching.pod	How to report changes made to Perl
Porting/patchls		Flexible patch file listing utility
Porting/pumpkin.pod	Guidelines and hints for Perl maintainers
Porting/regcharclass.pl	Generate regcharclass.h from inline data
Porting/repository.pod	How to use the Perl repository
Porting/sort_perldiag.pl	Keep our diagnostics orderly
Porting/testall.atom		Cumulative profile with Third Degree
Porting/thirdclean		Cleanup Third Degree reports
Porting/valgrindpp.pl		Summarize valgrind reports
pp.c				Push/Pop code
pp_ctl.c			Push/Pop code for control flow
pp.h				Push/Pop code defs
pp_hot.c			Push/Pop code for heavily used opcodes
pp_pack.c			Push/Pop code for pack/unpack
pp_proto.h			C++ definitions for Push/Pop code
pp_sort.c			Push/Pop code for sort
pp.sym				Push/Pop code symbols
pp_sys.c			Push/Pop code for system interaction
proto.h				Prototypes
qnx/ar				QNX implementation of "ar" utility
qnx/cpp				QNX implementation of preprocessor filter
qnx/qnx.c			QNX silent matherr callback
README				The Instructions
README.aix			Perl notes for AIX
README.amiga			Perl notes for AmigaOS
README.apollo			Perl notes for Apollo DomainOS
README.beos			Perl notes for BeOS
README.bs2000			Perl notes for POSIX-BC BS2000
README.ce			Perl notes for WinCE
README.cn			Perl for Simplified Chinese (in EUC-CN)
README.cygwin			Perl notes for Cygwin
README.dgux			Perl notes for DG/UX
README.dos			Perl notes for DOS
README.epoc			Perl notes for EPOC
README.freebsd			Perl notes for FreeBSD
README.hpux			Perl notes for HP-UX
README.hurd			Perl notes for Hurd
README.irix			Perl notes for Irix
README.jp			Perl for Japanese (in EUC-JP)
README.ko			Perl for Korean (in EUC-KR)
README.linux			Perl notes for Linux
README.machten			Perl notes for Power MachTen
README.macos			Perl notes for Mac OS (Classic)
README.macosx			Perl notes for Mac OS X
README.micro			Notes about microperl
README.mint			Perl notes for MiNT
README.mpeix			Perl notes for MPE/iX
README.netware			Perl notes for NetWare
README.openbsd			Perl notes for OpenBSD
README.os2			Perl notes for OS/2
README.os390			Perl notes for OS/390
README.os400			Perl notes for OS/400
README.plan9			Perl notes for Plan 9
README.qnx			Perl notes for QNX
README.riscos			Perl notes for RISC OS
README.solaris			Perl notes for Solaris
README.symbian			Perl notes for Symbian
README.tru64			Perl notes for Tru64
README.tw			Perl for Traditional Chinese (in Big5)
README.uts			Perl notes for UTS
README.vmesa			Perl notes for VM/ESA
README.vms			Perl notes for VMS
README.vos			Perl notes for Stratus VOS
README.win32			Perl notes for Windows
reentr.c			Reentrant interfaces
reentr.h			Reentrant interfaces
reentr.pl			Reentrant interfaces
regcharclass.h			Generated by Porting/regcharclass.pl
regcomp.c			Regular expression compiler
regcomp.h			Private declarations for above
regcomp.pl			Builder of regnodes.h
regcomp.sym			Data for regnodes.h
regen_lib.pl			Common file routines for generator scripts
regen_perly.pl			generate perly.{act,h,tab} from perly.y
regen.pl			Run all scripts that (re)generate files
regexec.c			Regular expression evaluator
regexp.h			Public declarations for the above
regnodes.h			Description of nodes of RE engine
run.c				The interpreter loop
scope.c				Scope entry and exit code
scope.h				Scope entry and exit header
sv.c				Scalar value code
sv.h				Scalar value header
symbian/bld.inf			Symbian sample app build config
symbian/config.pl		Configuration script for Symbian
symbian/config.sh		Configuration data for Symbian
symbian/cwd.pl			Helper code for config.pl
symbian/demo_pl			"Archive" of demo code
symbian/ext/Moped/Msg/bld.inf	Demo extension build configuraion
symbian/ext/Moped/Msg/location.pl	Demo extension script
symbian/ext/Moped/Msg/Msg.mmp	Demo extension building
symbian/ext/Moped/Msg/Msg.pkg	Demo extension packaging
symbian/ext/Moped/Msg/Msg.pm	Demo extension Perl glue
symbian/ext/Moped/Msg/Msg.xs	Demo extension code
symbian/ext/Moped/Msg/README	Demo extension documentation
symbian/find_writeable_data.pl	Development utility
symbian/hexdump.pl		Helper for sisify.pl updating
symbian/install.cfg		Installation instructions
symbian/makesis.pl		Installation file creator
symbian/PerlAppAif.rss		Symbian app launcher code
symbian/PerlApp.cpp		Symbian app launcher code
symbian/PerlApp.h		Symbian app launcher header
symbian/PerlApp.hrh		Symbian app launcher resource header
symbian/PerlBase.cpp		Symbian Perl base class
symbian/PerlBase.h		Symbian Perl base class header
symbian/PerlBase.pod		Symbian Perl base class documentation
symbian/PerlRecog.cpp		Symbian recognizer code
symbian/PerlRecog.mmp		Symbian recognizer build
symbian/PerlUi.cpp		Symbian Perl UI class
symbian/PerlUi.h		Symbian Perl UI class header
symbian/PerlUi.hrh		Symbian Perl UI class resource header
symbian/PerlUiS60.rss		Symbian app launcher resource definition
symbian/PerlUiS80.rss		Symbian app launcher resource definition
symbian/PerlUiS90.rss		Symbian app launcher resource definition
symbian/PerlUiUIQ.rss		Symbian app launcher resource definition
symbian/PerlUtil.cpp		Symbian Perl utility class
symbian/PerlUtil.h		Symbian Perl utility class header
symbian/PerlUtil.pod		Symbian Perl utility class documentation
symbian/port.pl			Helper code for config.pl
symbian/README			ReadMe for the Symbian files
symbian/sanity.pl		Helper code for config.pl
symbian/sdk.pl			Helper code for config.pl
symbian/sisify.pl		Packaging utility
symbian/symbian_dll.cpp		The DLL stub for Symbian
symbian/symbianish.h		Header for Symbian	
symbian/symbian_proto.h		Prototypes for Symbian
symbian/symbian_stubs.c		Stub routines for Symbian
symbian/symbian_stubs.h		Stub headers for Symbian
symbian/symbian_utils.cpp	Helper routines for Symbian
symbian/TODO			Symbian things to do
symbian/uid.pl			Helper code for config.pl
symbian/version.pl		Helper code for config.pl
symbian/xsbuild.pl		Building extensions
taint.c				Tainting code
t/base/cond.t			See if conditionals work
t/base/if.t			See if if works
t/base/lex.t			See if lexical items work
t/base/num.t			See if numbers work
t/base/pat.t			See if pattern matching works
t/base/rs.t			See if record-read works
t/base/term.t			See if various terms work
t/cmd/elsif.t			See if else-if works
t/cmd/for.t			See if for loops work
t/cmd/mod.t			See if statement modifiers work
t/cmd/subval.t			See if subroutine values work
t/cmd/switch.t			See if switch optimizations work
t/cmd/while.t			See if while loops work
t/comp/bproto.t			See if builtins conform to their prototypes
t/comp/cmdopt.t			See if command optimization works
t/comp/colon.t			See if colons are parsed correctly
t/comp/decl.t			See if declarations work
t/comp/fold.t			See if constant folding works
t/comp/hints.t			See if %^H works
t/comp/multiline.t		See if multiline strings work
t/comp/opsubs.t			See if q() etc. are not parsed as functions
t/comp/our.t			Tests for our declaration
t/comp/package.t		See if packages work
t/comp/parser.t			See if the parser works in edge cases
t/comp/proto.t			See if function prototypes work
t/comp/redef.t			See if we get correct warnings on redefined subs
t/comp/require.t		See if require works
t/comp/retainedlines.t		See if the debugger can retains eval's lines
t/comp/script.t			See if script invocation works
t/comp/term.t			See if more terms work
t/comp/uproto.t			See if the _ prototype works
t/comp/use.t			See if pragmata work
t/comp/utf.t			See if UTFs work
t/harness			Finer diagnostics from test suite
thread.h			Threading header
t/io/argv.t			See if ARGV stuff works
t/io/binmode.t			See if binmode() works
t/io/crlf.t			See if :crlf works
t/io/crlf_through.t		See if pipe passes data intact with :crlf
t/io/dup.t			See if >& works right
t/io/fflush.t			See if auto-flush on fork/exec/system/qx works
t/io/fs.t			See if directory manipulations work
t/io/inplace.t			See if inplace editing works
t/io/iprefix.t			See if inplace editing works with prefixes
t/io/layers.t			See if PerlIO layers work
t/io/nargv.t			See if nested ARGV stuff works
t/io/openpid.t			See if open works for subprocesses
t/io/open.t			See if open works
t/io/pipe.t			See if secure pipes work
t/io/print.t			See if print commands work
t/io/pvbm.t			See if PVBMs break IO commands
t/io/read.t			See if read works
t/io/say.t			See if say works
t/io/tell.t			See if file seeking works
t/io/through.t			See if pipe passes data intact
t/io/utf8.t			See if file seeking works
t/japh/abigail.t		Obscure tests
t/lib/1_compile.t		See if the various libraries and extensions compile
t/lib/App/Prove/Plugin/Dummy.pm	Module for testing Test::Harness
t/lib/Cname.pm			Test charnames in regexes (op/pat.t)
t/lib/common.pl			Helper for lib/{warnings,feature}.t
t/lib/commonsense.t		See if configuration meets basic needs
t/lib/compmod.pl		Helper for 1_compile.t
t/lib/compress/any.pl		Compress::Zlib
t/lib/compress/anyunc.pl	Compress::Zlib
t/lib/compress/CompTestUtils.pm	Compress::Zlib
t/lib/compress/destroy.pl	Compress::Zlib
t/lib/compress/encode.pl	Compress::Zlib
t/lib/compress/generic.pl	Compress::Zlib
t/lib/compress/merge.pl		Compress::Zlib
t/lib/compress/multi.pl		Compress::Zlib
t/lib/compress/newtied.pl	Compress::Zlib
t/lib/compress/oneshot.pl	Compress::Zlib
t/lib/compress/prime.pl		Compress::Zlib
t/lib/compress/tied.pl		Compress::Zlib
t/lib/compress/truncate.pl	Compress::Zlib
t/lib/compress/zlib-generic.pl	Compress::Zlib
t/lib/contains_pod.xr		Pod-Parser test file
t/lib/cygwin.t			Builtin cygwin function tests
<<<<<<< HEAD
t/lib/App/Prove/Plugin/Dummy.pm	Module for testing Test::Harness
=======
t/lib/data/catme.1			Test data for Test::Harness
t/lib/data/proverc			Test data for Test::Harness
t/lib/data/sample.yml			Test data for Test::Harness
>>>>>>> f7c69158
t/lib/Devel/switchd.pm		Module for t/run/switchd.t
t/lib/Dev/Null.pm		Module for testing Test::Harness
t/lib/dprof/test1_t		Perl code profiler tests
t/lib/dprof/test1_v		Perl code profiler tests
t/lib/dprof/test2_t		Perl code profiler tests
t/lib/dprof/test2_v		Perl code profiler tests
t/lib/dprof/test3_t		Perl code profiler tests
t/lib/dprof/test3_v		Perl code profiler tests
t/lib/dprof/test4_t		Perl code profiler tests
t/lib/dprof/test4_v		Perl code profiler tests
t/lib/dprof/test5_t		Perl code profiler tests
t/lib/dprof/test5_v		Perl code profiler tests
t/lib/dprof/test6_t		Perl code profiler tests
t/lib/dprof/test6_v		Perl code profiler tests
t/lib/dprof/test7_t		Perl code profiler tests
t/lib/dprof/test7_v		Perl code profiler tests
t/lib/dprof/test8_t		Perl code profiler tests
t/lib/dprof/test8_v		Perl code profiler tests
t/lib/dprof/V.pm		Perl code profiler tests
<<<<<<< HEAD
=======
t/lib/EmptyParser.pm		Module for testing Test::Harness
>>>>>>> f7c69158
t/lib/feature/bundle		Tests for feature bundles
t/lib/feature/implicit		Tests for implicit loading of feature.pm
t/lib/feature/nonesuch		Tests for enabling/disabling nonexistent feature
t/lib/feature/say		Tests for enabling/disabling say feature
t/lib/feature/switch		Tests for enabling/disabling switch feature
t/lib/Filter/Simple/ExportTest.pm	Helper file for Filter::Simple tests
t/lib/Filter/Simple/FilterOnlyTest.pm	Helper file for Filter::Simple tests
t/lib/Filter/Simple/FilterTest.pm	Helper file for Filter::Simple tests
t/lib/Filter/Simple/ImportTest.pm	Helper file for Filter::Simple tests
t/lib/filter-util.pl		See if Filter::Util::Call works
t/lib/h2ph.h			Test header file for h2ph
t/lib/h2ph.pht			Generated output from h2ph.h by h2ph, for comparison
t/lib/HasSigDie.pm		Module for testing base.pm
t/lib/IO/c55Capture.pm		Module for testing Test::Harness
t/lib/locale/latin1		Part of locale.t in Latin 1
t/lib/locale/utf8		Part of locale.t in UTF8
t/lib/MakeMaker/Test/Setup/BFD.pm	MakeMaker test utilities
t/lib/MakeMaker/Test/Setup/MPV.pm	MakeMaker test utilities
t/lib/MakeMaker/Test/Setup/PL_FILES.pm	MakeMaker test utilities
t/lib/MakeMaker/Test/Setup/Problem.pm	MakeMaker test utilities
t/lib/MakeMaker/Test/Setup/Recurs.pm	MakeMaker test utilities
t/lib/MakeMaker/Test/Setup/XS.pm	MakeMaker test utilities
t/lib/MakeMaker/Test/Utils.pm	MakeMaker test utilities
t/lib/Math/BigFloat/Subclass.pm	Empty subclass of BigFloat for test
t/lib/Math/BigInt/BareCalc.pm	Bigint's simulation of Calc
t/lib/Math/BigInt/Scalar.pm	Pure Perl module to support Math::BigInt
t/lib/Math/BigInt/Subclass.pm	Empty subclass of BigInt for test
t/lib/Math/BigRat/Test.pm		Math::BigRat test helper
t/lib/MyCustom.pm		Module for testing Test::Harness
t/lib/MyGrammar.pm		Module for testing Test::Harness
t/lib/MyIteratorFactory.pm	Module for testing Test::Harness
t/lib/MyIterator.pm		Module for testing Test::Harness
t/lib/MyPerlSource.pm		Module for testing Test::Harness
t/lib/mypragma.pm		An example user pragma
t/lib/mypragma.t		Test the example user pragma
<<<<<<< HEAD
=======
t/lib/MyResultFactory.pm	Module for testing Test::Harness
t/lib/MyResult.pm		Module for testing Test::Harness
t/lib/MySource.pm		Module for testing Test::Harness
>>>>>>> f7c69158
t/lib/NoFork.pm			Module for testing Test::Harness
t/lib/no_load.t			Test that some modules don't load others
t/lib/proxy_constant_subs.t	Test that Proxy Constant Subs behave correctly
t/lib/data/catme.1			Test data for Test::Harness
t/lib/data/proverc			Test data for Test::Harness
t/lib/data/sample.yml			Test data for Test::Harness
t/lib/sample-tests/bailout		Test data for Test::Harness
t/lib/sample-tests/bignum		Test data for Test::Harness
t/lib/sample-tests/bignum_many		Test data for Test::Harness
t/lib/sample-tests/combined		Test data for Test::Harness
t/lib/sample-tests/combined_compat	Test data for Test::Harness
t/lib/sample-tests/delayed		Test data for Test::Harness
t/lib/sample-tests/descriptive		Test data for Test::Harness
t/lib/sample-tests/descriptive_trailing	Test data for Test::Harness
t/lib/sample-tests/die			Test data for Test::Harness
t/lib/sample-tests/die_head_end		Test data for Test::Harness
t/lib/sample-tests/die_last_minute	Test data for Test::Harness
t/lib/sample-tests/die_unfinished	Test data for Test::Harness
t/lib/sample-tests/duplicates		Test data for Test::Harness
t/lib/sample-tests/echo			Test data for Test::Harness
t/lib/sample-tests/empty		Test data for Test::Harness
t/lib/sample-tests/escape_eol		Test data for Test::Harness
t/lib/sample-tests/escape_hash		Test data for Test::Harness
t/lib/sample-tests/head_end		Test data for Test::Harness
t/lib/sample-tests/head_fail		Test data for Test::Harness
t/lib/sample-tests/inc_taint		Test data for Test::Harness
t/lib/sample-tests/junk_before_plan	Test data for Test::Harness
t/lib/sample-tests/lone_not_bug		Test data for Test::Harness
t/lib/sample-tests/no_nums		Test data for Test::Harness
t/lib/sample-tests/no_output		Test data for Test::Harness
t/lib/sample-tests/out_err_mix		Test data for Test::Harness
t/lib/sample-tests/out_of_order		Test data for Test::Harness
t/lib/sample-tests/schwern		Test data for Test::Harness
t/lib/sample-tests/schwern-todo-quiet	Test data for Test::Harness
t/lib/sample-tests/segfault		Test data for Test::Harness
t/lib/sample-tests/sequence_misparse	Test data for Test::Harness
t/lib/sample-tests/shbang_misparse	Test data for Test::Harness
t/lib/sample-tests/simple		Test data for Test::Harness
t/lib/sample-tests/simple_fail		Test data for Test::Harness
t/lib/sample-tests/simple_yaml		Test data for Test::Harness
t/lib/sample-tests/skip			Test data for Test::Harness
t/lib/sample-tests/skip_nomsg		Test data for Test::Harness
t/lib/sample-tests/skipall		Test data for Test::Harness
t/lib/sample-tests/skipall_nomsg	Test data for Test::Harness
t/lib/sample-tests/skipall_v13		Test data for Test::Harness
<<<<<<< HEAD
=======
t/lib/sample-tests/skip_nomsg		Test data for Test::Harness
>>>>>>> f7c69158
t/lib/sample-tests/space_after_plan	Test data for Test::Harness
t/lib/sample-tests/stdout_stderr	Test data for Test::Harness
t/lib/sample-tests/strict		Test data for Test::Harness
t/lib/sample-tests/switches		Test data for Test::Harness
t/lib/sample-tests/taint		Test data for Test::Harness
t/lib/sample-tests/taint_warn		Test data for Test::Harness
t/lib/sample-tests/todo			Test data for Test::Harness
t/lib/sample-tests/todo_inline		Test data for Test::Harness
t/lib/sample-tests/todo_misparse	Test data for Test::Harness
t/lib/sample-tests/too_many		Test data for Test::Harness
t/lib/sample-tests/version_good		Test data for Test::Harness
t/lib/sample-tests/version_late		Test data for Test::Harness
t/lib/sample-tests/version_old		Test data for Test::Harness
t/lib/sample-tests/vms_nit		Test data for Test::Harness
t/lib/sample-tests/with_comments	Test data for Test::Harness
t/lib/Sans_mypragma.pm			Test module for t/lib/mypragma.t
t/lib/source_tests/harness		Test data for Test::Harness
t/lib/source_tests/harness_badtap	Test data for Test::Harness
t/lib/source_tests/harness_complain	Test data for Test::Harness
t/lib/source_tests/harness_directives	Test data for Test::Harness
t/lib/source_tests/harness_failure	Test data for Test::Harness
t/lib/source_tests/source		Test data for Test::Harness
t/lib/strict/refs		Tests of "use strict 'refs'" for strict.t
t/lib/strict/subs		Tests of "use strict 'subs'" for strict.t
t/lib/strict/vars		Tests of "use strict 'vars'" for strict.t
t/lib/subclass_tests/non_perl_source	Test data for Test::Harness
t/lib/subclass_tests/perl_source	Test data for Test::Harness
t/lib/TAP/Parser/SubclassTest.pm	Module for testing Test::Harness
t/lib/Test/Simple/Catch.pm	Utility module for testing Test::Simple
t/lib/Test/Simple/sample_tests/death_in_eval.plx	for exit.t
t/lib/Test/Simple/sample_tests/death_with_handler.plx	for exit.t
t/lib/Test/Simple/sample_tests/death.plx		for exit.t
t/lib/Test/Simple/sample_tests/death_with_handler.plx	for exit.t
t/lib/Test/Simple/sample_tests/exit.plx			for exit.t
t/lib/Test/Simple/sample_tests/extras.plx		for exit.t
t/lib/Test/Simple/sample_tests/five_fail.plx		for exit.t
t/lib/Test/Simple/sample_tests/last_minute_death.plx	for exit.t
t/lib/Test/Simple/sample_tests/one_fail.plx		for exit.t
t/lib/Test/Simple/sample_tests/pre_plan_death.plx		for exit.t
t/lib/Test/Simple/sample_tests/require.plx		for exit.t
t/lib/Test/Simple/sample_tests/success.plx		for exit.t
t/lib/Test/Simple/sample_tests/too_few_fail.plx		for exit.t
t/lib/Test/Simple/sample_tests/too_few.plx		for exit.t
t/lib/Test/Simple/sample_tests/two_fail.plx		for exit.t
t/lib/TieIn.pm			Testing library for dummy input handles
t/lib/TieOut.pm			Testing library to capture prints
t/lib/warnings/1global		Tests of global warnings for warnings.t
t/lib/warnings/2use		Tests for "use warnings" for warnings.t
t/lib/warnings/3both		Tests for interaction of $^W and "use warnings"
t/lib/warnings/4lint		Tests for -W switch
t/lib/warnings/5nolint		Tests for -X switch
t/lib/warnings/6default		Tests default warnings
t/lib/warnings/7fatal		Tests fatal warnings
t/lib/warnings/8signal		Tests warnings + __WARN__ and __DIE__
t/lib/warnings/9enabled		Tests warnings
t/lib/warnings/9uninit		Tests "Use of uninitialized" warnings
t/lib/warnings/av		Tests for av.c for warnings.t
t/lib/warnings/doio		Tests for doio.c for warnings.t
t/lib/warnings/doop		Tests for doop.c for warnings.t
t/lib/warnings/gv		Tests for gv.c for warnings.t
t/lib/warnings/hv		Tests for hv.c for warnings.t
t/lib/warnings/malloc		Tests for malloc.c for warnings.t
t/lib/warnings/mg		Tests for mg.c for warnings.t
t/lib/warnings/op		Tests for op.c for warnings.t
t/lib/warnings/pad		Tests for pad.c for warnings.t
t/lib/warnings/perl		Tests for perl.c for warnings.t
t/lib/warnings/perlio		Tests for perlio.c for warnings.t
t/lib/warnings/perly		Tests for perly.y for warnings.t
t/lib/warnings/pp		Tests for pp.c for warnings.t
t/lib/warnings/pp_ctl		Tests for pp_ctl.c for warnings.t
t/lib/warnings/pp_hot		Tests for pp_hot.c for warnings.t
t/lib/warnings/pp_pack		Tests for pp_pack.c for warnings.t
t/lib/warnings/pp_sys		Tests for pp_sys.c for warnings.t
t/lib/warnings/regcomp		Tests for regcomp.c for warnings.t
t/lib/warnings/regexec		Tests for regexec.c for warnings.t
t/lib/warnings/run		Tests for run.c for warnings.t
t/lib/warnings/sv		Tests for sv.c for warnings.t
t/lib/warnings/taint		Tests for taint.c for warnings.t
t/lib/warnings/toke		Tests for toke.c for warnings.t
t/lib/warnings/universal	Tests for universal.c for warnings.t
t/lib/warnings/utf8		Tests for utf8.c for warnings.t
t/lib/warnings/util		Tests for util.c for warnings.t
t/Module_Pluggable/01use.t	Module::Pluggable tests
t/Module_Pluggable/02alsoworks.t	Module::Pluggable tests
t/Module_Pluggable/02works.t	Module::Pluggable tests
t/Module_Pluggable/02works_taint.t	Module::Pluggable tests
t/Module_Pluggable/03diffname.t	Module::Pluggable tests
t/Module_Pluggable/04acmedir_single.t	Module::Pluggable tests
t/Module_Pluggable/04acmedir.t	Module::Pluggable tests
t/Module_Pluggable/04acmepath_single.t	Module::Pluggable tests
t/Module_Pluggable/04acmepath.t	Module::Pluggable tests
t/Module_Pluggable/05postpath.t	Module::Pluggable tests
t/Module_Pluggable/06multipath.t	Module::Pluggable tests
t/Module_Pluggable/07instantiate.t	Module::Pluggable tests
t/Module_Pluggable/08nothing.t	Module::Pluggable tests
t/Module_Pluggable/09require.t	Module::Pluggable tests
t/Module_Pluggable/10innerpack_inner.t	Module::Pluggable tests
t/Module_Pluggable/10innerpack_noinner.t	Module::Pluggable tests
t/Module_Pluggable/10innerpack_override.t	Module::Pluggable tests
t/Module_Pluggable/10innerpack_super.t		Module::Pluggable tests
t/Module_Pluggable/10innerpack.t	Module::Pluggable tests
t/Module_Pluggable/11usetwice.t	Module::Pluggable tests
t/Module_Pluggable/12onlyarray.t	Module::Pluggable tests
t/Module_Pluggable/12onlyregex.t	Module::Pluggable tests
t/Module_Pluggable/12only.t	Module::Pluggable tests
t/Module_Pluggable/13exceptarray.t	Module::Pluggable tests
t/Module_Pluggable/13exceptregex.t	Module::Pluggable tests
t/Module_Pluggable/13except.t	Module::Pluggable tests
t/Module_Pluggable/14package.t	Module::Pluggable tests
t/Module_Pluggable/15topicsafe.t	Module::Pluggable tests
t/Module_Pluggable/16different_extension.t	Module::Pluggable tests
t/Module_Pluggable/17devel_inner_package.t	Module::Pluggable tests
t/Module_Pluggable/18skipped_package.t	Module::Pluggable tests
t/Module_Pluggable/19can_ok_clobber.t	Module::Pluggable tests
t/Module_Pluggable/20dodgy_files.t	Module::Pluggable tests
t/Module_Pluggable/21editor_junk.t			Module::Pluggable tests
t/Module_Pluggable/acme/Acme/MyTest/Plugin/Foo.pm	Module::Pluggable tests
t/Module_Pluggable/lib/Acme/MyTest/Plugin/Foo.pm	Module::Pluggable tests
<<<<<<< HEAD
t/Module_Pluggable/lib/EditorJunk/Plugin/Foo.pm		Module::Pluggable tests
t/Module_Pluggable/lib/EditorJunk/Plugin/Bar.pm~	Module::Pluggable tests
t/Module_Pluggable/lib/EditorJunk/Plugin/Bar.pm.swp	Module::Pluggable tests
t/Module_Pluggable/lib/EditorJunk/Plugin/Bar.pm		Module::Pluggable tests
t/Module_Pluggable/lib/EditorJunk/Plugin/Bar.pm.swo	Module::Pluggable tests
=======
t/Module_Pluggable/lib/EditorJunk/Plugin/Bar.pm		Module::Pluggable tests
t/Module_Pluggable/lib/EditorJunk/Plugin/Bar.pm~	Module::Pluggable tests
t/Module_Pluggable/lib/EditorJunk/Plugin/Bar.pm.swo	Module::Pluggable tests
t/Module_Pluggable/lib/EditorJunk/Plugin/Bar.pm.swp	Module::Pluggable tests
t/Module_Pluggable/lib/EditorJunk/Plugin/Foo.pm		Module::Pluggable tests
>>>>>>> f7c69158
t/Module_Pluggable/lib/ExtTest/Plugin/Bar.plugin	Module::Pluggable tests
t/Module_Pluggable/lib/ExtTest/Plugin/Foo.plugin	Module::Pluggable tests
t/Module_Pluggable/lib/ExtTest/Plugin/Quux/Foo.plugin	Module::Pluggable tests
t/Module_Pluggable/lib/InnerTest/Plugin/Foo.pm	Module::Pluggable tests
t/Module_Pluggable/lib/MyOtherTest/Plugin/Bar.pm	Module::Pluggable tests
t/Module_Pluggable/lib/MyOtherTest/Plugin/Foo.pm	Module::Pluggable tests
t/Module_Pluggable/lib/MyOtherTest/Plugin/Quux/Foo.pm	Module::Pluggable tests
t/Module_Pluggable/lib/MyOtherTest/Plugin/Quux.pm	Module::Pluggable tests
t/Module_Pluggable/lib/MyTest/Extend/Plugin/Bar.pm	Module::Pluggable tests
t/Module_Pluggable/lib/MyTest/Plugin/Bar.pm	Module::Pluggable tests
t/Module_Pluggable/lib/MyTest/Plugin/Foo.pm	Module::Pluggable tests
t/Module_Pluggable/lib/MyTest/Plugin/Quux/Foo.pm	Module::Pluggable tests
t/Module_Pluggable/lib/No/Middle.pm	Module::Pluggable tests
t/Module_Pluggable/lib/OddTest/Plugin/Foo.pm	Module::Pluggable tests
t/Module_Pluggable/lib/TA/C/A/I.pm	Module::Pluggable tests
t/mro/basic_01_c3.t		mro tests
t/mro/basic_01_dfs.t		mro tests
t/mro/basic_02_c3.t		mro tests
t/mro/basic_02_dfs.t		mro tests
t/mro/basic_03_c3.t		mro tests
t/mro/basic_03_dfs.t		mro tests
t/mro/basic_04_c3.t		mro tests
t/mro/basic_04_dfs.t		mro tests
t/mro/basic_05_c3.t		mro tests
t/mro/basic_05_dfs.t		mro tests
t/mro/basic.t			mro tests
t/mro/c3_with_overload.t	mro tests
t/mro/complex_c3.t		mro tests
t/mro/complex_dfs.t		mro tests
t/mro/dbic_c3.t			mro tests
t/mro/dbic_dfs.t		mro tests
t/mro/inconsistent_c3.t		mro tests
t/mro/method_caching.t		mro tests
t/mro/next_edgecases.t		mro tests
t/mro/next_goto.t		mro tests
t/mro/next_inanon.t		mro tests
t/mro/next_ineval.t		mro tests
t/mro/next_method.t		mro tests
t/mro/next_NEXT.t		mro tests
t/mro/next_skip.t		mro tests
t/mro/overload_c3.t		mro tests
t/mro/overload_dfs.t		mro tests
t/mro/package_aliases.t		mro tests
t/mro/pkg_gen.t		mro tests
t/mro/recursion_c3.t		mro tests
t/mro/recursion_dfs.t		mro tests
t/mro/vulcan_c3.t		mro tests
t/mro/vulcan_dfs.t		mro tests
Todo.micro			The Wishlist for microperl
toke.c				The tokener
t/op/64bitint.t			See if 64 bit integers work
t/op/alarm.t			See if alarm works
t/op/anonsub.t			See if anonymous subroutines work
t/op/append.t			See if . works
t/op/args.t			See if operations on @_ work
t/op/arith.t			See if arithmetic works
t/op/array.t			See if array operations work
t/op/assignwarn.t		See if OP= operators warn correctly for undef targets
t/op/attrhand.t			See if attribute handlers work
t/op/attrs.t			See if attributes on declarations work
t/op/auto.t			See if autoincrement et all work
t/op/avhv.t			See if pseudo-hashes work
t/op/bless.t			See if bless works
t/op/blocks.t			See if BEGIN and friends work
t/op/bop.t			See if bitops work
t/op/caller.pl			Tests shared between caller.t and XS op.t
t/op/caller.t			See if caller() works
t/op/chars.t			See if character escapes work
t/op/chdir.t			See if chdir works
t/op/chop.t			See if chop works
t/op/chr.t			See if chr works
t/op/closure.t			See if closures work
t/op/cmp.t			See if the various string and numeric compare work
t/op/concat.t			See if string concatenation works
t/op/cond.t			See if conditional expressions work
t/op/context.t			See if context propagation works
t/op/cproto.t			Check builtin prototypes
t/op/crypt.t			See if crypt works
t/op/dbm.t			See if dbmopen/dbmclose work
t/op/defins.t			See if auto-insert of defined() works
t/op/delete.t			See if delete works
t/op/die_exit.t			See if die and exit status interaction works
t/op/die.t			See if die works
t/op/dor.t			See if defined-or (//) works
t/op/do.t			See if subroutines work
t/op/each_array.t		See if array iterators work
t/op/each.t			See if hash iterators work
t/op/eval.t			See if eval operator works
t/op/exec.t			See if exec, system and qx work
t/op/exists_sub.t		See if exists(&sub) works
t/op/exp.t			See if math functions work
t/op/fh.t			See if filehandles work
t/op/filetest.t			See if file tests work
t/op/flip.t			See if range operator works
t/op/fork.t			See if fork works
t/op/getpid.t			See if $$ and getppid work with threads
t/op/getppid.t			See if getppid works
t/op/glob.t			See if <*> works
t/op/gmagic.t			See if GMAGIC works
t/op/goto.t			See if goto works
t/op/goto_xs.t			See if "goto &sub" works on XSUBs
t/op/grent.t			See if getgr*() functions work
t/op/grep.t			See if grep() and map() work
t/op/groups.t			See if $( works
t/op/gv.t			See if typeglobs work
t/op/hashassign.t		See if hash assignments work
t/op/hash.t			See if the complexity attackers are repelled
t/op/hashwarn.t			See if warnings for bad hash assignments work
t/op/inccode.t			See if coderefs work in @INC
t/op/inccode-tie.t		See if tie to @INC works
t/op/incfilter.t		See if the source filters in coderef-in-@INC work
t/op/inc.t			See if inc/dec of integers near 32 bit limit work
t/op/index.t			See if index works
t/op/index_thr.t		See if index works in another thread
t/op/int.t			See if int works
t/op/join.t			See if join works
t/op/kill0.t			See if kill(0, $pid) works
t/op/lc.t			See if lc, uc, lcfirst, ucfirst, quotemeta work
t/op/lc_user.t			See if user-defined lc et alia work
t/op/length.t			See if length works
t/op/lex_assign.t		See if ops involving lexicals or pad temps work
t/op/lfs.t			See if large files work for perlio
t/op/list.t			See if array lists work
t/op/localref.t			See if local ${deref} works
t/op/local.t			See if local works
t/op/loopctl.t			See if next/last/redo work
t/op/lop.t			See if logical operators work
t/op/magic.t			See if magic variables work
t/op/method.t			See if method calls work
t/op/mkdir.t			See if mkdir works
t/op/mydef.t			See if "my $_" works
t/op/my_stash.t			See if my Package works
t/op/my.t			See if lexical scoping works
t/op/negate.t			See if unary minus works
t/op/not.t			See if not works
t/op/numconvert.t		See if accessing fields does not change numeric values
t/op/oct.t			See if oct and hex work
t/op/ord.t			See if ord works
t/op/or.t			See if || works in weird situations
t/op/overload_integer.t			See if overload::constant for integer works after "use".   
t/op/override.t			See if operator overriding works
t/op/pack.t			See if pack and unpack work
t/op/pat.t			See if esoteric patterns work
t/op/pat_thr.t			See if esoteric patterns work in another thread
t/op/pos.t			See if pos works
t/op/pow.t			See if ** works
t/op/push.t			See if push and pop work
t/op/pwent.t			See if getpw*() functions work
t/op/qq.t			See if qq works
t/op/qrstack.t			See if qr expands the stack properly
t/op/qr.t			See if qr works
t/op/quotemeta.t		See if quotemeta works
t/op/rand.t			See if rand works
t/op/range.t			See if .. works
t/op/readdir.t			See if readdir() works
t/op/readline.t			See if <> / readline / rcatline work
t/op/read.t			See if read() works
t/op/recurse.t			See if deep recursion works
t/op/ref.t			See if refs and objects work
t/op/reg_email.t		See if regex recursion works by parsing email addresses
t/op/reg_email_thr.t		See if regex recursion works by parsing email addresses in another thread
t/op/regexp_noamp.t		See if regular expressions work with optimizations
t/op/regexp_notrie.t		See if regular expressions work without trie optimisation
t/op/regexp_qr_embed.t		See if regular expressions work with embedded qr//
t/op/regexp_qr_embed_thr.t	See if regular expressions work with embedded qr// in another thread
t/op/regexp_qr.t		See if regular expressions work as qr//
t/op/regexp.t			See if regular expressions work
t/op/regexp_trielist.t		See if regular expressions work with trie optimisation
t/op/reg_fold.t			See if case folding works properly
t/op/reg_mesg.t			See if one can get regular expression errors
t/op/reg_namedcapture.t		Make sure glob assignment doesn't break named capture
t/op/reg_nc_tie.t	        Test the tied methods of Tie::Hash::NamedCapture
t/op/reg_pmod.t			See if regexp /p modifier works as expected
t/op/reg_unsafe.t		Check for unsafe match vars
t/op/repeat.t			See if x operator works
t/op/reset.t			See if reset operator works
t/op/re.t			See if exportable 're' funcs in universal.c work
t/op/re_tests			Regular expressions for regexp.t
t/op/reverse.t			See if reverse operator works
t/op/runlevel.t			See if die() works from perl_call_*()
t/op/rxcode.t			See if /(?{ code })/ works
t/op/sleep.t			See if sleep works
t/op/smartmatch.t		See if the ~~ operator works
t/op/smobj.t			See how the ~~ operator works with overloading
t/op/sort.t			See if sort works
t/op/splice.t			See if splice works
t/op/split.t			See if split works
t/op/sprintf2.t			See if sprintf works
t/op/sprintf.t			See if sprintf works
t/op/srand.t			See if srand works
t/op/sselect.t			See if 4 argument select works
t/op/stash.t			See if %:: stashes work
t/op/state.t			See if state variables work
t/op/stat.t			See if stat works
t/op/study.t			See if study works
t/op/studytied.t		See if study works with tied scalars
t/op/sub_lval.t			See if lvalue subroutines work
t/op/subst_amp.t		See if $&-related substitution works
t/op/substr.t			See if substr works
t/op/substr_thr.t		See if substr works in another thread
t/op/subst.t			See if substitution works
t/op/substT.t			See if substitution works with -T
t/op/subst_wamp.t		See if substitution works with $& present
t/op/sub.t			See if subroutines work
t/op/switch.t			See if switches (given/when) work
t/op/symbolcache.t		See if undef/delete works on stashes with functions
t/op/sysio.t			See if sysread and syswrite work
t/op/taint.t			See if tainting works
t/op/threads_create.pl		Ancillary file for t/op/threads.t
t/op/threads.t			Misc. tests for perl features with threads
t/op/tiearray.t			See if tie for arrays works
t/op/tiehandle.t		See if tie for handles works
t/op/tie.t			See if tie/untie functions work
t/op/time.t			See if time functions work
t/op/tr.t			See if tr works
t/op/undef.t			See if undef works
t/op/universal.t		See if UNIVERSAL class works
t/op/unshift.t			See if unshift works
t/op/upgrade.t			See if upgrading and assigning scalars works
t/op/utf8decode.t		See if UTF-8 decoding works
t/op/utfhash.t			See if utf8 keys in hashes behave
t/op/utftaint.t			See if utf8 and taint work together
t/op/vec.t			See if vectors work
t/op/ver.t			See if v-strings and the %v format flag work
t/op/wantarray.t		See if wantarray works
t/op/write.t			See if write works (formats work)
t/op/yadayada.t			See if ..., !!! and ??? work
t/perl.supp			Perl valgrind suppressions
t/pod/emptycmd.t		Test empty pod directives
t/pod/emptycmd.xr		Expected results for emptycmd.t
t/pod/find.t			See if Pod::Find works
t/pod/for.t			Test =for directive
t/pod/for.xr			Expected results for for.t
t/pod/headings.t		Test =head directives
t/pod/headings.xr		Expected results for headings.t
t/pod/included.t		Test =include directive
t/pod/included.xr		Expected results for included.t
t/pod/include.t			Test =include directive
t/pod/include.xr		Expected results for include.t
t/pod/lref.t			Test L<...> sequences
t/pod/lref.xr			Expected results for lref.t
t/pod/multiline_items.t		Test multiline =items
t/pod/multiline_items.xr	Expected results for multiline_items.t
t/pod/nested_items.t		Test nested =items
t/pod/nested_items.xr		Expected results for nested_items.t
t/pod/nested_seqs.t		Test nested interior sequences
t/pod/nested_seqs.xr		Expected results for nested_seqs.t
t/pod/oneline_cmds.t		Test single paragraph ==cmds
t/pod/oneline_cmds.xr		Expected results for oneline_cmds.t
t/pod/p2u_data.pl		Test Pod::Usage
t/pod/plainer.t			Test Pod::Plainer
t/pod/pod2usage2.t		Test Pod::Usage
t/pod/pod2usage.t		Test Pod::Usage
t/pod/pod2usage.xr		Expected results for pod2usage.t
t/pod/poderrs.t			Test POD errors
t/pod/poderrs.xr		Expected results for poderrs.t
t/pod/podselect.t		Test Pod::Select
t/pod/podselect.xr		Expected results for podselect.t
t/pod/special_seqs.t		Test "special" interior sequences
t/pod/special_seqs.xr		Expected results for special_seqs.t
t/pod/testcmp.pl		Module to compare output against expected results
t/pod/testp2pt.pl		Module to test Pod::PlainText for a given file
t/pod/testpchk.pl		Module to test Pod::Checker for a given file
t/pod/testpods/lib/Pod/Stuff.pm			Sample data for find.t
t/pod/twice.t			Test Pod::Parser
t/README			Instructions for regression tests
t/run/cloexec.t			Test close-on-exec.
t/run/exit.t			Test perl's exit status.
t/run/fresh_perl.t		Tests that require a fresh perl.
t/run/noswitch.t		Test aliasing ARGV for other switch tests
t/run/runenv.t			Test if perl honors its environment variables.
t/run/switch0.t			Test the -0 switch
t/run/switcha.t			Test the -a switch
t/run/switchC.t			Test the -C switch
t/run/switchd.t			Test the -d switch
t/run/switches.t		Tests for the other switches (-0, -l, -c, -s, -M, -m, -V, -v, -h, -z, -i)
t/run/switchF1.t		Pathological tests for the -F switch
t/run/switchF.t			Test the -F switch
t/run/switchI.t			Test the -I switch
t/run/switchn.t			Test the -n switch
t/run/switchp.t			Test the -p switch
t/run/switcht.t			Test the -t switch
t/run/switchx2.aux		Data for switchx.t
t/run/switchx.aux		Data for switchx.t
t/run/switchx.t			Test the -x switch
t/TEST				The regression tester
t/TestInit.pm			Preamble library for core tests
t/test.pl			Simple testing library
t/thread_it.pl			Run regression tests in a new thread
t/uni/cache.t			See if Unicode swash caching works
t/uni/case.pl			See if Unicode casing works
t/uni/chomp.t			See if Unicode chomp works
t/uni/chr.t			See if Unicode chr works
t/uni/class.t			See if Unicode classes work (\p)
t/uni/fold.t			See if Unicode folding works
t/uni/greek.t			See if Unicode in greek works
t/uni/latin2.t			See if Unicode in latin2 works
t/uni/lower.t			See if Unicode casing works
t/uni/overload.t		See if Unicode overloading works
t/uni/sprintf.t			See if Unicode sprintf works
t/uni/tie.t			See if Unicode tie works
t/uni/title.t			See if Unicode casing works
t/uni/tr_7jis.t			See if Unicode tr/// in 7jis works
t/uni/tr_eucjp.t		See if Unicode tr/// in eucjp works
t/uni/tr_sjis.t			See if Unicode tr/// in sjis works
t/uni/tr_utf8.t			See if Unicode tr/// in utf8 works
t/uni/upper.t			See if Unicode casing works
t/uni/write.t			See if Unicode formats work
t/win32/system.t		See if system works in Win*
t/win32/system_tests		Test runner for system.t
t/uni/tie.t			See if Unicode tie works
t/x2p/s2p.t			See if s2p/psed work
uconfig.h			Configuration header for microperl
uconfig.sh			Configuration script for microperl
universal.c			The default UNIVERSAL package methods
unixish.h			Defines that are assumed on Unix
utf8.c				Unicode routines
utf8.h				Unicode header
utfebcdic.h			Unicode on EBCDIC (UTF-EBCDIC, tr16) header
util.c				Utility routines
util.h				Dummy header
utils/c2ph.PL			program to translate dbx stabs to perl
utils/config_data.PL		Module::Build tool
utils/corelist.PL		Module::CoreList
utils/cpan2dist.PL	the cpan2dist utility
utils/cpan.PL			easily interact with CPAN from the command line
utils/cpanp.PL	the cpanp utility
utils/cpanp-run-perl.PL	the cpanp-run-perl utility
utils/dprofpp.PL		Perl code profile post-processor
utils/enc2xs.PL			Encode module generator
utils/h2ph.PL			A thing to turn C .h files into perl .ph files
utils/h2xs.PL			Program to make .xs files from C header files
utils/instmodsh.PL		Give information about installed extensions
utils/libnetcfg.PL		libnet
utils.lst			Lists utilities bundled with Perl
utils/Makefile			Pregenerated from utils/Makefile.SH
utils/Makefile.SH		Extract the utility scripts
utils/perlbug.PL		A simple tool to submit a bug report
utils/perldoc.PL		A simple tool to find & display perl's documentation
utils/perlivp.PL		installation verification procedure
utils/piconv.PL			iconv(1), reinvented in perl
utils/pl2pm.PL			A pl to pm translator
utils/prove.PL			The prove harness utility
utils/ptardiff.PL		The ptardiff utility
utils/ptar.PL			The ptar utility
utils/shasum.PL			filter for computing SHA digests (analogous to md5sum)
utils/splain.PL			Stand-alone version of diagnostics.pm
utils/xsubpp.PL			External subroutine preprocessor
uts/sprintf_wrap.c		sprintf wrapper for UTS
uts/strtol_wrap.c		strtol wrapper for UTS
uupacktool.pl			Pack/unpack files to the .packed format
vmesa/Makefile			VM/ESA Makefile
vmesa/vmesa.c			VM/ESA-specific C code for Perl core
vmesa/vmesaish.h		VM/ESA-specific C header for Perl core
vms/descrip_mms.template	Template MM[SK] description file for build
vms/ext/DCLsym/0README.txt	ReadMe file for VMS::DCLsym
vms/ext/DCLsym/DCLsym.pm	Perl access to CLI symbols
vms/ext/DCLsym/DCLsym.xs	Perl access to CLI symbols
vms/ext/DCLsym/Makefile.PL	MakeMaker driver for VMS::DCLsym
vms/ext/DCLsym/test.pl		regression tests for VMS::DCLsym
vms/ext/Filespec.pm		VMS-Unix file syntax interconversion
vms/ext/filespec.t		See if VMS::Filespec functions work
vms/ext/Stdio/0README.txt	ReadMe file for VMS::Stdio
vms/ext/Stdio/Makefile.PL	MakeMaker driver for VMS::Stdio
vms/ext/Stdio/Stdio.pm		VMS options to stdio routines
vms/ext/Stdio/Stdio.xs		VMS options to stdio routines
vms/ext/Stdio/test.pl		regression tests for VMS::Stdio
vms/ext/XSSymSet.pm		manage linker symbols when building extensions
vms/genopt.com			hack to write options files in case of broken makes
vms/gen_shrfls.pl		generate options files and glue for shareable image
vms/make_command.com		record MM[SK] command used to build Perl
vms/mms2make.pl			convert descrip.mms to make syntax
vms/munchconfig.c		performs shell $var substitution for VMS
vms/myconfig.com		record local configuration info for bug report
vms/perlvms.pod			VMS-specific additions to Perl documentation
vms/sockadapt.c			glue for SockshShr socket support
vms/sockadapt.h			glue for SockshShr socket support
vms/test.com			DCL driver for regression tests
vms/vms.c			VMS-specific C code for Perl core
vms/vmsish.h			VMS-specific C header for Perl core
vms/vmspipe.com			VMS-specific piped command helper script
vms/writemain.pl		Generate perlmain.c from miniperlmain.c+extensions
vos/Changes			Changes made to port Perl to the VOS operating system
vos/compile_full_perl.cm	VOS command macro to build "full" Perl
vos/configure_full_perl.sh	VOS shell script to configure "full" perl before building
vos/make_full_perl.sh		VOS shell script to build and test "full" perl
vos/syslog.h			syslog header for VOS
vos/vos.c			VOS emulations for missing POSIX functions
vos/vosish.h			VOS-specific header file
warnings.h			The warning numbers
warnings.pl			Program to write warnings.h and lib/warnings.pm
win32/bin/exetype.pl		Set executable type to CONSOLE or WINDOWS
win32/bin/perlglob.pl		Win32 globbing
win32/bin/pl2bat.pl		wrap perl scripts into batch files
win32/bin/runperl.pl		run perl script via batch file namesake
win32/bin/search.pl		Win32 port
win32/buildext.pl		Build extensions once miniperl is built
win32/ce-helpers/cecopy-lib.pl	WinCE port
win32/ce-helpers/compile-all.bat	WinCE port
win32/ce-helpers/compile.bat	WinCE port
win32/ce-helpers/comp.pl	WinCE port
win32/ce-helpers/makedist.pl	WinCE port
win32/ce-helpers/registry.bat	WinCE port
win32/config.bc			Win32 base line config.sh (Borland C++ build)
win32/config.ce			WinCE port
win32/config.gc			Win32 base line config.sh (mingw32/gcc build)
win32/config_H.bc		Win32 config header (Borland C++ build)
win32/config_H.ce		WinCE port
win32/config_H.gc		Win32 config header (GNU build)?
win32/config_h.PL		Perl code to convert Win32 config.sh to config.h
win32/config_H.vc		Win32 config header (Visual C++ build)
win32/config_H.vc64		Win64 config header (Visual C++ build)
win32/config_sh.PL		Perl code to update Win32 config.sh from Makefile
win32/config.vc			Win32 base line config.sh (Visual C++ build)
win32/config.vc64		Win64 base line config.sh (Visual C++ build)
win32/distclean.bat		Remove _ALL_ files not listed here in MANIFEST
win32/dl_win32.xs		Win32 port
win32/fcrypt.c			crypt() implementation
win32/FindExt.pm		Scan for extensions
win32/genmk95.pl		Perl code to generate command.com-usable makefile.95
win32/include/arpa/inet.h	Win32 port
win32/include/dirent.h		Win32 port
win32/include/netdb.h		Win32 port
win32/include/sys/socket.h	Win32 port
win32/Makefile			Win32 makefile for NMAKE (Visual C++ build)
win32/Makefile.ce		WinCE port
win32/makefile.mk		Win32 makefile for DMAKE (BC++, VC++ builds)
win32/mdelete.bat		multifile delete
win32/perlexe.ico.packd		uupacktool.pl packed perlexe.ico image file, 'packd' ext is deliberate!
win32/perlexe.rc		associated perl binary with icon
win32/perlglob.c		Win32 port
win32/perlhost.h		Perl "host" implementation
win32/perllib.c			Win32 port
win32/perlmaince.c		WinCE port
win32/perl.rc			WinCE port
win32/pod.mak			Win32 port
win32/runperl.c			Win32 port
win32/splittree.pl		Win32 port
win32/sync_ext.pl		Win32 port
win32/vdir.h			Perl "host" virtual directory manager for CE
win32/vmem.h			Perl "host" memory manager for CE
win32/win32.c			Win32 port
win32/win32ceio.c		Win32/WinCE PerlIO layer support
win32/win32.h			Win32 port
win32/win32io.c			Win32 PerlIO layer support
win32/win32iop.h		Win32 port
win32/win32iop-o.h		WinCE port
win32/win32sck.c		Win32 port
win32/win32thread.c		Win32 functions for threads
win32/win32thread.h		Win32 port mapping to threads
win32/wince.c			WinCE port
win32/wince.h			WinCE port
win32/wincesck.c		WinCE port
writemain.SH			Generate perlmain.c from miniperlmain.c+extensions
x2p/a2p.c			Output of a2p.y run through byacc
x2p/a2p.h			Global declarations
x2p/a2p.pod			Pod for awk to perl translator
x2p/a2p.y			A yacc grammar for awk
x2p/a2py.c			Awk compiler, sort of
x2p/cflags.SH			A script that emits C compilation flags per file
x2p/EXTERN.h			Same as above
x2p/find2perl.PL		A find to perl translator
x2p/hash.c			Hashes again
x2p/hash.h			Public declarations for the above
x2p/INTERN.h			Same as above
x2p/Makefile.SH			Precursor to Makefile
x2p/s2p.PL			Sed to perl translator
x2p/str.c			String handling package
x2p/str.h			Public declarations for the above
x2p/util.c			Utility routines
x2p/util.h			Public declarations for the above
x2p/walk.c			Parse tree walker
XSUB.h				Include file for extension subroutines
xsutils.c			Additional bundled package methods not in UNIVERSAL::<|MERGE_RESOLUTION|>--- conflicted
+++ resolved
@@ -75,7 +75,6 @@
 ext/B/B/Concise.pm	Compiler Concise backend
 ext/B/B/Debug.pm	Compiler Debug backend
 ext/B/B/Deparse.pm	Compiler Deparse backend
-ext/B/B/Lint/Debug.pm	Adds debugging stringification to B::
 ext/B/B/Lint.pm		Compiler Lint backend
 ext/B/B/Lint/Debug.pm	Adds debugging stringification to B::
 ext/B/B.pm		Compiler backend support functions and methods
@@ -351,10 +350,6 @@
 ext/Devel/PPPort/t/newCONSTSUB.t	Devel::PPPort test file
 ext/Devel/PPPort/t/newRV.t	Devel::PPPort test file
 ext/Devel/PPPort/t/newSVpv.t	Devel::PPPort test file
-<<<<<<< HEAD
-=======
-ext/Devel/PPPort/TODO		Devel::PPPort Todo
->>>>>>> f7c69158
 ext/Devel/PPPort/t/podtest.t	Devel::PPPort test file
 ext/Devel/PPPort/t/ppphtest.t	Devel::PPPort test file
 ext/Devel/PPPort/t/pvs.t	Devel::PPPort test file
@@ -853,21 +848,12 @@
 ext/IPC/SysV/regen.pl	IPC::SysV file regeneration script
 ext/IPC/SysV/SysV.xs		IPC::SysV extension Perl module
 ext/IPC/SysV/t/ipcsysv.t		IPC::SysV test file
-<<<<<<< HEAD
 ext/IPC/SysV/t/pod.t	IPC::SysV test file
 ext/IPC/SysV/t/podcov.t	IPC::SysV test file
 ext/IPC/SysV/t/msg.t		IPC::SysV test file
 ext/IPC/SysV/t/sem.t		IPC::SysV test file
 ext/IPC/SysV/t/shm.t	IPC::SysV test file
 ext/IPC/SysV/TODO	IPC::SysV todo file
-=======
-ext/IPC/SysV/t/msg.t		IPC::SysV test file
-ext/IPC/SysV/TODO	IPC::SysV todo file
-ext/IPC/SysV/t/podcov.t	IPC::SysV test file
-ext/IPC/SysV/t/pod.t	IPC::SysV test file
-ext/IPC/SysV/t/sem.t		IPC::SysV test file
-ext/IPC/SysV/t/shm.t	IPC::SysV test file
->>>>>>> f7c69158
 ext/IPC/SysV/typemap	IPC::SysV typemap
 ext/List/Util/Changes		Util extension
 ext/List/Util/lib/List/Util.pm	List::Util
@@ -1023,7 +1009,7 @@
 ext/re/t/lexical_debug.pl	generate debug output for lexical re 'debug'
 ext/re/t/lexical_debug.t	test that lexical re 'debug' works
 ext/re/t/qr.t			test that qr// is a Regexp
-ext/re/t/re_funcs.t		See if exportable 're' funcs in re.xs work
+ext/re/t/re_funcs.t		see if exportable funcs from re.pm work
 ext/re/t/regop.pl		generate debug output for various patterns
 ext/re/t/regop.t		test RE optimizations by scraping debug output
 ext/re/t/re.t			see if re pragma works
@@ -1218,7 +1204,6 @@
 ext/Time/Piece/t/04mjd.t	Test for Time::Piece
 ext/Time/Piece/t/05overload.t	Test for Time::Piece
 ext/Time/Piece/t/06subclass.t	Test for Time::Piece
-ext/Time/Piece/t/07arith.t	Test for Time::Piece
 ext/Unicode/Normalize/Changes	Unicode::Normalize
 ext/Unicode/Normalize/Makefile.PL	Unicode::Normalize
 ext/Unicode/Normalize/mkheader	Unicode::Normalize
@@ -1288,10 +1273,7 @@
 ext/XS/APItest/t/printf.t	XS::APItest extension
 ext/XS/APItest/t/push.t		XS::APItest extension
 ext/XS/APItest/t/rmagical.t	XS::APItest extension
-<<<<<<< HEAD
 ext/XS/APItest/t/svpeek.t	XS::APItest extension
-=======
->>>>>>> f7c69158
 ext/XS/APItest/t/svsetsv.t	Test behaviour of sv_setsv with/without PERL_CORE
 ext/XS/APItest/t/xs_special_subs_require.t	for require too
 ext/XS/APItest/t/xs_special_subs.t	Test that XS BEGIN/CHECK/INIT/END work
@@ -1502,11 +1484,6 @@
 lib/AutoLoader/t/01AutoLoader.t	See if AutoLoader works
 lib/AutoLoader/t/02AutoSplit.t	See if AutoSplit works
 lib/AutoLoader.pm		Autoloader base class
-<<<<<<< HEAD
-=======
-lib/AutoLoader/t/01AutoLoader.t	See if AutoLoader works
-lib/AutoLoader/t/02AutoSplit.t	See if AutoSplit works
->>>>>>> f7c69158
 lib/AutoSplit.pm		Split up autoload functions
 lib/autouse.pm			Load and call a function only when it's used
 lib/autouse.t			See if autouse works
@@ -1608,13 +1585,8 @@
 lib/CGI/t/start_end_start.t	See if CGI.pm works
 lib/CGI/t/switch.t		See if CGI::Switch still loads
 lib/CGI/t/uploadInfo.t		See if CGI.pm works
-<<<<<<< HEAD
 lib/CGI/t/upload.t		See if CGI.pm works
 lib/CGI/t/upload_post_text.txt.packed	Test data for CGI.pm
-=======
-lib/CGI/t/upload_post_text.txt.packed	Test data for CGI.pm
-lib/CGI/t/upload.t		See if CGI.pm works
->>>>>>> f7c69158
 lib/CGI/t/util-58.t		See if 5.8-dependent features work
 lib/CGI/t/util.t		See if CGI.pm works
 lib/CGI/Util.pm			Utility functions
@@ -1872,7 +1844,6 @@
 lib/ExtUtils/t/FIRST_MAKEFILE.t		See if FIRST_MAKEFILE works
 lib/ExtUtils/t/fixin.t		See if ExtUtils::MakeMaker works
 lib/ExtUtils/t/hints.t		See if hint files are honored.
-lib/ExtUtils/t/Installapi2.t	See if new api for ExtUtils::Install::install() works
 lib/ExtUtils/t/INSTALL_BASE.t	Test INSTALL_BASE in MakeMaker
 lib/ExtUtils/t/Installed.t	See if ExtUtils::Installed works
 lib/ExtUtils/t/Install.t	See if ExtUtils::Install works
@@ -2383,13 +2354,8 @@
 lib/parent/t/compile-time-file.t	tests for parent.pm
 lib/parent/t/compile-time.t	tests for parent.pm
 lib/parent/t/lib/Dummy2.plugin	test files for parent.pm
-<<<<<<< HEAD
 lib/parent/t/lib/Dummy.pm	test files for parent.pm
 lib/parent/t/lib/Dummy/Outside.pm	test files for parent.pm
-=======
-lib/parent/t/lib/Dummy/Outside.pm	test files for parent.pm
-lib/parent/t/lib/Dummy.pm	test files for parent.pm
->>>>>>> f7c69158
 lib/parent/t/lib/FileThatOnlyExistsAsPMC.pmc	test files for parent.pm
 lib/parent/t/lib/ReturnsFalse.pm	test files for parent.pm
 lib/parent/t/parent-classfromclassfile.t	tests for parent.pm
@@ -2606,14 +2572,9 @@
 lib/Pod/Simple/t/tiedfh.t	Pod::Simple test file
 lib/Pod/Simple/t/verbatim.t		Pod::Simple test file
 lib/Pod/Simple/t/verb_fmt.t	Pod::Simple test file
+lib/Pod/Simple/t/x_nixer.t		Pod::Simple test file
 lib/Pod/Simple/t/xhtml01.t	Pod::Simple test file
 lib/Pod/Simple/t/xhtml05.t	Pod::Simple test file
-lib/Pod/Simple/t/x_nixer.t		Pod::Simple test file
-<<<<<<< HEAD
-lib/Pod/Simple/t/xhtml01.t	Pod::Simple test file
-lib/Pod/Simple/t/xhtml05.t	Pod::Simple test file
-=======
->>>>>>> f7c69158
 lib/Pod/Simple/XHTML.pm		turn Pod into XHTML
 lib/Pod/Simple/XMLOutStream.pm	turn Pod into XML
 lib/Pod/t/basic.cap		podlators test
@@ -2639,7 +2600,6 @@
 lib/Pod/t/htmlview.pod		pod2html render test input data
 lib/Pod/t/htmlview.t		pod2html render test
 lib/Pod/t/InputObjects.t	See if Pod::InputObjects works
-lib/Pod/t/man-options.t		podlators test
 lib/Pod/t/man.t			podlators test
 lib/Pod/t/man-options.t		podlators test
 lib/Pod/t/man-utf8.t		podlators test
@@ -2664,15 +2624,9 @@
 lib/Search/Dict.t		See if Search::Dict works
 lib/SelectSaver.pm		Enforce proper select scoping
 lib/SelectSaver.t		See if SelectSaver works
-<<<<<<< HEAD
 lib/SelfLoader/t/02SelfLoader-buggy.t	See if SelfLoader works
 lib/SelfLoader.pm		Load functions only on demand
 lib/SelfLoader/t/01SelfLoader.t	See if SelfLoader works
-=======
-lib/SelfLoader.pm		Load functions only on demand
-lib/SelfLoader/t/01SelfLoader.t	See if SelfLoader works
-lib/SelfLoader/t/02SelfLoader-buggy.t	See if SelfLoader works
->>>>>>> f7c69158
 lib/Shell.pm			Make AUTOLOADed system() calls
 lib/Shell.t			Tests for above
 lib/shellwords.pl		Perl library to split into words with shell quoting
@@ -2695,59 +2649,35 @@
 lib/tainted.pl			Old code for tainting
 lib/TAP/Base.pm				A parser for Test Anything Protocol
 lib/TAP/Formatter/Color.pm		A parser for Test Anything Protocol
-<<<<<<< HEAD
 lib/TAP/Formatter/Console.pm		A parser for Test Anything Protocol
 lib/TAP/Formatter/Console/ParallelSession.pm	A parser for Test Anything Protocol
 lib/TAP/Formatter/Console/Session.pm	A parser for Test Anything Protocol
 lib/TAP/Harness.pm			A parser for Test Anything Protocol
+lib/TAP/Object.pm			A parser for Test Anything Protocol
 lib/TAP/Parser.pm			A parser for Test Anything Protocol
 lib/TAP/Parser/Aggregator.pm		A parser for Test Anything Protocol
 lib/TAP/Parser/Grammar.pm		A parser for Test Anything Protocol
 lib/TAP/Parser/Iterator.pm		A parser for Test Anything Protocol
 lib/TAP/Parser/Iterator/Array.pm	A parser for Test Anything Protocol
+lib/TAP/Parser/IteratorFactory.pm	A parser for Test Anything Protocol
 lib/TAP/Parser/Iterator/Process.pm	A parser for Test Anything Protocol
 lib/TAP/Parser/Iterator/Stream.pm	A parser for Test Anything Protocol
 lib/TAP/Parser/Multiplexer.pm		A parser for Test Anything Protocol
 lib/TAP/Parser/Result.pm		A parser for Test Anything Protocol
 lib/TAP/Parser/Result/Bailout.pm	A parser for Test Anything Protocol
 lib/TAP/Parser/Result/Comment.pm	A parser for Test Anything Protocol
-lib/TAP/Parser/Result/Plan.pm		A parser for Test Anything Protocol
-=======
-lib/TAP/Formatter/Console/ParallelSession.pm	A parser for Test Anything Protocol
-lib/TAP/Formatter/Console.pm		A parser for Test Anything Protocol
-lib/TAP/Formatter/Console/Session.pm	A parser for Test Anything Protocol
-lib/TAP/Harness.pm			A parser for Test Anything Protocol
-lib/TAP/Object.pm			A parser for Test Anything Protocol
-lib/TAP/Parser/Aggregator.pm		A parser for Test Anything Protocol
-lib/TAP/Parser/Grammar.pm		A parser for Test Anything Protocol
-lib/TAP/Parser/Iterator/Array.pm	A parser for Test Anything Protocol
-lib/TAP/Parser/IteratorFactory.pm	A parser for Test Anything Protocol
-lib/TAP/Parser/Iterator.pm		A parser for Test Anything Protocol
-lib/TAP/Parser/Iterator/Process.pm	A parser for Test Anything Protocol
-lib/TAP/Parser/Iterator/Stream.pm	A parser for Test Anything Protocol
-lib/TAP/Parser/Multiplexer.pm		A parser for Test Anything Protocol
-lib/TAP/Parser.pm			A parser for Test Anything Protocol
-lib/TAP/Parser/Result/Bailout.pm	A parser for Test Anything Protocol
-lib/TAP/Parser/Result/Comment.pm	A parser for Test Anything Protocol
 lib/TAP/Parser/ResultFactory.pm		A parser for Test Anything Protocol
 lib/TAP/Parser/Result/Plan.pm		A parser for Test Anything Protocol
-lib/TAP/Parser/Result.pm		A parser for Test Anything Protocol
->>>>>>> f7c69158
 lib/TAP/Parser/Result/Pragma.pm		A parser for Test Anything Protocol
 lib/TAP/Parser/Result/Test.pm		A parser for Test Anything Protocol
 lib/TAP/Parser/Result/Unknown.pm	A parser for Test Anything Protocol
 lib/TAP/Parser/Result/Version.pm	A parser for Test Anything Protocol
 lib/TAP/Parser/Result/YAML.pm		A parser for Test Anything Protocol
-<<<<<<< HEAD
-lib/TAP/Parser/Source.pm		A parser for Test Anything Protocol
-lib/TAP/Parser/Source/Perl.pm		A parser for Test Anything Protocol
-=======
 lib/TAP/Parser/Scheduler/Job.pm		A parser for Test Anything Protocol
 lib/TAP/Parser/Scheduler.pm		A parser for Test Anything Protocol
 lib/TAP/Parser/Scheduler/Spinner.pm	A parser for Test Anything Protocol
+lib/TAP/Parser/Source.pm		A parser for Test Anything Protocol
 lib/TAP/Parser/Source/Perl.pm		A parser for Test Anything Protocol
-lib/TAP/Parser/Source.pm		A parser for Test Anything Protocol
->>>>>>> f7c69158
 lib/TAP/Parser/Utils.pm			A parser for Test Anything Protocol
 lib/TAP/Parser/YAMLish/Reader.pm	A parser for Test Anything Protocol
 lib/TAP/Parser/YAMLish/Writer.pm	A parser for Test Anything Protocol
@@ -2795,16 +2725,6 @@
 lib/Test/Harness/t/multiplexer.t	Test::Harness test
 lib/Test/Harness/t/nofork-mux.t		Test::Harness test
 lib/Test/Harness/t/nofork.t		Test::Harness test
-<<<<<<< HEAD
-lib/Test/Harness/t/parse.t		Test::Harness test
-lib/Test/Harness/t/premature-bailout.t	Test::Harness test
-lib/Test/Harness/t/process.t		Test::Harness test
-lib/Test/Harness/t/prove.t		Test::Harness test
-lib/Test/Harness/t/proverc.t		Test::Harness test
-lib/Test/Harness/t/proverun.t		Test::Harness test
-lib/Test/Harness/t/regression.t		Test::Harness test
-lib/Test/Harness/t/results.t		Test::Harness test
-=======
 lib/Test/Harness/t/object.t		Test::Harness test
 lib/Test/Harness/t/parser-config.t	Test::Harness test
 lib/Test/Harness/t/parser-subclass.t	Test::Harness test
@@ -2812,13 +2732,12 @@
 lib/Test/Harness/t/premature-bailout.t	Test::Harness test
 lib/Test/Harness/t/process.t		Test::Harness test
 lib/Test/Harness/t/proveenv.t		Test::Harness test
+lib/Test/Harness/t/prove.t		Test::Harness test
 lib/Test/Harness/t/proverc.t		Test::Harness test
 lib/Test/Harness/t/proverun.t		Test::Harness test
-lib/Test/Harness/t/prove.t		Test::Harness test
 lib/Test/Harness/t/regression.t		Test::Harness test
 lib/Test/Harness/t/results.t		Test::Harness test
 lib/Test/Harness/t/scheduler.t		Test::Harness test
->>>>>>> f7c69158
 lib/Test/Harness/t/source.t		Test::Harness test
 lib/Test/Harness/t/spool.t		Test::Harness test
 lib/Test/Harness/t/state.t		Test::Harness test
@@ -2828,13 +2747,8 @@
 lib/Test/Harness/t/unicode.t		Test::Harness test
 lib/Test/Harness/t/utils.t		Test::Harness test
 lib/Test/Harness/t/yamlish-output.t	Test::Harness test
-<<<<<<< HEAD
 lib/Test/Harness/t/yamlish-writer.t	Test::Harness test
 lib/Test/Harness/t/yamlish.t		Test::Harness test
-=======
-lib/Test/Harness/t/yamlish.t		Test::Harness test
-lib/Test/Harness/t/yamlish-writer.t	Test::Harness test
->>>>>>> f7c69158
 lib/Test/More.pm		More utilities for writing tests
 lib/Test.pm			A simple framework for writing test scripts
 lib/Test/Simple/Changes		Test::Simple changes
@@ -3284,7 +3198,6 @@
 perlapi.h			Perl API function declarations
 perldtrace.d			D script for Perl probes
 perl.c				main()
-perldtrace.d			D script for Perl probes
 perl.h				Global declarations
 perlio.c			C code for PerlIO abstraction
 perlio.h			PerlIO abstraction
@@ -3322,11 +3235,7 @@
 pod/perl5004delta.pod		Perl changes in version 5.004
 pod/perl5005delta.pod		Perl changes in version 5.005
 pod/perl5100delta.pod		Perl changes in version 5.10.0
-<<<<<<< HEAD
 pod/perl5101delta.pod		Perl changes in version 5.10.1
-=======
-pod/perl5110delta.pod		Perl changes in version 5.11.0
->>>>>>> f7c69158
 pod/perl561delta.pod		Perl changes in version 5.6.1
 pod/perl56delta.pod		Perl changes in version 5.6
 pod/perl570delta.pod		Perl changes in version 5.7.0
@@ -3458,10 +3367,6 @@
 Porting/apply		Apply patches sent by mail
 Porting/check83.pl	Check whether we are 8.3-friendly
 Porting/checkansi.pl	Check source code for ANSI-C violations
-<<<<<<< HEAD
-=======
-Porting/checkARGS_ASSERT.pl	Check we use every PERL_ARGS_ASSERT* macro
->>>>>>> f7c69158
 Porting/checkAUTHORS.pl	Check that the AUTHORS file is complete
 Porting/checkcase.pl	Check whether we are case-insensitive-fs-friendly
 Porting/checkcfgvar.pl	Check that config scripts define all symbols
@@ -3640,6 +3545,8 @@
 t/comp/bproto.t			See if builtins conform to their prototypes
 t/comp/cmdopt.t			See if command optimization works
 t/comp/colon.t			See if colons are parsed correctly
+t/comp/cpp.aux			main file for cpp.t
+t/comp/cpp.t			See if C preprocessor works
 t/comp/decl.t			See if declarations work
 t/comp/fold.t			See if constant folding works
 t/comp/hints.t			See if %^H works
@@ -3682,7 +3589,6 @@
 t/io/utf8.t			See if file seeking works
 t/japh/abigail.t		Obscure tests
 t/lib/1_compile.t		See if the various libraries and extensions compile
-t/lib/App/Prove/Plugin/Dummy.pm	Module for testing Test::Harness
 t/lib/Cname.pm			Test charnames in regexes (op/pat.t)
 t/lib/common.pl			Helper for lib/{warnings,feature}.t
 t/lib/commonsense.t		See if configuration meets basic needs
@@ -3703,13 +3609,7 @@
 t/lib/compress/zlib-generic.pl	Compress::Zlib
 t/lib/contains_pod.xr		Pod-Parser test file
 t/lib/cygwin.t			Builtin cygwin function tests
-<<<<<<< HEAD
 t/lib/App/Prove/Plugin/Dummy.pm	Module for testing Test::Harness
-=======
-t/lib/data/catme.1			Test data for Test::Harness
-t/lib/data/proverc			Test data for Test::Harness
-t/lib/data/sample.yml			Test data for Test::Harness
->>>>>>> f7c69158
 t/lib/Devel/switchd.pm		Module for t/run/switchd.t
 t/lib/Dev/Null.pm		Module for testing Test::Harness
 t/lib/dprof/test1_t		Perl code profiler tests
@@ -3729,10 +3629,7 @@
 t/lib/dprof/test8_t		Perl code profiler tests
 t/lib/dprof/test8_v		Perl code profiler tests
 t/lib/dprof/V.pm		Perl code profiler tests
-<<<<<<< HEAD
-=======
 t/lib/EmptyParser.pm		Module for testing Test::Harness
->>>>>>> f7c69158
 t/lib/feature/bundle		Tests for feature bundles
 t/lib/feature/implicit		Tests for implicit loading of feature.pm
 t/lib/feature/nonesuch		Tests for enabling/disabling nonexistent feature
@@ -3768,12 +3665,9 @@
 t/lib/MyPerlSource.pm		Module for testing Test::Harness
 t/lib/mypragma.pm		An example user pragma
 t/lib/mypragma.t		Test the example user pragma
-<<<<<<< HEAD
-=======
 t/lib/MyResultFactory.pm	Module for testing Test::Harness
 t/lib/MyResult.pm		Module for testing Test::Harness
 t/lib/MySource.pm		Module for testing Test::Harness
->>>>>>> f7c69158
 t/lib/NoFork.pm			Module for testing Test::Harness
 t/lib/no_load.t			Test that some modules don't load others
 t/lib/proxy_constant_subs.t	Test that Proxy Constant Subs behave correctly
@@ -3819,10 +3713,6 @@
 t/lib/sample-tests/skipall		Test data for Test::Harness
 t/lib/sample-tests/skipall_nomsg	Test data for Test::Harness
 t/lib/sample-tests/skipall_v13		Test data for Test::Harness
-<<<<<<< HEAD
-=======
-t/lib/sample-tests/skip_nomsg		Test data for Test::Harness
->>>>>>> f7c69158
 t/lib/sample-tests/space_after_plan	Test data for Test::Harness
 t/lib/sample-tests/stdout_stderr	Test data for Test::Harness
 t/lib/sample-tests/strict		Test data for Test::Harness
@@ -3855,7 +3745,6 @@
 t/lib/Test/Simple/sample_tests/death_in_eval.plx	for exit.t
 t/lib/Test/Simple/sample_tests/death_with_handler.plx	for exit.t
 t/lib/Test/Simple/sample_tests/death.plx		for exit.t
-t/lib/Test/Simple/sample_tests/death_with_handler.plx	for exit.t
 t/lib/Test/Simple/sample_tests/exit.plx			for exit.t
 t/lib/Test/Simple/sample_tests/extras.plx		for exit.t
 t/lib/Test/Simple/sample_tests/five_fail.plx		for exit.t
@@ -3941,19 +3830,11 @@
 t/Module_Pluggable/21editor_junk.t			Module::Pluggable tests
 t/Module_Pluggable/acme/Acme/MyTest/Plugin/Foo.pm	Module::Pluggable tests
 t/Module_Pluggable/lib/Acme/MyTest/Plugin/Foo.pm	Module::Pluggable tests
-<<<<<<< HEAD
 t/Module_Pluggable/lib/EditorJunk/Plugin/Foo.pm		Module::Pluggable tests
 t/Module_Pluggable/lib/EditorJunk/Plugin/Bar.pm~	Module::Pluggable tests
 t/Module_Pluggable/lib/EditorJunk/Plugin/Bar.pm.swp	Module::Pluggable tests
 t/Module_Pluggable/lib/EditorJunk/Plugin/Bar.pm		Module::Pluggable tests
 t/Module_Pluggable/lib/EditorJunk/Plugin/Bar.pm.swo	Module::Pluggable tests
-=======
-t/Module_Pluggable/lib/EditorJunk/Plugin/Bar.pm		Module::Pluggable tests
-t/Module_Pluggable/lib/EditorJunk/Plugin/Bar.pm~	Module::Pluggable tests
-t/Module_Pluggable/lib/EditorJunk/Plugin/Bar.pm.swo	Module::Pluggable tests
-t/Module_Pluggable/lib/EditorJunk/Plugin/Bar.pm.swp	Module::Pluggable tests
-t/Module_Pluggable/lib/EditorJunk/Plugin/Foo.pm		Module::Pluggable tests
->>>>>>> f7c69158
 t/Module_Pluggable/lib/ExtTest/Plugin/Bar.plugin	Module::Pluggable tests
 t/Module_Pluggable/lib/ExtTest/Plugin/Foo.plugin	Module::Pluggable tests
 t/Module_Pluggable/lib/ExtTest/Plugin/Quux/Foo.plugin	Module::Pluggable tests
@@ -4039,7 +3920,6 @@
 t/op/die.t			See if die works
 t/op/dor.t			See if defined-or (//) works
 t/op/do.t			See if subroutines work
-t/op/each_array.t		See if array iterators work
 t/op/each.t			See if hash iterators work
 t/op/eval.t			See if eval operator works
 t/op/exec.t			See if exec, system and qx work
@@ -4130,7 +4010,6 @@
 t/op/reg_unsafe.t		Check for unsafe match vars
 t/op/repeat.t			See if x operator works
 t/op/reset.t			See if reset operator works
-t/op/re.t			See if exportable 're' funcs in universal.c work
 t/op/re_tests			Regular expressions for regexp.t
 t/op/reverse.t			See if reverse operator works
 t/op/runlevel.t			See if die() works from perl_call_*()
@@ -4180,7 +4059,6 @@
 t/op/ver.t			See if v-strings and the %v format flag work
 t/op/wantarray.t		See if wantarray works
 t/op/write.t			See if write works (formats work)
-t/op/yadayada.t			See if ..., !!! and ??? work
 t/perl.supp			Perl valgrind suppressions
 t/pod/emptycmd.t		Test empty pod directives
 t/pod/emptycmd.xr		Expected results for emptycmd.t
@@ -4235,6 +4113,8 @@
 t/run/switchI.t			Test the -I switch
 t/run/switchn.t			Test the -n switch
 t/run/switchp.t			Test the -p switch
+t/run/switchPx.aux		Data for switchPx.t
+t/run/switchPx.t		Test the -Px combination
 t/run/switcht.t			Test the -t switch
 t/run/switchx2.aux		Data for switchx.t
 t/run/switchx.aux		Data for switchx.t
@@ -4254,7 +4134,6 @@
 t/uni/lower.t			See if Unicode casing works
 t/uni/overload.t		See if Unicode overloading works
 t/uni/sprintf.t			See if Unicode sprintf works
-t/uni/tie.t			See if Unicode tie works
 t/uni/title.t			See if Unicode casing works
 t/uni/tr_7jis.t			See if Unicode tr/// in 7jis works
 t/uni/tr_eucjp.t		See if Unicode tr/// in eucjp works
