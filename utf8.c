--- conflicted
+++ resolved
@@ -69,11 +69,7 @@
 	return d;
     }
 #ifdef HAS_QUAD
-<<<<<<< HEAD
-    if (uv < 0x2000000000)
-=======
     if (uv < 0x1000000000)
->>>>>>> fd9459bc
 #endif
     {
 	*d++ =                        0xfe;	/* Can't match U+FEFF! */
