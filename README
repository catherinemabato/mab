--- conflicted
+++ resolved
@@ -1,11 +1,4 @@
-<<<<<<< HEAD
-Perl is Copyright (C) 1993 - 2022 by Larry Wall and others.
-=======
-Perl is Copyright (C) 1993, 1994, 1995, 1996, 1997, 1998, 1999, 2000,
-2001, 2002, 2003, 2004, 2005, 2006, 2007, 2008, 2009, 2010, 2011, 2012,
-2013, 2014, 2015, 2016, 2017, 2018, 2019, 2020, 2021, 2022, 2023
-by Larry Wall and others.
->>>>>>> dead3cce
+Perl is Copyright (C) 1993 - 2023 by Larry Wall and others.
 
 All rights reserved.
 
