/*    av.c
 *
<<<<<<< HEAD
 *    Copyright (c) 1991-2001, Larry Wall
=======
 *    Copyright (c) 1991-2002, Larry Wall
>>>>>>> dd2bab0f
 *
 *    You may distribute under the terms of either the GNU General Public
 *    License or the Artistic License, as specified in the README file.
 *
 */

/*
 * "...for the Entwives desired order, and plenty, and peace (by which they
 * meant that things should remain where they had set them)." --Treebeard
 */

/*
=head1 Array Manipulation Functions
*/

#include "EXTERN.h"
#define PERL_IN_AV_C
#include "perl.h"

void
Perl_av_reify(pTHX_ AV *av)
{
    I32 key;
    SV* sv;

    if (AvREAL(av))
	return;
#ifdef DEBUGGING
    if (SvTIED_mg((SV*)av, PERL_MAGIC_tied) && ckWARN_d(WARN_DEBUGGING))
	Perl_warner(aTHX_ packWARN(WARN_DEBUGGING), "av_reify called on tied array");
#endif
    key = AvMAX(av) + 1;
    while (key > AvFILLp(av) + 1)
	AvARRAY(av)[--key] = &PL_sv_undef;
    while (key) {
	sv = AvARRAY(av)[--key];
	assert(sv);
	if (sv != &PL_sv_undef)
	    (void)SvREFCNT_inc(sv);
    }
    key = AvARRAY(av) - AvALLOC(av);
    while (key)
	AvALLOC(av)[--key] = &PL_sv_undef;
    AvREIFY_off(av);
    AvREAL_on(av);
}

/*
=for apidoc av_extend

Pre-extend an array.  The C<key> is the index to which the array should be
extended.

=cut
*/

void
Perl_av_extend(pTHX_ AV *av, I32 key)
{
    MAGIC *mg;
    if ((mg = SvTIED_mg((SV*)av, PERL_MAGIC_tied))) {
	dSP;
	ENTER;
	SAVETMPS;
	PUSHSTACKi(PERLSI_MAGIC);
	PUSHMARK(SP);
	EXTEND(SP,2);
	PUSHs(SvTIED_obj((SV*)av, mg));
	PUSHs(sv_2mortal(newSViv(key+1)));
        PUTBACK;
	call_method("EXTEND", G_SCALAR|G_DISCARD);
	POPSTACK;
	FREETMPS;
	LEAVE;
	return;
    }
    if (key > AvMAX(av)) {
	SV** ary;
	I32 tmp;
	I32 newmax;

	if (AvALLOC(av) != AvARRAY(av)) {
	    ary = AvALLOC(av) + AvFILLp(av) + 1;
	    tmp = AvARRAY(av) - AvALLOC(av);
	    Move(AvARRAY(av), AvALLOC(av), AvFILLp(av)+1, SV*);
	    AvMAX(av) += tmp;
	    SvPVX(av) = (char*)AvALLOC(av);
	    if (AvREAL(av)) {
		while (tmp)
		    ary[--tmp] = &PL_sv_undef;
	    }
	    
	    if (key > AvMAX(av) - 10) {
		newmax = key + AvMAX(av);
		goto resize;
	    }
	}
	else {
	    if (AvALLOC(av)) {
#if !defined(STRANGE_MALLOC) && !defined(MYMALLOC)
		MEM_SIZE bytes;
		IV itmp;
#endif

#if defined(MYMALLOC) && !defined(LEAKTEST)
		newmax = malloced_size((void*)AvALLOC(av))/sizeof(SV*) - 1;

		if (key <= newmax) 
		    goto resized;
#endif 
		newmax = key + AvMAX(av) / 5;
	      resize:
#if defined(STRANGE_MALLOC) || defined(MYMALLOC)
		Renew(AvALLOC(av),newmax+1, SV*);
#else
		bytes = (newmax + 1) * sizeof(SV*);
#define MALLOC_OVERHEAD 16
		itmp = MALLOC_OVERHEAD;
		while ((MEM_SIZE)(itmp - MALLOC_OVERHEAD) < bytes)
		    itmp += itmp;
		itmp -= MALLOC_OVERHEAD;
		itmp /= sizeof(SV*);
		assert(itmp > newmax);
		newmax = itmp - 1;
		assert(newmax >= AvMAX(av));
		New(2,ary, newmax+1, SV*);
		Copy(AvALLOC(av), ary, AvMAX(av)+1, SV*);
		if (AvMAX(av) > 64)
		    offer_nice_chunk(AvALLOC(av), (AvMAX(av)+1) * sizeof(SV*));
		else
		    Safefree(AvALLOC(av));
		AvALLOC(av) = ary;
#endif
#if defined(MYMALLOC) && !defined(LEAKTEST)
	      resized:
#endif
		ary = AvALLOC(av) + AvMAX(av) + 1;
		tmp = newmax - AvMAX(av);
		if (av == PL_curstack) {	/* Oops, grew stack (via av_store()?) */
		    PL_stack_sp = AvALLOC(av) + (PL_stack_sp - PL_stack_base);
		    PL_stack_base = AvALLOC(av);
		    PL_stack_max = PL_stack_base + newmax;
		}
	    }
	    else {
		newmax = key < 3 ? 3 : key;
		New(2,AvALLOC(av), newmax+1, SV*);
		ary = AvALLOC(av) + 1;
		tmp = newmax;
		AvALLOC(av)[0] = &PL_sv_undef;	/* For the stacks */
	    }
	    if (AvREAL(av)) {
		while (tmp)
		    ary[--tmp] = &PL_sv_undef;
	    }
	    
	    SvPVX(av) = (char*)AvALLOC(av);
	    AvMAX(av) = newmax;
	}
    }
}

/*
=for apidoc av_fetch

Returns the SV at the specified index in the array.  The C<key> is the
index.  If C<lval> is set then the fetch will be part of a store.  Check
that the return value is non-null before dereferencing it to a C<SV*>.

See L<perlguts/"Understanding the Magic of Tied Hashes and Arrays"> for
more information on how to use this function on tied arrays. 

=cut
*/

SV**
Perl_av_fetch(pTHX_ register AV *av, I32 key, I32 lval)
{
    SV *sv;

    if (!av)
	return 0;

    if (key < 0) {
	key += AvFILL(av) + 1;
	if (key < 0)
	    return 0;
    }

    if (SvRMAGICAL(av)) {
<<<<<<< HEAD
	if (mg_find((SV*)av,'P') || mg_find((SV*)av,'D')) {
=======
	if (mg_find((SV*)av, PERL_MAGIC_tied) ||
		mg_find((SV*)av, PERL_MAGIC_regdata))
	{
>>>>>>> dd2bab0f
	    sv = sv_newmortal();
	    mg_copy((SV*)av, sv, 0, key);
	    PL_av_fetch_sv = sv;
	    return &PL_av_fetch_sv;
	}
    }

    if (key > AvFILLp(av)) {
	if (!lval)
	    return 0;
	sv = NEWSV(5,0);
	return av_store(av,key,sv);
    }
    if (AvARRAY(av)[key] == &PL_sv_undef) {
    emptyness:
	if (lval) {
	    sv = NEWSV(6,0);
	    return av_store(av,key,sv);
	}
	return 0;
    }
    else if (AvREIFY(av)
	     && (!AvARRAY(av)[key]	/* eg. @_ could have freed elts */
		 || SvTYPE(AvARRAY(av)[key]) == SVTYPEMASK)) {
	AvARRAY(av)[key] = &PL_sv_undef;	/* 1/2 reify */
	goto emptyness;
    }
    return &AvARRAY(av)[key];
}

/*
=for apidoc av_store

Stores an SV in an array.  The array index is specified as C<key>.  The
return value will be NULL if the operation failed or if the value did not
need to be actually stored within the array (as in the case of tied
arrays). Otherwise it can be dereferenced to get the original C<SV*>.  Note
that the caller is responsible for suitably incrementing the reference
count of C<val> before the call, and decrementing it if the function
returned NULL.

See L<perlguts/"Understanding the Magic of Tied Hashes and Arrays"> for
more information on how to use this function on tied arrays.

=cut
*/

SV**
Perl_av_store(pTHX_ register AV *av, I32 key, SV *val)
{
    SV** ary;

    if (!av)
	return 0;
    if (!val)
	val = &PL_sv_undef;

    if (key < 0) {
	key += AvFILL(av) + 1;
	if (key < 0)
	    return 0;
    }

    if (SvREADONLY(av) && key >= AvFILL(av))
	Perl_croak(aTHX_ PL_no_modify);

    if (SvRMAGICAL(av)) {
	if (mg_find((SV*)av, PERL_MAGIC_tied)) {
	    if (val != &PL_sv_undef) {
		mg_copy((SV*)av, val, 0, key);
	    }
	    return 0;
	}
    }

    if (!AvREAL(av) && AvREIFY(av))
	av_reify(av);
    if (key > AvMAX(av))
	av_extend(av,key);
    ary = AvARRAY(av);
    if (AvFILLp(av) < key) {
	if (!AvREAL(av)) {
	    if (av == PL_curstack && key > PL_stack_sp - PL_stack_base)
		PL_stack_sp = PL_stack_base + key;	/* XPUSH in disguise */
	    do
		ary[++AvFILLp(av)] = &PL_sv_undef;
	    while (AvFILLp(av) < key);
	}
	AvFILLp(av) = key;
    }
    else if (AvREAL(av))
	SvREFCNT_dec(ary[key]);
    ary[key] = val;
    if (SvSMAGICAL(av)) {
	if (val != &PL_sv_undef) {
	    MAGIC* mg = SvMAGIC(av);
	    sv_magic(val, (SV*)av, toLOWER(mg->mg_type), 0, key);
	}
	mg_set((SV*)av);
    }
    return &ary[key];
}

/*
=for apidoc newAV

Creates a new AV.  The reference count is set to 1.

=cut
*/

AV *
Perl_newAV(pTHX)
{
    register AV *av;

    av = (AV*)NEWSV(3,0);
    sv_upgrade((SV *)av, SVt_PVAV);
    AvREAL_on(av);
    AvALLOC(av) = 0;
    SvPVX(av) = 0;
    AvMAX(av) = AvFILLp(av) = -1;
    return av;
}

/*
=for apidoc av_make

Creates a new AV and populates it with a list of SVs.  The SVs are copied
into the array, so they may be freed after the call to av_make.  The new AV
will have a reference count of 1.

=cut
*/

AV *
Perl_av_make(pTHX_ register I32 size, register SV **strp)
{
    register AV *av;
    register I32 i;
    register SV** ary;

    av = (AV*)NEWSV(8,0);
    sv_upgrade((SV *) av,SVt_PVAV);
    AvFLAGS(av) = AVf_REAL;
    if (size) {		/* `defined' was returning undef for size==0 anyway. */
	New(4,ary,size,SV*);
	AvALLOC(av) = ary;
	SvPVX(av) = (char*)ary;
	AvFILLp(av) = size - 1;
	AvMAX(av) = size - 1;
	for (i = 0; i < size; i++) {
	    assert (*strp);
	    ary[i] = NEWSV(7,0);
	    sv_setsv(ary[i], *strp);
	    strp++;
	}
    }
    return av;
}

AV *
Perl_av_fake(pTHX_ register I32 size, register SV **strp)
{
    register AV *av;
    register SV** ary;

    av = (AV*)NEWSV(9,0);
    sv_upgrade((SV *)av, SVt_PVAV);
    New(4,ary,size+1,SV*);
    AvALLOC(av) = ary;
    Copy(strp,ary,size,SV*);
    AvFLAGS(av) = AVf_REIFY;
    SvPVX(av) = (char*)ary;
    AvFILLp(av) = size - 1;
    AvMAX(av) = size - 1;
    while (size--) {
	assert (*strp);
	SvTEMP_off(*strp);
	strp++;
    }
    return av;
}

/*
=for apidoc av_clear

Clears an array, making it empty.  Does not free the memory used by the
array itself.

=cut
*/

void
Perl_av_clear(pTHX_ register AV *av)
{
    register I32 key;
    SV** ary;

#ifdef DEBUGGING
    if (SvREFCNT(av) == 0 && ckWARN_d(WARN_DEBUGGING)) {
	Perl_warner(aTHX_ packWARN(WARN_DEBUGGING), "Attempt to clear deleted array");
    }
#endif
    if (!av)
	return;
    /*SUPPRESS 560*/

    if (SvREADONLY(av))
	Perl_croak(aTHX_ PL_no_modify);

    /* Give any tie a chance to cleanup first */
    if (SvRMAGICAL(av))
	mg_clear((SV*)av); 

    if (AvMAX(av) < 0)
	return;

    if (AvREAL(av)) {
	ary = AvARRAY(av);
	key = AvFILLp(av) + 1;
	while (key) {
	    SvREFCNT_dec(ary[--key]);
	    ary[key] = &PL_sv_undef;
	}
    }
    if ((key = AvARRAY(av) - AvALLOC(av))) {
	AvMAX(av) += key;
	SvPVX(av) = (char*)AvALLOC(av);
    }
    AvFILLp(av) = -1;

}

/*
=for apidoc av_undef

Undefines the array.  Frees the memory used by the array itself.

=cut
*/

void
Perl_av_undef(pTHX_ register AV *av)
{
    register I32 key;

    if (!av)
	return;
    /*SUPPRESS 560*/

    /* Give any tie a chance to cleanup first */
    if (SvTIED_mg((SV*)av, PERL_MAGIC_tied)) 
	av_fill(av, -1);   /* mg_clear() ? */

    if (AvREAL(av)) {
	key = AvFILLp(av) + 1;
	while (key)
	    SvREFCNT_dec(AvARRAY(av)[--key]);
    }
    Safefree(AvALLOC(av));
    AvALLOC(av) = 0;
    SvPVX(av) = 0;
    AvMAX(av) = AvFILLp(av) = -1;
    if (AvARYLEN(av)) {
	SvREFCNT_dec(AvARYLEN(av));
	AvARYLEN(av) = 0;
    }
}

/*
=for apidoc av_push

Pushes an SV onto the end of the array.  The array will grow automatically
to accommodate the addition.

=cut
*/

void
Perl_av_push(pTHX_ register AV *av, SV *val)
{             
    MAGIC *mg;
    if (!av)
	return;
    if (SvREADONLY(av))
	Perl_croak(aTHX_ PL_no_modify);

    if ((mg = SvTIED_mg((SV*)av, PERL_MAGIC_tied))) {
	dSP;
	PUSHSTACKi(PERLSI_MAGIC);
	PUSHMARK(SP);
	EXTEND(SP,2);
	PUSHs(SvTIED_obj((SV*)av, mg));
	PUSHs(val);
	PUTBACK;
	ENTER;
	call_method("PUSH", G_SCALAR|G_DISCARD);
	LEAVE;
	POPSTACK;
	return;
    }
    av_store(av,AvFILLp(av)+1,val);
}

/*
=for apidoc av_pop

Pops an SV off the end of the array.  Returns C<&PL_sv_undef> if the array
is empty.

=cut
*/

SV *
Perl_av_pop(pTHX_ register AV *av)
{
    SV *retval;
    MAGIC* mg;

    if (!av)
      return &PL_sv_undef;
    if (SvREADONLY(av))
	Perl_croak(aTHX_ PL_no_modify);
    if ((mg = SvTIED_mg((SV*)av, PERL_MAGIC_tied))) {
	dSP;    
	PUSHSTACKi(PERLSI_MAGIC);
	PUSHMARK(SP);
	XPUSHs(SvTIED_obj((SV*)av, mg));
	PUTBACK;
	ENTER;
	if (call_method("POP", G_SCALAR)) {
	    retval = newSVsv(*PL_stack_sp--);    
	} else {    
	    retval = &PL_sv_undef;
	}
	LEAVE;
	POPSTACK;
	return retval;
    }
    if (AvFILL(av) < 0)
	return &PL_sv_undef;
    retval = AvARRAY(av)[AvFILLp(av)];
    AvARRAY(av)[AvFILLp(av)--] = &PL_sv_undef;
    if (SvSMAGICAL(av))
	mg_set((SV*)av);
    return retval;
}

/*
=for apidoc av_unshift

Unshift the given number of C<undef> values onto the beginning of the
array.  The array will grow automatically to accommodate the addition.  You
must then use C<av_store> to assign values to these new elements.

=cut
*/

void
Perl_av_unshift(pTHX_ register AV *av, register I32 num)
{
    register I32 i;
    register SV **ary;
    MAGIC* mg;
    I32 slide;

    if (!av)
	return;
    if (SvREADONLY(av))
	Perl_croak(aTHX_ PL_no_modify);

    if ((mg = SvTIED_mg((SV*)av, PERL_MAGIC_tied))) {
	dSP;
	PUSHSTACKi(PERLSI_MAGIC);
	PUSHMARK(SP);
	EXTEND(SP,1+num);
	PUSHs(SvTIED_obj((SV*)av, mg));
	while (num-- > 0) {
	    PUSHs(&PL_sv_undef);
	}
	PUTBACK;
	ENTER;
	call_method("UNSHIFT", G_SCALAR|G_DISCARD);
	LEAVE;
	POPSTACK;
	return;
    }

    if (num <= 0)
      return;
    if (!AvREAL(av) && AvREIFY(av))
	av_reify(av);
    i = AvARRAY(av) - AvALLOC(av);
    if (i) {
	if (i > num)
	    i = num;
	num -= i;
    
	AvMAX(av) += i;
	AvFILLp(av) += i;
	SvPVX(av) = (char*)(AvARRAY(av) - i);
    }
    if (num) {
	i = AvFILLp(av);
	/* Create extra elements */
	slide = i > 0 ? i : 0;
	num += slide;
	av_extend(av, i + num);
	AvFILLp(av) += num;
	ary = AvARRAY(av);
	Move(ary, ary + num, i + 1, SV*);
	do {
	    ary[--num] = &PL_sv_undef;
	} while (num);
	/* Make extra elements into a buffer */
	AvMAX(av) -= slide;
	AvFILLp(av) -= slide;
	SvPVX(av) = (char*)(AvARRAY(av) + slide);
    }
}

/*
=for apidoc av_shift

Shifts an SV off the beginning of the array.

=cut
*/

SV *
Perl_av_shift(pTHX_ register AV *av)
{
    SV *retval;
    MAGIC* mg;

    if (!av)
	return &PL_sv_undef;
    if (SvREADONLY(av))
	Perl_croak(aTHX_ PL_no_modify);
    if ((mg = SvTIED_mg((SV*)av, PERL_MAGIC_tied))) {
	dSP;
	PUSHSTACKi(PERLSI_MAGIC);
	PUSHMARK(SP);
	XPUSHs(SvTIED_obj((SV*)av, mg));
	PUTBACK;
	ENTER;
	if (call_method("SHIFT", G_SCALAR)) {
	    retval = newSVsv(*PL_stack_sp--);            
	} else {    
	    retval = &PL_sv_undef;
	}     
	LEAVE;
	POPSTACK;
	return retval;
    }
    if (AvFILL(av) < 0)
      return &PL_sv_undef;
    retval = *AvARRAY(av);
    if (AvREAL(av))
	*AvARRAY(av) = &PL_sv_undef;
    SvPVX(av) = (char*)(AvARRAY(av) + 1);
    AvMAX(av)--;
    AvFILLp(av)--;
    if (SvSMAGICAL(av))
	mg_set((SV*)av);
    return retval;
}

/*
=for apidoc av_len

Returns the highest index in the array.  Returns -1 if the array is
empty.

=cut
*/

I32
Perl_av_len(pTHX_ register AV *av)
{
    return AvFILL(av);
}

/*
=for apidoc av_fill

Ensure than an array has a given number of elements, equivalent to
Perl's C<$#array = $fill;>.

=cut
*/
void
Perl_av_fill(pTHX_ register AV *av, I32 fill)
{
    MAGIC *mg;
    if (!av)
	Perl_croak(aTHX_ "panic: null array");
    if (fill < 0)
	fill = -1;
    if ((mg = SvTIED_mg((SV*)av, PERL_MAGIC_tied))) {
	dSP;            
	ENTER;
	SAVETMPS;
	PUSHSTACKi(PERLSI_MAGIC);
	PUSHMARK(SP);
	EXTEND(SP,2);
	PUSHs(SvTIED_obj((SV*)av, mg));
	PUSHs(sv_2mortal(newSViv(fill+1)));
	PUTBACK;
	call_method("STORESIZE", G_SCALAR|G_DISCARD);
	POPSTACK;
	FREETMPS;
	LEAVE;
	return;
    }
    if (fill <= AvMAX(av)) {
	I32 key = AvFILLp(av);
	SV** ary = AvARRAY(av);

	if (AvREAL(av)) {
	    while (key > fill) {
		SvREFCNT_dec(ary[key]);
		ary[key--] = &PL_sv_undef;
	    }
	}
	else {
	    while (key < fill)
		ary[++key] = &PL_sv_undef;
	}
	    
	AvFILLp(av) = fill;
	if (SvSMAGICAL(av))
	    mg_set((SV*)av);
    }
    else
	(void)av_store(av,fill,&PL_sv_undef);
}

/*
=for apidoc av_delete

Deletes the element indexed by C<key> from the array.  Returns the
deleted element. C<flags> is currently ignored.

=cut
*/
SV *
Perl_av_delete(pTHX_ AV *av, I32 key, I32 flags)
{
    SV *sv;

    if (!av)
	return Nullsv;
    if (SvREADONLY(av))
	Perl_croak(aTHX_ PL_no_modify);
    if (key < 0) {
	key += AvFILL(av) + 1;
	if (key < 0)
	    return Nullsv;
    }
    if (SvRMAGICAL(av)) {
	SV **svp;
	if ((mg_find((SV*)av, PERL_MAGIC_tied) ||
		mg_find((SV*)av, PERL_MAGIC_regdata))
	    && (svp = av_fetch(av, key, TRUE)))
	{
	    sv = *svp;
	    mg_clear(sv);
	    if (mg_find(sv, PERL_MAGIC_tiedelem)) {
		sv_unmagic(sv, PERL_MAGIC_tiedelem);	/* No longer an element */
		return sv;
	    }
	    return Nullsv;			/* element cannot be deleted */
	}
    }
    if (key > AvFILLp(av))
	return Nullsv;
    else {
	sv = AvARRAY(av)[key];
	if (key == AvFILLp(av)) {
	    AvARRAY(av)[key] = &PL_sv_undef;
	    do {
		AvFILLp(av)--;
	    } while (--key >= 0 && AvARRAY(av)[key] == &PL_sv_undef);
	}
	else
	    AvARRAY(av)[key] = &PL_sv_undef;
	if (SvSMAGICAL(av))
	    mg_set((SV*)av);
    }
    if (flags & G_DISCARD) {
	SvREFCNT_dec(sv);
	sv = Nullsv;
    }
    return sv;
}

/*
=for apidoc av_exists
<<<<<<< HEAD

Returns true if the element indexed by C<key> has been initialized.

This relies on the fact that uninitialized array elements are set to
C<&PL_sv_undef>.

=======

Returns true if the element indexed by C<key> has been initialized.

This relies on the fact that uninitialized array elements are set to
C<&PL_sv_undef>.

>>>>>>> dd2bab0f
=cut
*/
bool
Perl_av_exists(pTHX_ AV *av, I32 key)
{
    if (!av)
	return FALSE;
    if (key < 0) {
	key += AvFILL(av) + 1;
	if (key < 0)
	    return FALSE;
    }
    if (SvRMAGICAL(av)) {
	if (mg_find((SV*)av, PERL_MAGIC_tied) ||
		mg_find((SV*)av, PERL_MAGIC_regdata))
	{
	    SV *sv = sv_newmortal();
	    MAGIC *mg;

	    mg_copy((SV*)av, sv, 0, key);
<<<<<<< HEAD
	    mg = mg_find(sv, 'p');
=======
	    mg = mg_find(sv, PERL_MAGIC_tiedelem);
>>>>>>> dd2bab0f
	    if (mg) {
		magic_existspack(sv, mg);
		return SvTRUE(sv);
	    }
	}
    }
    if (key <= AvFILLp(av) && AvARRAY(av)[key] != &PL_sv_undef
	&& AvARRAY(av)[key])
    {
	return TRUE;
    }
    else
	return FALSE;
}

/* AVHV: Support for treating arrays as if they were hashes.  The
 * first element of the array should be a hash reference that maps
 * hash keys to array indices.
 */

STATIC I32
S_avhv_index_sv(pTHX_ SV* sv)
{
    I32 index = SvIV(sv);
    if (index < 1)
	Perl_croak(aTHX_ "Bad index while coercing array into hash");
    return index;    
}

STATIC I32
S_avhv_index(pTHX_ AV *av, SV *keysv, U32 hash)
{
    HV *keys;
    HE *he;
    STRLEN n_a;

    keys = avhv_keys(av);
    he = hv_fetch_ent(keys, keysv, FALSE, hash);
    if (!he)
        Perl_croak(aTHX_ "No such pseudo-hash field \"%s\"", SvPV(keysv,n_a));
    return avhv_index_sv(HeVAL(he));
}

HV*
Perl_avhv_keys(pTHX_ AV *av)
{
    SV **keysp = av_fetch(av, 0, FALSE);
    if (keysp) {
	SV *sv = *keysp;
	if (SvGMAGICAL(sv))
	    mg_get(sv);
	if (SvROK(sv)) {
	    sv = SvRV(sv);
	    if (SvTYPE(sv) == SVt_PVHV)
		return (HV*)sv;
	}
    }
    Perl_croak(aTHX_ "Can't coerce array into hash");
    return Nullhv;
}

SV**
Perl_avhv_store_ent(pTHX_ AV *av, SV *keysv, SV *val, U32 hash)
{
    return av_store(av, avhv_index(av, keysv, hash), val);
}

SV**
Perl_avhv_fetch_ent(pTHX_ AV *av, SV *keysv, I32 lval, U32 hash)
{
    return av_fetch(av, avhv_index(av, keysv, hash), lval);
}

SV *
Perl_avhv_delete_ent(pTHX_ AV *av, SV *keysv, I32 flags, U32 hash)
{
    HV *keys = avhv_keys(av);
    HE *he;
	
    he = hv_fetch_ent(keys, keysv, FALSE, hash);
    if (!he || !SvOK(HeVAL(he)))
	return Nullsv;

    return av_delete(av, avhv_index_sv(HeVAL(he)), flags);
}

/* Check for the existence of an element named by a given key.
 *
 */
bool
Perl_avhv_exists_ent(pTHX_ AV *av, SV *keysv, U32 hash)
{
    HV *keys = avhv_keys(av);
    HE *he;
	
    he = hv_fetch_ent(keys, keysv, FALSE, hash);
    if (!he || !SvOK(HeVAL(he)))
	return FALSE;

    return av_exists(av, avhv_index_sv(HeVAL(he)));
}

HE *
Perl_avhv_iternext(pTHX_ AV *av)
{
    HV *keys = avhv_keys(av);
    return hv_iternext(keys);
}

SV *
Perl_avhv_iterval(pTHX_ AV *av, register HE *entry)
{
    SV *sv = hv_iterval(avhv_keys(av), entry);
    return *av_fetch(av, avhv_index_sv(sv), TRUE);
}<|MERGE_RESOLUTION|>--- conflicted
+++ resolved
@@ -1,10 +1,6 @@
 /*    av.c
  *
-<<<<<<< HEAD
- *    Copyright (c) 1991-2001, Larry Wall
-=======
  *    Copyright (c) 1991-2002, Larry Wall
->>>>>>> dd2bab0f
  *
  *    You may distribute under the terms of either the GNU General Public
  *    License or the Artistic License, as specified in the README file.
@@ -195,13 +191,9 @@
     }
 
     if (SvRMAGICAL(av)) {
-<<<<<<< HEAD
-	if (mg_find((SV*)av,'P') || mg_find((SV*)av,'D')) {
-=======
 	if (mg_find((SV*)av, PERL_MAGIC_tied) ||
 		mg_find((SV*)av, PERL_MAGIC_regdata))
 	{
->>>>>>> dd2bab0f
 	    sv = sv_newmortal();
 	    mg_copy((SV*)av, sv, 0, key);
 	    PL_av_fetch_sv = sv;
@@ -802,21 +794,12 @@
 
 /*
 =for apidoc av_exists
-<<<<<<< HEAD
 
 Returns true if the element indexed by C<key> has been initialized.
 
 This relies on the fact that uninitialized array elements are set to
 C<&PL_sv_undef>.
 
-=======
-
-Returns true if the element indexed by C<key> has been initialized.
-
-This relies on the fact that uninitialized array elements are set to
-C<&PL_sv_undef>.
-
->>>>>>> dd2bab0f
 =cut
 */
 bool
@@ -837,11 +820,7 @@
 	    MAGIC *mg;
 
 	    mg_copy((SV*)av, sv, 0, key);
-<<<<<<< HEAD
-	    mg = mg_find(sv, 'p');
-=======
 	    mg = mg_find(sv, PERL_MAGIC_tiedelem);
->>>>>>> dd2bab0f
 	    if (mg) {
 		magic_existspack(sv, mg);
 		return SvTRUE(sv);
