--- conflicted
+++ resolved
@@ -24,8 +24,6 @@
 See L<perldata/Scalar value constructors> and L<perlfunc/oct EXPR>.
 
 =head1 Modules and Pragmata
-<<<<<<< HEAD
-=======
 
 =head2 Updated Modules and Pragmata
 
@@ -78,7 +76,6 @@
 =item *
 
 L<ODBM_File> has been upgraded from version 1.16 to 1.17.
->>>>>>> b0d2479a
 
 =item *
 
