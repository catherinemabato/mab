=encoding utf8

=head1 NAME

perldelta - what is new for perl v5.25.1

=head1 DESCRIPTION

This document describes differences between the 5.25.0 release and the 5.25.1
release.

If you are upgrading from an earlier release such as 5.24.0, first read
L<perl5250delta>, which describes differences between 5.24.0 and 5.25.0.

=head1 Core Enhancements

=head2 POSIX::tmpnam() has been removed

The fundamentally unsafe C<tmpnam()> interface was deprecated in
Perl 5.22.0 and has now been removed.  In its place you can use
for example the L<File::Temp> interfaces.

=head2 require ::Foo::Bar is now illegal.

Formerly, C<require ::Foo::Bar> would try to read F</Foo/Bar.pm>. Now any
bareword require which starts with a double colon dies instead.

=head2 Unescaped literal C<"{"> characters in regular expression
patterns are no longer permissible

You have to now say something like C<"\{"> or C<"[{]"> to specify to
match a LEFT CURLY BRACKET.  This will allow future extensions to the
language.  This restriction is not enforced, nor are there current plans
to enforce it, if the C<"{"> is the first character in the pattern.

These have been deprecated since v5.16, with a deprecation message
displayed starting in v5.22.

=head2 Literal control character variable names are no longer permissible

A variable name may no longer contain a literal control character under
any circumstances.  These previously were allowed in single-character
names on ASCII platforms, but have been deprecated there since Perl
v5.20.  This affects things like C<$I<\cT>>, where I<\cT> is a literal
control (such as a C<NAK> or C<NEGATIVE ACKNOWLEDGE> character) in the
source code.

=head2 C<qr//xx> is no longer permissible

Using more than one C</x> regular expression pattern modifier on a
single pattern is now forbidden.  This is to allow a future enhancement
to the language.  This usage has been deprecated since v5.22.

=head2 C<NBSP> is no longer permissible in C<\N{...}>

The name of a character may no longer contain non-breaking spaces.  It
has been deprecated to do so since Perl v5.22.

=head1 Performance Enhancements

=over 4

=item *

Bareword constant strings are now permitted to take part in constant
folding. They were originally exempted from constant folding in August 1999,
during the development of Perl 5.6, to ensure that C<use strict "subs">
would still apply to bareword constants. That has now been accomplished a
different way, so barewords, like other constants, now gain the performance
benefits of constant folding.

This also means that void-context warnings on constant expressions of
barewords now report the folded constant operand, rather than the operation;
this matches the behaviour for non-bareword constants.

=back

=head1 Modules and Pragmata

=head2 Updated Modules and Pragmata

=over 4

=item *

L<Archive::Tar> has been upgraded from version 2.04 to 2.08.

=item *

L<Carp> has been upgraded from version 1.40 to 1.41.

=item *

L<charnames> has been upgraded from version 1.43 to 1.44.

=item *

L<Config::Perl::V> has been upgraded from version 0.25 to 0.26.

=item *

L<DB_File> has been upgraded from version 1.835 to 1.838.

=item *

L<Digest::MD5> has been upgraded from version 2.54 to 2.55.

=item *

L<IPC::Cmd> has been upgraded from version 0.92 to 0.94.

=item *

L<IPC::SysV> has been upgraded from version 2.06_01 to 2.07.

=item *

L<List::Util> has been upgraded from version 1.42_02 to 1.45_01.

=item *

L<Locale::Codes> has been upgraded from version 3.37 to 3.38.

=item *

L<Locale::Maketext> has been upgraded from version 1.26 to 1.27.

=item *

L<Module::CoreList> has been upgraded from version 5.20160507 to 5.20160520.

=item *

L<Module::Metadata> has been upgraded from version 1.000031 to 1.000032.

=item *

<<<<<<< HEAD
L<POSIX> has been upgraded from version 1.66 to 1.69. This remedies several
defects in making its symbols exportable. [perl #127821]
The C<POSIX::tmpnam()> interface has been removed,
=======
L<perlfaq> has been upgraded from version 5.021010 to 5.021011.

=item *

L<POSIX> has been upgraded from version 1.65 to 1.69. This remedies several
defects in making its symbols exportable. [perl #127821]  Furthermore,
the C<POSIX::tmpnam()> interface has been removed,
>>>>>>> 5b145eb4
see L</"POSIX::tmpnam() has been removed">.
Trying to import POSIX subs that have no real implementations
(like C<POSIX::atend()>) now fails at import time, instead of
waiting until runtime.

=item *

L<re> has been upgraded from version 0.32 to 0.33.

=item *

L<Scalar::Util> has been upgraded from version 1.42_02 to 1.45_01.

=item *

L<Sys::Syslog> has been upgraded from version 0.33 to 0.34.

=item *

L<Term::ANSIColor> has been upgraded from version 4.04 to 4.05.

=item *

L<Test::Simple> has been upgraded from version 1.001014 to 1.302015.

=item *

L<threads> has been upgraded from version 2.07 to 2.08. Compatibility
with 5.8 has been restored.

=item *

L<threads::shared> has been upgraded from version 1.51 to 1.52.
Compatibility with 5.8 has been restored.

=back

=head1 Documentation

=head2 Changes to Existing Documentation

=over 4

=item *

Fixed link to Crosby paper on hash complexity attack in L<perlsec>.

=back

=head1 Diagnostics

=head2 New Diagnostics

=head3 New Errors

=over 4

=item *

L<Bareword in require contains "%s"|perldiag/"Bareword in require contains "%s"">

=item *

L<Bareword in require maps to empty filename|perldiag/"Bareword in require maps to empty filename">

=item *

L<Bareword in require maps to disallowed filename "%s"|perldiag/"Bareword in require maps to disallowed filename "%s"">

=item *

L<Bareword in require must not start with a double-colon: "%s"|perldiag/"Bareword in require must not start with a double-colon: "%s"">

=back

=head2 Changes to Existing Diagnostics

=over 4

=item *

Code like C<$x = $x . "a"> was incorrectly failing to yield a
L<use of uninitialized value|perldiag/"Use of uninitialized value%s">
warning when C<$x> was a lexical variable with an undefined value. That has
now been fixed. [perl #127877]

=item *

When the error "Experimental push on scalar is now forbidden" is raised for
the hash functions C<keys>, C<each>, and C<values>, it is now followed by
the more helpful message, "Type of arg 1 to whatever must be hash or
array". [perl #127976]

=item *

C<undef *_; shift> or C<undef *_; pop> inside a subroutine, with no
argument to C<shift> or C<pop>, began crashing in Perl 5.14.0, but has now
been fixed.

=item *

C<< "string$scalar-E<gt>$*" >> now correctly prefers concat overloading to
string overloading if C<< $scalar-E<gt>$* >> returns an overloaded object,
bringing it into consistency with C<$$scalar>.

=item *

C<< /@0{0*-E<gt>@*/*0 >> and similar contortions used to crash, but no longer
do, but merely produce a syntax error. [perl #128171]

=item *

C<do> or C<require> with a reference or typeglob which, when stringified,
contains a null character started crashing in Perl 5.20.0, but has now been
fixed. [perl #128182]

=back

=head1 Utility Changes

=head2 L<perlbug>

=over 4

=item *

Long lines in the message body are now wrapped at 900 characters, to stay
well within the 1000-character limit imposed by SMTP mail transfer agents.
This is particularly likely to be important for the list of arguments to
C<Configure>, which can readily exceed the limit if, for example, it names
several non-default installation paths. This change also adds the first unit
tests for perlbug. [perl #128020]

=back

=head1 Configuration and Compilation

=over 4

=item *

C<Configure> now builds C<miniperl> and C<generate_uudmap> if you
invoke it with C<-Dusecrosscompiler> but not C<-Dtargethost=somehost>.
This means you can supply your target platform C<config.sh>, generate
the headers and proceed to build your cross-target perl.  [perl #127234]

=item *

Builds with C<-Accflags=-DPERL_TRACE_OPS> now only dump the operator
counts when the environment variable C<PERL_TRACE_OPS> to be set to a
non-zero integer.  This allows C<make test> to pass on such a build.

=item *

When building with GCC 6 and link-time optimization (the C<-flto> option to
C<gcc>), C<Configure> was treating all probed symbols as present on the
system, regardless of whether they actually exist. This has been fixed.
[perl #128131]

=item *

The F<t/test.pl> library is used for internal testing of Perl itself, and
also copied by several CPAN modules. Some of those modules must work on
older versions of Perl, so F<t/test.pl> must in turn avoid newer Perl
features. Compatibility with Perl 5.8 was inadvertently removed some time
ago; it has now been restored. [perl #128052]

=item *

The build process no longer emits an extra blank line before building each
"simple" extension (those with only F<*.pm> and F<*.pod> files).

=back

=head1 Internal Changes

=over 4

=item *

Perl is now built with the C<PERL_OP_PARENT> compiler define enabled by
default. To disable it, use the C<PERL_NO_OP_PARENT> compiler define.
This flag alters how the C<op_sibling> field is used in C<OP> structures,
and has been available optionally since perl 5.22.0.

See L<perl5220delta/"Internal Changes"> for more details of what this
build option does.

=back

=head1 Selected Bug Fixes

=over 4

=item *

Expressions containing an C<&&> or C<||> operator (or their synonyms C<and>
and C<or>) were being compiled incorrectly in some cases. If the left-hand
side consisted of either a negated bareword constant or a negated C<do {}>
block containing a constant expression, and the right-hand side consisted of
a negated non-foldable expression, one of the negations was effectively
ignored. The same was true of C<if> and C<unless> statement modifiers,
though with the left-hand and right-hand sides swapped. This long-standing
bug has now been fixed. [perl #127952]

=item *

C<reset> with an argument no longer crashes when encountering stash entries
other than globs. [perl #128106]

=item *

Assignment of hashes to, and deletion of, typeglobs named C<*::::::> no
longer causes crashes. [perl #128086]

=back

=head1 Acknowledgements

Perl 5.25.1 represents approximately 2 weeks of development since Perl 5.25.0
and contains approximately 46,000 lines of changes across 630 files from 24
authors.

Excluding auto-generated files, documentation and release tools, there were
approximately 40,000 lines of changes to 510 .pm, .t, .c and .h files.

Perl continues to flourish into its third decade thanks to a vibrant community
of users and developers. The following people are known to have contributed the
improvements that became Perl 5.25.1:

Aaron Crane, Andreas Voegele, Chad Granum, Chris 'BinGOs' Williams, Craig A.
Berry, David Mitchell, Doug Bell, Father Chrysostomos, H.Merijn Brand, Hugo van
der Sanden, Jarkko Hietaniemi, Jerry D. Hedden, Jim Cromie, John Lightsey,
Karen Etheridge, Karl Williamson, Lukas Mai, Maxwell Carey, Nicholas Clark,
Niko Tyni, Ricardo Signes, Sawyer X, Tony Cook, Yves Orton.

The list above is almost certainly incomplete as it is automatically generated
from version control history. In particular, it does not include the names of
the (very much appreciated) contributors who reported issues to the Perl bug
tracker.

Many of the changes included in this version originated in the CPAN modules
included in Perl's core. We're grateful to the entire CPAN community for
helping Perl to flourish.

For a more complete list of all of Perl's historical contributors, please see
the F<AUTHORS> file in the Perl source distribution.

=head1 Reporting Bugs

If you find what you think is a bug, you might check the articles recently
posted to the comp.lang.perl.misc newsgroup and the perl bug database at
L<https://rt.perl.org/> .  There may also be information at
L<http://www.perl.org/> , the Perl Home Page.

If you believe you have an unreported bug, please run the L<perlbug> program
included with your release.  Be sure to trim your bug down to a tiny but
sufficient test case.  Your bug report, along with the output of C<perl -V>,
will be sent off to perlbug@perl.org to be analysed by the Perl porting team.

If the bug you are reporting has security implications which make it
inappropriate to send to a publicly archived mailing list, then see
L<perlsec/SECURITY VULNERABILITY CONTACT INFORMATION>
for details of how to report the issue.

=head1 SEE ALSO

The F<Changes> file for an explanation of how to view exhaustive details on
what changed.

The F<INSTALL> file for how to build Perl.

The F<README> file for general stuff.

The F<Artistic> and F<Copying> files for copyright information.

=cut<|MERGE_RESOLUTION|>--- conflicted
+++ resolved
@@ -135,19 +135,13 @@
 
 =item *
 
-<<<<<<< HEAD
-L<POSIX> has been upgraded from version 1.66 to 1.69. This remedies several
+L<perlfaq> has been upgraded from version 5.021010 to 5.021011.
+
+=item *
+
+L<POSIX> has been upgraded from version 1.65 to 1.69. This remedies several
 defects in making its symbols exportable. [perl #127821]
 The C<POSIX::tmpnam()> interface has been removed,
-=======
-L<perlfaq> has been upgraded from version 5.021010 to 5.021011.
-
-=item *
-
-L<POSIX> has been upgraded from version 1.65 to 1.69. This remedies several
-defects in making its symbols exportable. [perl #127821]  Furthermore,
-the C<POSIX::tmpnam()> interface has been removed,
->>>>>>> 5b145eb4
 see L</"POSIX::tmpnam() has been removed">.
 Trying to import POSIX subs that have no real implementations
 (like C<POSIX::atend()>) now fails at import time, instead of
