--- conflicted
+++ resolved
@@ -3699,13 +3699,8 @@
 for thislib in $libswanted; do
 	
 	libname="$thislib"
-<<<<<<< HEAD
-	if xxx=`./loc lib$thislib.$so.[0-9]'*' X $libpth`;
-		$test -f "$xxx" -a "X$ignore_versioned_solibs" = "X"; then
-=======
 	if xxx=`./loc lib$thislib.$so.[0-9]'*' X $libpth`
 	   $test -f "$xxx" -a "X$ignore_versioned_solibs" = "X" ; then
->>>>>>> ca52efda
 		libstyle=shared
 	elif xxx=`./loc lib$thislib.$so X $libpth` ; $test -f "$xxx"; then
 		libstyle=shared
