--- conflicted
+++ resolved
@@ -21,15 +21,12 @@
     matrix:
         - CONFIGURE_ARGS='-Uusethreads'
         - CONFIGURE_ARGS='-Dusethreads'
-<<<<<<< HEAD
         - CONFIGURE_ARGS='-Uusethreads' OUT_OF_SOURCE='true'
         - CONFIGURE_ARGS='-Dusethreads' OUT_OF_SOURCE='true'
-=======
         - CONFIGURE_ARGS='-DPERL_GLOBAL_STRUCT'
         - CONFIGURE_ARGS='-DPERL_GLOBAL_STRUCT_PRIVATE'
         - CONFIGURE_ARGS='-Duseshrplib -Dusesitecustomize'
         - CONFIGURE_ARGS='-Duserelocatableinc'
->>>>>>> 79ff1055
 
 # only use gcc on linux, and only use clang on osx for now
 matrix:
