language: c
cache: ccache

os:
  - linux

compiler:
  - gcc

install:
  - git fetch --unshallow --tags # t/porting/cmp_version.t
  # install & enable ccache on osx
  - if [[ "$TRAVIS_OS_NAME" == "osx" ]]; then brew update && brew install ccache; fi
  - if [[ "$TRAVIS_OS_NAME" == "osx" ]]; then export PATH="/usr/local/opt/ccache/libexec:$PATH"; fi

env:
    global:
        - JOBS=4
    matrix:
        - CONFIGURE_ARGS='-Uusethreads'
        - CONFIGURE_ARGS='-Dusethreads'
        - CONFIGURE_ARGS='-DPERL_GLOBAL_STRUCT'
        - CONFIGURE_ARGS='-DPERL_GLOBAL_STRUCT_PRIVATE'
        - CONFIGURE_ARGS='-Duseshrplib -Dusesitecustomize'
<<<<<<< HEAD
        - CONFIGURE_ARGS='-Duserelocatableinc'
        - CONFIGURE_ARGS='-DDEBUGGING -Duse64bitall -Duselongdouble'
=======
>>>>>>> 2680ac6d

# only use gcc on linux, and only use clang on osx for now
matrix:
  fast_finish: true
  exclude:
  - compiler: clang
    os: linux
  - compiler: gcc
    os: osx

script:
  - ./Configure -des -Dusedevel -Uversiononly -Dcc="ccache $CC" $CONFIGURE_ARGS -Dprefix=$HOME/perl-blead -DDEBUGGING
# all script commands are always run
# rather than using one very long oneliner using '&&', just always check the build status
  - if [ "x$TRAVIS_TEST_RESULT" = "x0" ]; then TEST_JOBS=$JOBS make -j$JOBS test_harness_notty; fi
  - if [ "x$TRAVIS_TEST_RESULT" = "x0" ]; then make -j$JOBS install; fi
  - if [ "x$TRAVIS_TEST_RESULT" = "x0" ]; then $HOME/perl-blead/bin/perlivp; fi

addons:
    apt:
        packages:
            - file
            - cpio
            - libdb-dev
            - libgdbm-dev
            - zlib1g-dev
            - libbz2-dev

notifications:
## use dedicated email for smoking ?
#  email:
#    recipients:
#      - perl5-porters@perl.org
#    on_success: never  # default: change
#    on_failure: always # default: always
  irc:
    nick: travisci
    channels:
      - "irc.perl.org#p5p-qa"
#      - "irc.perl.org#bot-test"
    template:
      - "Report for %{repository} (%{commit}) from %{author} (%{elapsed_time})"
      - "Status: %{message}"
      - "Build URL: %{build_url}"
      - "GitHub URL: https://github.com/p5h/perl5demo/commit/%{commit}" # adjust this url to use the production repo
    on_success: change # default: always
    on_failure: always # default: always
#    use_notice: true<|MERGE_RESOLUTION|>--- conflicted
+++ resolved
@@ -22,11 +22,8 @@
         - CONFIGURE_ARGS='-DPERL_GLOBAL_STRUCT'
         - CONFIGURE_ARGS='-DPERL_GLOBAL_STRUCT_PRIVATE'
         - CONFIGURE_ARGS='-Duseshrplib -Dusesitecustomize'
-<<<<<<< HEAD
         - CONFIGURE_ARGS='-Duserelocatableinc'
         - CONFIGURE_ARGS='-DDEBUGGING -Duse64bitall -Duselongdouble'
-=======
->>>>>>> 2680ac6d
 
 # only use gcc on linux, and only use clang on osx for now
 matrix:
