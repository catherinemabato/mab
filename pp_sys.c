/*    pp_sys.c
 *
 *    Copyright (c) 1991-2000, Larry Wall
 *
 *    You may distribute under the terms of either the GNU General Public
 *    License or the Artistic License, as specified in the README file.
 *
 */

/*
 * But only a short way ahead its floor and the walls on either side were
 * cloven by a great fissure, out of which the red glare came, now leaping
 * up, now dying down into darkness; and all the while far below there was
 * a rumour and a trouble as of great engines throbbing and labouring.
 */

#include "EXTERN.h"
#define PERL_IN_PP_SYS_C
#include "perl.h"

#ifdef I_SHADOW
/* Shadow password support for solaris - pdo@cs.umd.edu
 * Not just Solaris: at least HP-UX, IRIX, Linux.
 * the API is from SysV. --jhi */
#ifdef __hpux__
/* There is a MAXINT coming from <shadow.h> <- <hpsecurity.h> <- <values.h>
 * and another MAXINT from "perl.h" <- <sys/param.h>. */ 
#undef MAXINT
#endif
#include <shadow.h>
#endif

/* XXX If this causes problems, set i_unistd=undef in the hint file.  */
#ifdef I_UNISTD
# include <unistd.h>
#endif

#ifdef HAS_SYSCALL   
#ifdef __cplusplus              
extern "C" int syscall(unsigned long,...);
#endif
#endif

#ifdef I_SYS_WAIT
# include <sys/wait.h>
#endif

#ifdef I_SYS_RESOURCE
# include <sys/resource.h>
#endif

#if defined(HAS_SOCKET) && !defined(VMS) /* VMS handles sockets via vmsish.h */
# include <sys/socket.h>
# if defined(USE_SOCKS) && defined(I_SOCKS)
#   include <socks.h>
# endif 
# ifdef I_NETDB
#  include <netdb.h>
# endif
# ifndef ENOTSOCK
#  ifdef I_NET_ERRNO
#   include <net/errno.h>
#  endif
# endif
#endif

#ifdef HAS_SELECT
#ifdef I_SYS_SELECT
#include <sys/select.h>
#endif
#endif

/* XXX Configure test needed.
   h_errno might not be a simple 'int', especially for multi-threaded
   applications, see "extern int errno in perl.h".  Creating such
   a test requires taking into account the differences between
   compiling multithreaded and singlethreaded ($ccflags et al).
   HOST_NOT_FOUND is typically defined in <netdb.h>.
*/
#if defined(HOST_NOT_FOUND) && !defined(h_errno) && !defined(__CYGWIN__)
extern int h_errno;
#endif

#ifdef HAS_PASSWD
# ifdef I_PWD
#  include <pwd.h>
# else
    struct passwd *getpwnam (char *);
    struct passwd *getpwuid (Uid_t);
# endif
# ifdef HAS_GETPWENT
  struct passwd *getpwent (void);
# endif
#endif

#ifdef HAS_GROUP
# ifdef I_GRP
#  include <grp.h>
# else
    struct group *getgrnam (char *);
    struct group *getgrgid (Gid_t);
# endif
# ifdef HAS_GETGRENT
    struct group *getgrent (void);
# endif
#endif

#ifdef I_UTIME
#  if defined(_MSC_VER) || defined(__MINGW32__)
#    include <sys/utime.h>
#  else
#    include <utime.h>
#  endif
#endif

/* Put this after #includes because fork and vfork prototypes may conflict. */
#ifndef HAS_VFORK
#   define vfork fork
#endif

#ifdef HAS_CHSIZE
# ifdef my_chsize  /* Probably #defined to Perl_my_chsize in embed.h */
#   undef my_chsize
# endif
# define my_chsize PerlLIO_chsize
#endif

#ifdef HAS_FLOCK
#  define FLOCK flock
#else /* no flock() */

   /* fcntl.h might not have been included, even if it exists, because
      the current Configure only sets I_FCNTL if it's needed to pick up
      the *_OK constants.  Make sure it has been included before testing
      the fcntl() locking constants. */
#  if defined(HAS_FCNTL) && !defined(I_FCNTL)
#    include <fcntl.h>
#  endif

#  if defined(HAS_FCNTL) && defined(F_SETLK) && defined (F_SETLKW)
#    define FLOCK fcntl_emulate_flock
#    define FCNTL_EMULATE_FLOCK
#  else /* no flock() or fcntl(F_SETLK,...) */
#    ifdef HAS_LOCKF
#      define FLOCK lockf_emulate_flock
#      define LOCKF_EMULATE_FLOCK
#    endif /* lockf */
#  endif /* no flock() or fcntl(F_SETLK,...) */

#  ifdef FLOCK
     static int FLOCK (int, int);

    /*
     * These are the flock() constants.  Since this sytems doesn't have
     * flock(), the values of the constants are probably not available.
     */
#    ifndef LOCK_SH
#      define LOCK_SH 1
#    endif
#    ifndef LOCK_EX
#      define LOCK_EX 2
#    endif
#    ifndef LOCK_NB
#      define LOCK_NB 4
#    endif
#    ifndef LOCK_UN
#      define LOCK_UN 8
#    endif
#  endif /* emulating flock() */

#endif /* no flock() */

#define ZBTLEN 10
static char zero_but_true[ZBTLEN + 1] = "0 but true";

#if defined(I_SYS_ACCESS) && !defined(R_OK)
#  include <sys/access.h>
#endif

#if defined(HAS_FCNTL) && defined(F_SETFD) && !defined(FD_CLOEXEC)
#  define FD_CLOEXEC 1		/* NeXT needs this */
#endif

#undef PERL_EFF_ACCESS_R_OK	/* EFFective uid/gid ACCESS R_OK */
#undef PERL_EFF_ACCESS_W_OK
#undef PERL_EFF_ACCESS_X_OK

/* F_OK unused: if stat() cannot find it... */

#if !defined(PERL_EFF_ACCESS_R_OK) && defined(HAS_ACCESS) && defined(EFF_ONLY_OK) && !defined(NO_EFF_ONLY_OK)
    /* Digital UNIX (when the EFF_ONLY_OK gets fixed), UnixWare */
#   define PERL_EFF_ACCESS_R_OK(p) (access((p), R_OK | EFF_ONLY_OK))
#   define PERL_EFF_ACCESS_W_OK(p) (access((p), W_OK | EFF_ONLY_OK))
#   define PERL_EFF_ACCESS_X_OK(p) (access((p), X_OK | EFF_ONLY_OK))
#endif

#if !defined(PERL_EFF_ACCESS_R_OK) && defined(HAS_EACCESS)
#   if defined(I_SYS_SECURITY)
#       include <sys/security.h>
#   endif
#   ifdef ACC_SELF
        /* HP SecureWare */
#       define PERL_EFF_ACCESS_R_OK(p) (eaccess((p), R_OK, ACC_SELF))
#       define PERL_EFF_ACCESS_W_OK(p) (eaccess((p), W_OK, ACC_SELF))
#       define PERL_EFF_ACCESS_X_OK(p) (eaccess((p), X_OK, ACC_SELF))
#   else
        /* SCO */
#       define PERL_EFF_ACCESS_R_OK(p) (eaccess((p), R_OK))
#       define PERL_EFF_ACCESS_W_OK(p) (eaccess((p), W_OK))
#       define PERL_EFF_ACCESS_X_OK(p) (eaccess((p), X_OK))
#   endif
#endif

#if !defined(PERL_EFF_ACCESS_R_OK) && defined(HAS_ACCESSX) && defined(ACC_SELF)
    /* AIX */
#   define PERL_EFF_ACCESS_R_OK(p) (accessx((p), R_OK, ACC_SELF))
#   define PERL_EFF_ACCESS_W_OK(p) (accessx((p), W_OK, ACC_SELF))
#   define PERL_EFF_ACCESS_X_OK(p) (accessx((p), X_OK, ACC_SELF))
#endif

#if !defined(PERL_EFF_ACCESS_R_OK) && defined(HAS_ACCESS)	\
    && (defined(HAS_SETREUID) || defined(HAS_SETRESUID)		\
	|| defined(HAS_SETREGID) || defined(HAS_SETRESGID))
/* The Hard Way. */
STATIC int
S_emulate_eaccess(pTHX_ const char* path, Mode_t mode)
{
    Uid_t ruid = getuid();
    Uid_t euid = geteuid();
    Gid_t rgid = getgid();
    Gid_t egid = getegid();
    int res;

    LOCK_CRED_MUTEX;
#if !defined(HAS_SETREUID) && !defined(HAS_SETRESUID)
    Perl_croak(aTHX_ "switching effective uid is not implemented");
#else
#ifdef HAS_SETREUID
    if (setreuid(euid, ruid))
#else
#ifdef HAS_SETRESUID
    if (setresuid(euid, ruid, (Uid_t)-1))
#endif
#endif
	Perl_croak(aTHX_ "entering effective uid failed");
#endif

#if !defined(HAS_SETREGID) && !defined(HAS_SETRESGID)
    Perl_croak(aTHX_ "switching effective gid is not implemented");
#else
#ifdef HAS_SETREGID
    if (setregid(egid, rgid))
#else
#ifdef HAS_SETRESGID
    if (setresgid(egid, rgid, (Gid_t)-1))
#endif
#endif
	Perl_croak(aTHX_ "entering effective gid failed");
#endif

    res = access(path, mode);

#ifdef HAS_SETREUID
    if (setreuid(ruid, euid))
#else
#ifdef HAS_SETRESUID
    if (setresuid(ruid, euid, (Uid_t)-1))
#endif
#endif
	Perl_croak(aTHX_ "leaving effective uid failed");

#ifdef HAS_SETREGID
    if (setregid(rgid, egid))
#else
#ifdef HAS_SETRESGID
    if (setresgid(rgid, egid, (Gid_t)-1))
#endif
#endif
	Perl_croak(aTHX_ "leaving effective gid failed");
    UNLOCK_CRED_MUTEX;

    return res;
}
#   define PERL_EFF_ACCESS_R_OK(p) (emulate_eaccess((p), R_OK))
#   define PERL_EFF_ACCESS_W_OK(p) (emulate_eaccess((p), W_OK))
#   define PERL_EFF_ACCESS_X_OK(p) (emulate_eaccess((p), X_OK))
#endif

#if !defined(PERL_EFF_ACCESS_R_OK)
STATIC int
S_emulate_eaccess(pTHX_ const char* path, Mode_t mode)
{
    Perl_croak(aTHX_ "switching effective uid is not implemented");
    /*NOTREACHED*/
    return -1;
}
#endif

PP(pp_backtick)
{
    djSP; dTARGET;
    PerlIO *fp;
    STRLEN n_a;
    char *tmps = POPpx;
    I32 gimme = GIMME_V;
    char *mode = "r";

    TAINT_PROPER("``");
    if (PL_op->op_private & OPpOPEN_IN_RAW)
	mode = "rb";
    else if (PL_op->op_private & OPpOPEN_IN_CRLF)
	mode = "rt";
    fp = PerlProc_popen(tmps, mode);
    if (fp) {
	if (gimme == G_VOID) {
	    char tmpbuf[256];
	    while (PerlIO_read(fp, tmpbuf, sizeof tmpbuf) > 0)
		/*SUPPRESS 530*/
		;
	}
	else if (gimme == G_SCALAR) {
	    sv_setpv(TARG, "");	/* note that this preserves previous buffer */
	    while (sv_gets(TARG, fp, SvCUR(TARG)) != Nullch)
		/*SUPPRESS 530*/
		;
	    XPUSHs(TARG);
	    SvTAINTED_on(TARG);
	}
	else {
	    SV *sv;

	    for (;;) {
		sv = NEWSV(56, 79);
		if (sv_gets(sv, fp, 0) == Nullch) {
		    SvREFCNT_dec(sv);
		    break;
		}
		XPUSHs(sv_2mortal(sv));
		if (SvLEN(sv) - SvCUR(sv) > 20) {
		    SvLEN_set(sv, SvCUR(sv)+1);
		    Renew(SvPVX(sv), SvLEN(sv), char);
		}
		SvTAINTED_on(sv);
	    }
	}
	STATUS_NATIVE_SET(PerlProc_pclose(fp));
	TAINT;		/* "I believe that this is not gratuitous!" */
    }
    else {
	STATUS_NATIVE_SET(-1);
	if (gimme == G_SCALAR)
	    RETPUSHUNDEF;
    }

    RETURN;
}

PP(pp_glob)
{
    OP *result;
    tryAMAGICunTARGET(iter, -1);

    /* Note that we only ever get here if File::Glob fails to load
     * without at the same time croaking, for some reason, or if
     * perl was built with PERL_EXTERNAL_GLOB */

    ENTER;

#ifndef VMS
    if (PL_tainting) {
	/*
	 * The external globbing program may use things we can't control,
	 * so for security reasons we must assume the worst.
	 */
	TAINT;
	taint_proper(PL_no_security, "glob");
    }
#endif /* !VMS */

    SAVESPTR(PL_last_in_gv);	/* We don't want this to be permanent. */
    PL_last_in_gv = (GV*)*PL_stack_sp--;

    SAVESPTR(PL_rs);		/* This is not permanent, either. */
    PL_rs = sv_2mortal(newSVpvn("\000", 1));
#ifndef DOSISH
#ifndef CSH
    *SvPVX(PL_rs) = '\n';
#endif	/* !CSH */
#endif	/* !DOSISH */

    result = do_readline();
    LEAVE;
    return result;
}

#if 0		/* XXX never used! */
PP(pp_indread)
{
    STRLEN n_a;
    PL_last_in_gv = gv_fetchpv(SvPVx(GvSV((GV*)(*PL_stack_sp--)), n_a), TRUE,SVt_PVIO);
    return do_readline();
}
#endif

PP(pp_rcatline)
{
    PL_last_in_gv = cGVOP_gv;
    return do_readline();
}

PP(pp_warn)
{
    djSP; dMARK;
    SV *tmpsv;
    char *tmps;
    STRLEN len;
    if (SP - MARK != 1) {
	dTARGET;
	do_join(TARG, &PL_sv_no, MARK, SP);
	tmpsv = TARG;
	SP = MARK + 1;
    }
    else {
	tmpsv = TOPs;
    }
    tmps = SvPV(tmpsv, len);
    if (!tmps || !len) {
  	SV *error = ERRSV;
	(void)SvUPGRADE(error, SVt_PV);
	if (SvPOK(error) && SvCUR(error))
	    sv_catpv(error, "\t...caught");
	tmpsv = error;
	tmps = SvPV(tmpsv, len);
    }
    if (!tmps || !len)
	tmpsv = sv_2mortal(newSVpvn("Warning: something's wrong", 26));

    Perl_warn(aTHX_ "%"SVf, tmpsv);
    RETSETYES;
}

PP(pp_die)
{
    djSP; dMARK;
    char *tmps;
    SV *tmpsv;
    STRLEN len;
    bool multiarg = 0;
    if (SP - MARK != 1) {
	dTARGET;
	do_join(TARG, &PL_sv_no, MARK, SP);
	tmpsv = TARG;
	tmps = SvPV(tmpsv, len);
	multiarg = 1;
	SP = MARK + 1;
    }
    else {
	tmpsv = TOPs;
	tmps = SvROK(tmpsv) ? Nullch : SvPV(tmpsv, len);
    }
    if (!tmps || !len) {
  	SV *error = ERRSV;
	(void)SvUPGRADE(error, SVt_PV);
	if (multiarg ? SvROK(error) : SvROK(tmpsv)) {
	    if (!multiarg)
		SvSetSV(error,tmpsv);
	    else if (sv_isobject(error)) {
		HV *stash = SvSTASH(SvRV(error));
		GV *gv = gv_fetchmethod(stash, "PROPAGATE");
		if (gv) {
		    SV *file = sv_2mortal(newSVpv(CopFILE(PL_curcop),0));
		    SV *line = sv_2mortal(newSVuv(CopLINE(PL_curcop)));
		    EXTEND(SP, 3);
		    PUSHMARK(SP);
		    PUSHs(error);
		    PUSHs(file);
 		    PUSHs(line);
		    PUTBACK;
		    call_sv((SV*)GvCV(gv),
			    G_SCALAR|G_EVAL|G_KEEPERR);
		    sv_setsv(error,*PL_stack_sp--);
		}
	    }
	    DIE(aTHX_ Nullch);
	}
	else {
	    if (SvPOK(error) && SvCUR(error))
		sv_catpv(error, "\t...propagated");
	    tmpsv = error;
	    tmps = SvPV(tmpsv, len);
	}
    }
    if (!tmps || !len)
	tmpsv = sv_2mortal(newSVpvn("Died", 4));

    DIE(aTHX_ "%"SVf, tmpsv);
}

/* I/O. */

PP(pp_open)
{
    djSP; dTARGET;
    GV *gv;
    SV *sv;
    SV *name;
    I32 have_name = 0;
    char *tmps;
    STRLEN len;
    MAGIC *mg;

    if (MAXARG > 2) {
	name = POPs;
	have_name = 1;
    }
    if (MAXARG > 1)
	sv = POPs;
    if (!isGV(TOPs))
	DIE(aTHX_ PL_no_usym, "filehandle");
    if (MAXARG <= 1)
	sv = GvSV(TOPs);
    gv = (GV*)POPs;
    if (!isGV(gv))
	DIE(aTHX_ PL_no_usym, "filehandle");
    if (GvIOp(gv))
	IoFLAGS(GvIOp(gv)) &= ~IOf_UNTAINT;

    if ((mg = SvTIED_mg((SV*)gv, 'q'))) {
	PUSHMARK(SP);
	XPUSHs(SvTIED_obj((SV*)gv, mg));
	XPUSHs(sv);
	if (have_name)
	    XPUSHs(name);
	PUTBACK;
	ENTER;
	call_method("OPEN", G_SCALAR);
	LEAVE;
	SPAGAIN;
	RETURN;
    }

    tmps = SvPV(sv, len);
    if (do_open9(gv, tmps, len, FALSE, O_RDONLY, 0, Nullfp, name, have_name))
	PUSHi( (I32)PL_forkprocess );
    else if (PL_forkprocess == 0)		/* we are a new child */
	PUSHi(0);
    else
	RETPUSHUNDEF;
    RETURN;
}

PP(pp_close)
{
    djSP;
    GV *gv;
    MAGIC *mg;

    if (MAXARG == 0)
	gv = PL_defoutgv;
    else
	gv = (GV*)POPs;

    if ((mg = SvTIED_mg((SV*)gv, 'q'))) {
	PUSHMARK(SP);
	XPUSHs(SvTIED_obj((SV*)gv, mg));
	PUTBACK;
	ENTER;
	call_method("CLOSE", G_SCALAR);
	LEAVE;
	SPAGAIN;
	RETURN;
    }
    EXTEND(SP, 1);
    PUSHs(boolSV(do_close(gv, TRUE)));
    RETURN;
}

PP(pp_pipe_op)
{
    djSP;
#ifdef HAS_PIPE
    GV *rgv;
    GV *wgv;
    register IO *rstio;
    register IO *wstio;
    int fd[2];

    wgv = (GV*)POPs;
    rgv = (GV*)POPs;

    if (!rgv || !wgv)
	goto badexit;

    if (SvTYPE(rgv) != SVt_PVGV || SvTYPE(wgv) != SVt_PVGV)
	DIE(aTHX_ PL_no_usym, "filehandle");
    rstio = GvIOn(rgv);
    wstio = GvIOn(wgv);

    if (IoIFP(rstio))
	do_close(rgv, FALSE);
    if (IoIFP(wstio))
	do_close(wgv, FALSE);

    if (PerlProc_pipe(fd) < 0)
	goto badexit;

    IoIFP(rstio) = PerlIO_fdopen(fd[0], "r");
    IoOFP(wstio) = PerlIO_fdopen(fd[1], "w");
    IoIFP(wstio) = IoOFP(wstio);
    IoTYPE(rstio) = '<';
    IoTYPE(wstio) = '>';

    if (!IoIFP(rstio) || !IoOFP(wstio)) {
	if (IoIFP(rstio)) PerlIO_close(IoIFP(rstio));
	else PerlLIO_close(fd[0]);
	if (IoOFP(wstio)) PerlIO_close(IoOFP(wstio));
	else PerlLIO_close(fd[1]);
	goto badexit;
    }
#if defined(HAS_FCNTL) && defined(F_SETFD)
    fcntl(fd[0],F_SETFD,fd[0] > PL_maxsysfd);	/* ensure close-on-exec */
    fcntl(fd[1],F_SETFD,fd[1] > PL_maxsysfd);	/* ensure close-on-exec */
#endif
    RETPUSHYES;

badexit:
    RETPUSHUNDEF;
#else
    DIE(aTHX_ PL_no_func, "pipe");
#endif
}

PP(pp_fileno)
{
    djSP; dTARGET;
    GV *gv;
    IO *io;
    PerlIO *fp;
    MAGIC  *mg;

    if (MAXARG < 1)
	RETPUSHUNDEF;
    gv = (GV*)POPs;

    if (gv && (mg = SvTIED_mg((SV*)gv, 'q'))) {
	PUSHMARK(SP);
	XPUSHs(SvTIED_obj((SV*)gv, mg));
	PUTBACK;
	ENTER;
	call_method("FILENO", G_SCALAR);
	LEAVE;
	SPAGAIN;
	RETURN;
    }

    if (!gv || !(io = GvIO(gv)) || !(fp = IoIFP(io)))
	RETPUSHUNDEF;
    PUSHi(PerlIO_fileno(fp));
    RETURN;
}

PP(pp_umask)
{
    djSP; dTARGET;
    Mode_t anum;

#ifdef HAS_UMASK
    if (MAXARG < 1) {
	anum = PerlLIO_umask(0);
	(void)PerlLIO_umask(anum);
    }
    else
	anum = PerlLIO_umask(POPi);
    TAINT_PROPER("umask");
    XPUSHi(anum);
#else
    /* Only DIE if trying to restrict permissions on `user' (self).
     * Otherwise it's harmless and more useful to just return undef
     * since 'group' and 'other' concepts probably don't exist here. */
    if (MAXARG >= 1 && (POPi & 0700))
	DIE(aTHX_ "umask not implemented");
    XPUSHs(&PL_sv_undef);
#endif
    RETURN;
}

PP(pp_binmode)
{
    djSP;
    GV *gv;
    IO *io;
    PerlIO *fp;
    MAGIC *mg;
    SV *discp = Nullsv;

    if (MAXARG < 1)
	RETPUSHUNDEF;
    if (MAXARG > 1)
	discp = POPs;

    gv = (GV*)POPs; 

    if (gv && (mg = SvTIED_mg((SV*)gv, 'q'))) {
	PUSHMARK(SP);
	XPUSHs(SvTIED_obj((SV*)gv, mg));
	if (discp)
	    XPUSHs(discp);
	PUTBACK;
	ENTER;
	call_method("BINMODE", G_SCALAR);
	LEAVE;
	SPAGAIN;
	RETURN;
    }

    EXTEND(SP, 1);
    if (!(io = GvIO(gv)) || !(fp = IoIFP(io)))
	RETPUSHUNDEF;

    if (do_binmode(fp,IoTYPE(io),mode_from_discipline(discp))) 
	RETPUSHYES;
    else
	RETPUSHUNDEF;
}

PP(pp_tie)
{
    djSP;
    dMARK;
    SV *varsv;
    HV* stash;
    GV *gv;
    SV *sv;
    I32 markoff = MARK - PL_stack_base;
    char *methname;
    int how = 'P';
    U32 items;
    STRLEN n_a;

    varsv = *++MARK;
    switch(SvTYPE(varsv)) {
	case SVt_PVHV:
	    methname = "TIEHASH";
	    break;
	case SVt_PVAV:
	    methname = "TIEARRAY";
	    break;
	case SVt_PVGV:
	    methname = "TIEHANDLE";
	    how = 'q';
	    break;
	default:
	    methname = "TIESCALAR";
	    how = 'q';
	    break;
    }
    items = SP - MARK++;
    if (sv_isobject(*MARK)) {
	ENTER;
	PUSHSTACKi(PERLSI_MAGIC);
	PUSHMARK(SP);
	EXTEND(SP,items);
	while (items--)
	    PUSHs(*MARK++);
	PUTBACK;
	call_method(methname, G_SCALAR);
    } 
    else {
	/* Not clear why we don't call call_method here too.
	 * perhaps to get different error message ?
	 */
	stash = gv_stashsv(*MARK, FALSE);
	if (!stash || !(gv = gv_fetchmethod(stash, methname))) {
	    DIE(aTHX_ "Can't locate object method \"%s\" via package \"%s\"",
		 methname, SvPV(*MARK,n_a));                   
	}
	ENTER;
	PUSHSTACKi(PERLSI_MAGIC);
	PUSHMARK(SP);
	EXTEND(SP,items);
	while (items--)
	    PUSHs(*MARK++);
	PUTBACK;
	call_sv((SV*)GvCV(gv), G_SCALAR);
    }
    SPAGAIN;

    sv = TOPs;
    POPSTACK;
    if (sv_isobject(sv)) {
	sv_unmagic(varsv, how);
	sv_magic(varsv, (SvRV(sv) == varsv ? Nullsv : sv), how, Nullch, 0);
    }
    LEAVE;
    SP = PL_stack_base + markoff;
    PUSHs(sv);
    RETURN;
}

PP(pp_untie)
{
    djSP;
    SV *sv = POPs;
    char how = (SvTYPE(sv) == SVt_PVHV || SvTYPE(sv) == SVt_PVAV) ? 'P' : 'q';

    if (ckWARN(WARN_UNTIE)) {
        MAGIC * mg ;
        if ((mg = SvTIED_mg(sv, how))) {
            if (mg && SvREFCNT(SvRV(mg->mg_obj)) > 1)  
		Perl_warner(aTHX_ WARN_UNTIE,
		    "untie attempted while %"UVuf" inner references still exist",
		    (UV)SvREFCNT(SvRV(mg->mg_obj)) - 1 ) ;
        }
    }
 
    sv_unmagic(sv, how);
    RETPUSHYES;
}

PP(pp_tied)
{
    djSP;
    SV *sv = POPs;
    char how = (SvTYPE(sv) == SVt_PVHV || SvTYPE(sv) == SVt_PVAV) ? 'P' : 'q';
    MAGIC *mg;

    if ((mg = SvTIED_mg(sv, how))) {
	SV *osv = SvTIED_obj(sv, mg);
	if (osv == mg->mg_obj)
	    osv = sv_mortalcopy(osv);
	PUSHs(osv);
	RETURN;
    }
    RETPUSHUNDEF;
}

PP(pp_dbmopen)
{
    djSP;
    HV *hv;
    dPOPPOPssrl;
    HV* stash;
    GV *gv;
    SV *sv;

    hv = (HV*)POPs;

    sv = sv_mortalcopy(&PL_sv_no);
    sv_setpv(sv, "AnyDBM_File");
    stash = gv_stashsv(sv, FALSE);
    if (!stash || !(gv = gv_fetchmethod(stash, "TIEHASH"))) {
	PUTBACK;
	require_pv("AnyDBM_File.pm");
	SPAGAIN;
	if (!(gv = gv_fetchmethod(stash, "TIEHASH")))
	    DIE(aTHX_ "No dbm on this machine");
    }

    ENTER;
    PUSHMARK(SP);

    EXTEND(SP, 5);
    PUSHs(sv);
    PUSHs(left);
    if (SvIV(right))
	PUSHs(sv_2mortal(newSVuv(O_RDWR|O_CREAT)));
    else
	PUSHs(sv_2mortal(newSVuv(O_RDWR)));
    PUSHs(right);
    PUTBACK;
    call_sv((SV*)GvCV(gv), G_SCALAR);
    SPAGAIN;

    if (!sv_isobject(TOPs)) {
	SP--;
	PUSHMARK(SP);
	PUSHs(sv);
	PUSHs(left);
	PUSHs(sv_2mortal(newSVuv(O_RDONLY)));
	PUSHs(right);
	PUTBACK;
	call_sv((SV*)GvCV(gv), G_SCALAR);
	SPAGAIN;
    }

    if (sv_isobject(TOPs)) {
	sv_unmagic((SV *) hv, 'P');            
	sv_magic((SV*)hv, TOPs, 'P', Nullch, 0);
    }
    LEAVE;
    RETURN;
}

PP(pp_dbmclose)
{
    return pp_untie();
}

PP(pp_sselect)
{
    djSP; dTARGET;
#ifdef HAS_SELECT
    register I32 i;
    register I32 j;
    register char *s;
    register SV *sv;
    NV value;
    I32 maxlen = 0;
    I32 nfound;
    struct timeval timebuf;
    struct timeval *tbuf = &timebuf;
    I32 growsize;
    char *fd_sets[4];
    STRLEN n_a;
#if BYTEORDER != 0x1234 && BYTEORDER != 0x12345678
	I32 masksize;
	I32 offset;
	I32 k;

#   if BYTEORDER & 0xf0000
#	define ORDERBYTE (0x88888888 - BYTEORDER)
#   else
#	define ORDERBYTE (0x4444 - BYTEORDER)
#   endif

#endif

    SP -= 4;
    for (i = 1; i <= 3; i++) {
	if (!SvPOK(SP[i]))
	    continue;
	j = SvCUR(SP[i]);
	if (maxlen < j)
	    maxlen = j;
    }

/* little endians can use vecs directly */
#if BYTEORDER == 0x1234 || BYTEORDER == 0x12345678
#  if SELECT_MIN_BITS > 1
    /* If SELECT_MIN_BITS is greater than one we most probably will want
     * to align the sizes with SELECT_MIN_BITS/8 because for example
     * in many little-endian (Intel, Alpha) systems (Linux, OS/2, Digital
     * UNIX, Solaris, NeXT, Darwin) the smallest quantum select() operates
     * on (sets/tests/clears bits) is 32 bits.  */
    growsize = maxlen + (SELECT_MIN_BITS/8 - (maxlen % (SELECT_MIN_BITS/8)));
#  else
    growsize = sizeof(fd_set);
#  endif
# else
#  ifdef NFDBITS

#    ifndef NBBY
#     define NBBY 8
#    endif

    masksize = NFDBITS / NBBY;
#  else
    masksize = sizeof(long);	/* documented int, everyone seems to use long */
#  endif
    growsize = maxlen + (masksize - (maxlen % masksize));
    Zero(&fd_sets[0], 4, char*);
#endif

    sv = SP[4];
    if (SvOK(sv)) {
	value = SvNV(sv);
	if (value < 0.0)
	    value = 0.0;
	timebuf.tv_sec = (long)value;
	value -= (NV)timebuf.tv_sec;
	timebuf.tv_usec = (long)(value * 1000000.0);
    }
    else
	tbuf = Null(struct timeval*);

    for (i = 1; i <= 3; i++) {
	sv = SP[i];
	if (!SvOK(sv)) {
	    fd_sets[i] = 0;
	    continue;
	}
	else if (!SvPOK(sv))
	    SvPV_force(sv,n_a);	/* force string conversion */
	j = SvLEN(sv);
	if (j < growsize) {
	    Sv_Grow(sv, growsize);
	}
	j = SvCUR(sv);
	s = SvPVX(sv) + j;
	while (++j <= growsize) {
	    *s++ = '\0';
	}

#if BYTEORDER != 0x1234 && BYTEORDER != 0x12345678
	s = SvPVX(sv);
	New(403, fd_sets[i], growsize, char);
	for (offset = 0; offset < growsize; offset += masksize) {
	    for (j = 0, k=ORDERBYTE; j < masksize; j++, (k >>= 4))
		fd_sets[i][j+offset] = s[(k % masksize) + offset];
	}
#else
	fd_sets[i] = SvPVX(sv);
#endif
    }

    nfound = PerlSock_select(
	maxlen * 8,
	(Select_fd_set_t) fd_sets[1],
	(Select_fd_set_t) fd_sets[2],
	(Select_fd_set_t) fd_sets[3],
	tbuf);
    for (i = 1; i <= 3; i++) {
	if (fd_sets[i]) {
	    sv = SP[i];
#if BYTEORDER != 0x1234 && BYTEORDER != 0x12345678
	    s = SvPVX(sv);
	    for (offset = 0; offset < growsize; offset += masksize) {
		for (j = 0, k=ORDERBYTE; j < masksize; j++, (k >>= 4))
		    s[(k % masksize) + offset] = fd_sets[i][j+offset];
	    }
	    Safefree(fd_sets[i]);
#endif
	    SvSETMAGIC(sv);
	}
    }

    PUSHi(nfound);
    if (GIMME == G_ARRAY && tbuf) {
	value = (NV)(timebuf.tv_sec) +
		(NV)(timebuf.tv_usec) / 1000000.0;
	PUSHs(sv = sv_mortalcopy(&PL_sv_no));
	sv_setnv(sv, value);
    }
    RETURN;
#else
    DIE(aTHX_ "select not implemented");
#endif
}

void
Perl_setdefout(pTHX_ GV *gv)
{
    dTHR;
    if (gv)
	(void)SvREFCNT_inc(gv);
    if (PL_defoutgv)
	SvREFCNT_dec(PL_defoutgv);
    PL_defoutgv = gv;
}

PP(pp_select)
{
    djSP; dTARGET;
    GV *newdefout, *egv;
    HV *hv;

    newdefout = (PL_op->op_private > 0) ? ((GV *) POPs) : (GV *) NULL;

    egv = GvEGV(PL_defoutgv);
    if (!egv)
	egv = PL_defoutgv;
    hv = GvSTASH(egv);
    if (! hv)
	XPUSHs(&PL_sv_undef);
    else {
	GV **gvp = (GV**)hv_fetch(hv, GvNAME(egv), GvNAMELEN(egv), FALSE);
	if (gvp && *gvp == egv) {
	    gv_efullname3(TARG, PL_defoutgv, Nullch);
	    XPUSHTARG;
	}
	else {
	    XPUSHs(sv_2mortal(newRV((SV*)egv)));
	}
    }

    if (newdefout) {
	if (!GvIO(newdefout))
	    gv_IOadd(newdefout);
	setdefout(newdefout);
    }

    RETURN;
}

PP(pp_getc)
{
    djSP; dTARGET;
    GV *gv;
    MAGIC *mg;

    if (MAXARG == 0)
	gv = PL_stdingv;
    else
	gv = (GV*)POPs;

    if ((mg = SvTIED_mg((SV*)gv, 'q'))) {
	I32 gimme = GIMME_V;
	PUSHMARK(SP);
	XPUSHs(SvTIED_obj((SV*)gv, mg));
	PUTBACK;
	ENTER;
	call_method("GETC", gimme);
	LEAVE;
	SPAGAIN;
	if (gimme == G_SCALAR)
	    SvSetMagicSV_nosteal(TARG, TOPs);
	RETURN;
    }
    if (!gv || do_eof(gv)) /* make sure we have fp with something */
	RETPUSHUNDEF;
    TAINT;
    sv_setpv(TARG, " ");
    *SvPVX(TARG) = PerlIO_getc(IoIFP(GvIOp(gv))); /* should never be EOF */
    PUSHTARG;
    RETURN;
}

PP(pp_read)
{
    return pp_sysread();
}

STATIC OP *
S_doform(pTHX_ CV *cv, GV *gv, OP *retop)
{
    dTHR;
    register PERL_CONTEXT *cx;
    I32 gimme = GIMME_V;
    AV* padlist = CvPADLIST(cv);
    SV** svp = AvARRAY(padlist);

    ENTER;
    SAVETMPS;

    push_return(retop);
    PUSHBLOCK(cx, CXt_FORMAT, PL_stack_sp);
    PUSHFORMAT(cx);
    SAVEVPTR(PL_curpad);
    PL_curpad = AvARRAY((AV*)svp[1]);

    setdefout(gv);	    /* locally select filehandle so $% et al work */
    return CvSTART(cv);
}

PP(pp_enterwrite)
{
    djSP;
    register GV *gv;
    register IO *io;
    GV *fgv;
    CV *cv;

    if (MAXARG == 0)
	gv = PL_defoutgv;
    else {
	gv = (GV*)POPs;
	if (!gv)
	    gv = PL_defoutgv;
    }
    EXTEND(SP, 1);
    io = GvIO(gv);
    if (!io) {
	RETPUSHNO;
    }
    if (IoFMT_GV(io))
	fgv = IoFMT_GV(io);
    else
	fgv = gv;

    cv = GvFORM(fgv);
    if (!cv) {
	if (fgv) {
	    SV *tmpsv = sv_newmortal();
	    gv_efullname3(tmpsv, fgv, Nullch);
	    DIE(aTHX_ "Undefined format \"%s\" called",SvPVX(tmpsv));
	}
	DIE(aTHX_ "Not a format reference");
    }
    if (CvCLONE(cv))
	cv = (CV*)sv_2mortal((SV*)cv_clone(cv));

    IoFLAGS(io) &= ~IOf_DIDTOP;
    return doform(cv,gv,PL_op->op_next);
}

PP(pp_leavewrite)
{
    djSP;
    GV *gv = cxstack[cxstack_ix].blk_sub.gv;
    register IO *io = GvIOp(gv);
    PerlIO *ofp = IoOFP(io);
    PerlIO *fp;
    SV **newsp;
    I32 gimme;
    register PERL_CONTEXT *cx;

    DEBUG_f(PerlIO_printf(Perl_debug_log, "left=%ld, todo=%ld\n",
	  (long)IoLINES_LEFT(io), (long)FmLINES(PL_formtarget)));
    if (IoLINES_LEFT(io) < FmLINES(PL_formtarget) &&
	PL_formtarget != PL_toptarget)
    {
	GV *fgv;
	CV *cv;
	if (!IoTOP_GV(io)) {
	    GV *topgv;
	    SV *topname;

	    if (!IoTOP_NAME(io)) {
		if (!IoFMT_NAME(io))
		    IoFMT_NAME(io) = savepv(GvNAME(gv));
		topname = sv_2mortal(Perl_newSVpvf(aTHX_ "%s_TOP", IoFMT_NAME(io)));
		topgv = gv_fetchpv(SvPVX(topname), FALSE, SVt_PVFM);
		if ((topgv && GvFORM(topgv)) ||
		  !gv_fetchpv("top",FALSE,SVt_PVFM))
		    IoTOP_NAME(io) = savepv(SvPVX(topname));
		else
		    IoTOP_NAME(io) = savepv("top");
	    }
	    topgv = gv_fetchpv(IoTOP_NAME(io),FALSE, SVt_PVFM);
	    if (!topgv || !GvFORM(topgv)) {
		IoLINES_LEFT(io) = 100000000;
		goto forget_top;
	    }
	    IoTOP_GV(io) = topgv;
	}
	if (IoFLAGS(io) & IOf_DIDTOP) {	/* Oh dear.  It still doesn't fit. */
	    I32 lines = IoLINES_LEFT(io);
	    char *s = SvPVX(PL_formtarget);
	    if (lines <= 0)		/* Yow, header didn't even fit!!! */
		goto forget_top;
	    while (lines-- > 0) {
		s = strchr(s, '\n');
		if (!s)
		    break;
		s++;
	    }
	    if (s) {
		PerlIO_write(ofp, SvPVX(PL_formtarget), s - SvPVX(PL_formtarget));
		sv_chop(PL_formtarget, s);
		FmLINES(PL_formtarget) -= IoLINES_LEFT(io);
	    }
	}
	if (IoLINES_LEFT(io) >= 0 && IoPAGE(io) > 0)
	    PerlIO_write(ofp, SvPVX(PL_formfeed), SvCUR(PL_formfeed));
	IoLINES_LEFT(io) = IoPAGE_LEN(io);
	IoPAGE(io)++;
	PL_formtarget = PL_toptarget;
	IoFLAGS(io) |= IOf_DIDTOP;
	fgv = IoTOP_GV(io);
	if (!fgv)
	    DIE(aTHX_ "bad top format reference");
	cv = GvFORM(fgv);
	if (!cv) {
	    SV *tmpsv = sv_newmortal();
	    gv_efullname3(tmpsv, fgv, Nullch);
	    DIE(aTHX_ "Undefined top format \"%s\" called",SvPVX(tmpsv));
	}
	if (CvCLONE(cv))
	    cv = (CV*)sv_2mortal((SV*)cv_clone(cv));
	return doform(cv,gv,PL_op);
    }

  forget_top:
    POPBLOCK(cx,PL_curpm);
    POPFORMAT(cx);
    LEAVE;

    fp = IoOFP(io);
    if (!fp) {
	if (ckWARN2(WARN_CLOSED,WARN_IO)) {
	    if (IoIFP(io)) {
		SV* sv = sv_newmortal();
		gv_efullname3(sv, gv, Nullch);
		Perl_warner(aTHX_ WARN_IO,
			    "Filehandle %s opened only for input",
			    SvPV_nolen(sv));
	    }
	    else if (ckWARN(WARN_CLOSED))
		report_closed_fh(gv, io, "write", "filehandle");
	}
	PUSHs(&PL_sv_no);
    }
    else {
	if ((IoLINES_LEFT(io) -= FmLINES(PL_formtarget)) < 0) {
	    if (ckWARN(WARN_IO))
		Perl_warner(aTHX_ WARN_IO, "page overflow");
	}
	if (!PerlIO_write(ofp, SvPVX(PL_formtarget), SvCUR(PL_formtarget)) ||
		PerlIO_error(fp))
	    PUSHs(&PL_sv_no);
	else {
	    FmLINES(PL_formtarget) = 0;
	    SvCUR_set(PL_formtarget, 0);
	    *SvEND(PL_formtarget) = '\0';
	    if (IoFLAGS(io) & IOf_FLUSH)
		(void)PerlIO_flush(fp);
	    PUSHs(&PL_sv_yes);
	}
    }
    PL_formtarget = PL_bodytarget;
    PUTBACK;
    return pop_return();
}

PP(pp_prtf)
{
    djSP; dMARK; dORIGMARK;
    GV *gv;
    IO *io;
    PerlIO *fp;
    SV *sv;
    MAGIC *mg;
    STRLEN n_a;

    if (PL_op->op_flags & OPf_STACKED)
	gv = (GV*)*++MARK;
    else
	gv = PL_defoutgv;

    if ((mg = SvTIED_mg((SV*)gv, 'q'))) {
	if (MARK == ORIGMARK) {
	    MEXTEND(SP, 1);
	    ++MARK;
	    Move(MARK, MARK + 1, (SP - MARK) + 1, SV*);
	    ++SP;
	}
	PUSHMARK(MARK - 1);
	*MARK = SvTIED_obj((SV*)gv, mg);
	PUTBACK;
	ENTER;
	call_method("PRINTF", G_SCALAR);
	LEAVE;
	SPAGAIN;
	MARK = ORIGMARK + 1;
	*MARK = *SP;
	SP = MARK;
	RETURN;
    }

    sv = NEWSV(0,0);
    if (!(io = GvIO(gv))) {
	if (ckWARN(WARN_UNOPENED)) {
	    gv_efullname3(sv, gv, Nullch);
	    Perl_warner(aTHX_ WARN_UNOPENED,
			"Filehandle %s never opened", SvPV(sv,n_a));
	}
	SETERRNO(EBADF,RMS$_IFI);
	goto just_say_no;
    }
    else if (!(fp = IoOFP(io))) {
	if (ckWARN2(WARN_CLOSED,WARN_IO))  {
	    if (IoIFP(io)) {
		gv_efullname3(sv, gv, Nullch);
		Perl_warner(aTHX_ WARN_IO,
			    "Filehandle %s opened only for input",
			    SvPV(sv,n_a));
	    }
	    else if (ckWARN(WARN_CLOSED))
		report_closed_fh(gv, io, "printf", "filehandle");
	}
	SETERRNO(EBADF,IoIFP(io)?RMS$_FAC:RMS$_IFI);
	goto just_say_no;
    }
    else {
	do_sprintf(sv, SP - MARK, MARK + 1);
	if (!do_print(sv, fp))
	    goto just_say_no;

	if (IoFLAGS(io) & IOf_FLUSH)
	    if (PerlIO_flush(fp) == EOF)
		goto just_say_no;
    }
    SvREFCNT_dec(sv);
    SP = ORIGMARK;
    PUSHs(&PL_sv_yes);
    RETURN;

  just_say_no:
    SvREFCNT_dec(sv);
    SP = ORIGMARK;
    PUSHs(&PL_sv_undef);
    RETURN;
}

PP(pp_sysopen)
{
    djSP;
    GV *gv;
    SV *sv;
    char *tmps;
    STRLEN len;
    int mode, perm;

    if (MAXARG > 3)
	perm = POPi;
    else
	perm = 0666;
    mode = POPi;
    sv = POPs;
    gv = (GV *)POPs;

    /* Need TIEHANDLE method ? */

    tmps = SvPV(sv, len);
    if (do_open(gv, tmps, len, TRUE, mode, perm, Nullfp)) {
	IoLINES(GvIOp(gv)) = 0;
	PUSHs(&PL_sv_yes);
    }
    else {
	PUSHs(&PL_sv_undef);
    }
    RETURN;
}

PP(pp_sysread)
{
    djSP; dMARK; dORIGMARK; dTARGET;
    int offset;
    GV *gv;
    IO *io;
    char *buffer;
    SSize_t length;
    Sock_size_t bufsize;
    SV *bufsv;
    STRLEN blen;
    MAGIC *mg;

    gv = (GV*)*++MARK;
    if ((PL_op->op_type == OP_READ || PL_op->op_type == OP_SYSREAD) &&
	(mg = SvTIED_mg((SV*)gv, 'q')))
    {
	SV *sv;
	
	PUSHMARK(MARK-1);
	*MARK = SvTIED_obj((SV*)gv, mg);
	ENTER;
	call_method("READ", G_SCALAR);
	LEAVE;
	SPAGAIN;
	sv = POPs;
	SP = ORIGMARK;
	PUSHs(sv);
	RETURN;
    }

    if (!gv)
	goto say_undef;
    bufsv = *++MARK;
    if (! SvOK(bufsv))
	sv_setpvn(bufsv, "", 0);
    buffer = SvPV_force(bufsv, blen);
    length = SvIVx(*++MARK);
    if (length < 0)
	DIE(aTHX_ "Negative length");
    SETERRNO(0,0);
    if (MARK < SP)
	offset = SvIVx(*++MARK);
    else
	offset = 0;
    io = GvIO(gv);
    if (!io || !IoIFP(io))
	goto say_undef;
#ifdef HAS_SOCKET
    if (PL_op->op_type == OP_RECV) {
	char namebuf[MAXPATHLEN];
#if (defined(VMS_DO_SOCKETS) && defined(DECCRTL_SOCKETS)) || defined(MPE)
	bufsize = sizeof (struct sockaddr_in);
#else
	bufsize = sizeof namebuf;
#endif
#ifdef OS2	/* At least Warp3+IAK: only the first byte of bufsize set */
	if (bufsize >= 256)
	    bufsize = 255;
#endif
#ifdef OS2	/* At least Warp3+IAK: only the first byte of bufsize set */
	if (bufsize >= 256)
	    bufsize = 255;
#endif
	buffer = SvGROW(bufsv, length+1);
	/* 'offset' means 'flags' here */
	length = PerlSock_recvfrom(PerlIO_fileno(IoIFP(io)), buffer, length, offset,
			  (struct sockaddr *)namebuf, &bufsize);
	if (length < 0)
	    RETPUSHUNDEF;
	SvCUR_set(bufsv, length);
	*SvEND(bufsv) = '\0';
	(void)SvPOK_only(bufsv);
	SvSETMAGIC(bufsv);
	/* This should not be marked tainted if the fp is marked clean */
	if (!(IoFLAGS(io) & IOf_UNTAINT))
	    SvTAINTED_on(bufsv);
	SP = ORIGMARK;
	sv_setpvn(TARG, namebuf, bufsize);
	PUSHs(TARG);
	RETURN;
    }
#else
    if (PL_op->op_type == OP_RECV)
	DIE(aTHX_ PL_no_sock_func, "recv");
#endif
    if (offset < 0) {
	if (-offset > blen)
	    DIE(aTHX_ "Offset outside string");
	offset += blen;
    }
    bufsize = SvCUR(bufsv);
    buffer = SvGROW(bufsv, length+offset+1);
    if (offset > bufsize) { /* Zero any newly allocated space */
    	Zero(buffer+bufsize, offset-bufsize, char);
    }
    if (PL_op->op_type == OP_SYSREAD) {
#ifdef PERL_SOCK_SYSREAD_IS_RECV
	if (IoTYPE(io) == 's') {
	    length = PerlSock_recv(PerlIO_fileno(IoIFP(io)),
				   buffer+offset, length, 0);
	}
	else
#endif
	{
	    length = PerlLIO_read(PerlIO_fileno(IoIFP(io)),
				  buffer+offset, length);
	}
    }
    else
#ifdef HAS_SOCKET__bad_code_maybe
    if (IoTYPE(io) == 's') {
	char namebuf[MAXPATHLEN];
#if defined(VMS_DO_SOCKETS) && defined(DECCRTL_SOCKETS)
	bufsize = sizeof (struct sockaddr_in);
#else
	bufsize = sizeof namebuf;
#endif
	length = PerlSock_recvfrom(PerlIO_fileno(IoIFP(io)), buffer+offset, length, 0,
			  (struct sockaddr *)namebuf, &bufsize);
    }
    else
#endif
    {
	length = PerlIO_read(IoIFP(io), buffer+offset, length);
	/* fread() returns 0 on both error and EOF */
	if (length == 0 && PerlIO_error(IoIFP(io)))
	    length = -1;
    }
    if (length < 0) {
	if ((IoTYPE(io) == '>' || IoIFP(io) == PerlIO_stdout()
	    || IoIFP(io) == PerlIO_stderr()) && ckWARN(WARN_IO))
	{
	    SV* sv = sv_newmortal();
	    gv_efullname3(sv, gv, Nullch);
	    Perl_warner(aTHX_ WARN_IO, "Filehandle %s opened only for output",
			SvPV_nolen(sv));
	}
	goto say_undef;
    }
    SvCUR_set(bufsv, length+offset);
    *SvEND(bufsv) = '\0';
    (void)SvPOK_only(bufsv);
    SvSETMAGIC(bufsv);
    /* This should not be marked tainted if the fp is marked clean */
    if (!(IoFLAGS(io) & IOf_UNTAINT))
	SvTAINTED_on(bufsv);
    SP = ORIGMARK;
    PUSHi(length);
    RETURN;

  say_undef:
    SP = ORIGMARK;
    RETPUSHUNDEF;
}

PP(pp_syswrite)
{
    djSP;
    int items = (SP - PL_stack_base) - TOPMARK;
    if (items == 2) {
	SV *sv;
        EXTEND(SP, 1);
	sv = sv_2mortal(newSViv(sv_len(*SP)));
	PUSHs(sv);
        PUTBACK;
    }
    return pp_send();
}

PP(pp_send)
{
    djSP; dMARK; dORIGMARK; dTARGET;
    GV *gv;
    IO *io;
    SV *bufsv;
    char *buffer;
    Size_t length;
    SSize_t retval;
    IV offset;
    STRLEN blen;
    MAGIC *mg;

    gv = (GV*)*++MARK;
    if (PL_op->op_type == OP_SYSWRITE && (mg = SvTIED_mg((SV*)gv, 'q'))) {
	SV *sv;
	
	PUSHMARK(MARK-1);
	*MARK = SvTIED_obj((SV*)gv, mg);
	ENTER;
	call_method("WRITE", G_SCALAR);
	LEAVE;
	SPAGAIN;
	sv = POPs;
	SP = ORIGMARK;
	PUSHs(sv);
	RETURN;
    }
    if (!gv)
	goto say_undef;
    bufsv = *++MARK;
    buffer = SvPV(bufsv, blen);
#if Size_t_size > IVSIZE
    length = (Size_t)SvNVx(*++MARK);
#else
    length = (Size_t)SvIVx(*++MARK);
#endif
    if ((SSize_t)length < 0)
	DIE(aTHX_ "Negative length");
    SETERRNO(0,0);
    io = GvIO(gv);
    if (!io || !IoIFP(io)) {
	retval = -1;
	if (ckWARN(WARN_CLOSED)) {
	    if (PL_op->op_type == OP_SYSWRITE)
		report_closed_fh(gv, io, "syswrite", "filehandle");
	    else
		report_closed_fh(gv, io, "send", "socket");
	}
    }
    else if (PL_op->op_type == OP_SYSWRITE) {
	if (MARK < SP) {
	    offset = SvIVx(*++MARK);
	    if (offset < 0) {
		if (-offset > blen)
		    DIE(aTHX_ "Offset outside string");
		offset += blen;
	    } else if (offset >= blen && blen > 0)
		DIE(aTHX_ "Offset outside string");
	} else
	    offset = 0;
	if (length > blen - offset)
	    length = blen - offset;
#ifdef PERL_SOCK_SYSWRITE_IS_SEND
	if (IoTYPE(io) == 's') {
	    retval = PerlSock_send(PerlIO_fileno(IoIFP(io)),
				   buffer+offset, length, 0);
	}
	else
#endif
	{
	    /* See the note at doio.c:do_print about filesize limits. --jhi */
	    retval = PerlLIO_write(PerlIO_fileno(IoIFP(io)),
				   buffer+offset, length);
	}
    }
#ifdef HAS_SOCKET
    else if (SP > MARK) {
	char *sockbuf;
	STRLEN mlen;
	sockbuf = SvPVx(*++MARK, mlen);
	retval = PerlSock_sendto(PerlIO_fileno(IoIFP(io)), buffer, blen,
				 length, (struct sockaddr *)sockbuf, mlen);
    }
    else
	retval = PerlSock_send(PerlIO_fileno(IoIFP(io)), buffer, blen, length);

#else
    else
	DIE(aTHX_ PL_no_sock_func, "send");
#endif
    if (retval < 0)
	goto say_undef;
    SP = ORIGMARK;
#if Size_t_size > IVSIZE
    PUSHn(retval);
#else
    PUSHi(retval);
#endif
    RETURN;

  say_undef:
    SP = ORIGMARK;
    RETPUSHUNDEF;
}

PP(pp_recv)
{
    return pp_sysread();
}

PP(pp_eof)
{
    djSP;
    GV *gv;
    MAGIC *mg;

    if (MAXARG == 0) {
	if (PL_op->op_flags & OPf_SPECIAL) {	/* eof() */
	    IO *io;
	    gv = PL_last_in_gv = PL_argvgv;
	    io = GvIO(gv);
	    if (io && !IoIFP(io)) {
		if ((IoFLAGS(io) & IOf_START) && av_len(GvAVn(gv)) < 0) {
		    IoLINES(io) = 0;
		    IoFLAGS(io) &= ~IOf_START;
		    do_open(gv, "-", 1, FALSE, O_RDONLY, 0, Nullfp);
		    sv_setpvn(GvSV(gv), "-", 1);
		    SvSETMAGIC(GvSV(gv));
		}
		else if (!nextargv(gv))
		    RETPUSHYES;
	    }
	}
	else
	    gv = PL_last_in_gv;			/* eof */
    }
    else
	gv = PL_last_in_gv = (GV*)POPs;		/* eof(FH) */

    if (gv && (mg = SvTIED_mg((SV*)gv, 'q'))) {
	PUSHMARK(SP);
	XPUSHs(SvTIED_obj((SV*)gv, mg));
	PUTBACK;
	ENTER;
	call_method("EOF", G_SCALAR);
	LEAVE;
	SPAGAIN;
	RETURN;
    }

    PUSHs(boolSV(!gv || do_eof(gv)));
    RETURN;
}

PP(pp_tell)
{
    djSP; dTARGET;
    GV *gv;     
    MAGIC *mg;

    if (MAXARG == 0)
	gv = PL_last_in_gv;
    else
	gv = PL_last_in_gv = (GV*)POPs;

    if (gv && (mg = SvTIED_mg((SV*)gv, 'q'))) {
	PUSHMARK(SP);
	XPUSHs(SvTIED_obj((SV*)gv, mg));
	PUTBACK;
	ENTER;
	call_method("TELL", G_SCALAR);
	LEAVE;
	SPAGAIN;
	RETURN;
    }

#if LSEEKSIZE > IVSIZE
    PUSHn( do_tell(gv) );
#else
    PUSHi( do_tell(gv) );
#endif
    RETURN;
}

PP(pp_seek)
{
    return pp_sysseek();
}

PP(pp_sysseek)
{
    djSP;
    GV *gv;
    int whence = POPi;
#if LSEEKSIZE > IVSIZE
    Off_t offset = (Off_t)SvNVx(POPs);
#else
    Off_t offset = (Off_t)SvIVx(POPs);
#endif
    MAGIC *mg;

    gv = PL_last_in_gv = (GV*)POPs;

    if (gv && (mg = SvTIED_mg((SV*)gv, 'q'))) {
	PUSHMARK(SP);
	XPUSHs(SvTIED_obj((SV*)gv, mg));
#if LSEEKSIZE > IVSIZE
	XPUSHs(sv_2mortal(newSVnv((NV) offset)));
#else
	XPUSHs(sv_2mortal(newSViv(offset)));
#endif
	XPUSHs(sv_2mortal(newSViv(whence)));
	PUTBACK;
	ENTER;
	call_method("SEEK", G_SCALAR);
	LEAVE;
	SPAGAIN;
	RETURN;
    }

    if (PL_op->op_type == OP_SEEK)
	PUSHs(boolSV(do_seek(gv, offset, whence)));
    else {
	Off_t sought = do_sysseek(gv, offset, whence);
        if (sought < 0)
            PUSHs(&PL_sv_undef);
        else {
            SV* sv = sought ?
#if LSEEKSIZE > IVSIZE
                newSVnv((NV)sought)
#else
                newSViv(sought)
#endif
                : newSVpvn(zero_but_true, ZBTLEN);
            PUSHs(sv_2mortal(sv));
        }
    }
    RETURN;
}

PP(pp_truncate)
{
    djSP;
    /* There seems to be no consensus on the length type of truncate()
     * and ftruncate(), both off_t and size_t have supporters. In
     * general one would think that when using large files, off_t is
     * at least as wide as size_t, so using an off_t should be okay. */
    /* XXX Configure probe for the length type of *truncate() needed XXX */
    Off_t len;
    int result = 1;
    GV *tmpgv;
    STRLEN n_a;

#if Size_t_size > IVSIZE
    len = (Off_t)POPn;
#else
    len = (Off_t)POPi;
#endif
    /* Checking for length < 0 is problematic as the type might or
     * might not be signed: if it is not, clever compilers will moan. */ 
    /* XXX Configure probe for the signedness of the length type of *truncate() needed? XXX */
    SETERRNO(0,0);
#if defined(HAS_TRUNCATE) || defined(HAS_CHSIZE) || defined(F_FREESP)
    if (PL_op->op_flags & OPf_SPECIAL) {
	tmpgv = gv_fetchpv(POPpx, FALSE, SVt_PVIO);
    do_ftruncate:
	TAINT_PROPER("truncate");
	if (!GvIO(tmpgv) || !IoIFP(GvIOp(tmpgv)))
	    result = 0;
	else {
	    PerlIO_flush(IoIFP(GvIOp(tmpgv)));
#ifdef HAS_TRUNCATE
	    if (ftruncate(PerlIO_fileno(IoIFP(GvIOn(tmpgv))), len) < 0)
#else 
	    if (my_chsize(PerlIO_fileno(IoIFP(GvIOn(tmpgv))), len) < 0)
#endif
		result = 0;
	}
    }
    else {
	SV *sv = POPs;
	char *name;
	STRLEN n_a;

	if (SvTYPE(sv) == SVt_PVGV) {
	    tmpgv = (GV*)sv;		/* *main::FRED for example */
	    goto do_ftruncate;
	}
	else if (SvROK(sv) && SvTYPE(SvRV(sv)) == SVt_PVGV) {
	    tmpgv = (GV*) SvRV(sv);	/* \*main::FRED for example */
	    goto do_ftruncate;
	}

	name = SvPV(sv, n_a);
	TAINT_PROPER("truncate");
#ifdef HAS_TRUNCATE
	if (truncate(name, len) < 0)
	    result = 0;
#else
	{
	    int tmpfd;
	    if ((tmpfd = PerlLIO_open(name, O_RDWR)) < 0)
		result = 0;
	    else {
		if (my_chsize(tmpfd, len) < 0)
		    result = 0;
		PerlLIO_close(tmpfd);
	    }
	}
#endif
    }

    if (result)
	RETPUSHYES;
    if (!errno)
	SETERRNO(EBADF,RMS$_IFI);
    RETPUSHUNDEF;
#else
    DIE(aTHX_ "truncate not implemented");
#endif
}

PP(pp_fcntl)
{
    return pp_ioctl();
}

PP(pp_ioctl)
{
    djSP; dTARGET;
    SV *argsv = POPs;
    unsigned int func = U_I(POPn);
    int optype = PL_op->op_type;
    char *s;
    IV retval;
    GV *gv = (GV*)POPs;
    IO *io = GvIOn(gv);

    if (!io || !argsv || !IoIFP(io)) {
	SETERRNO(EBADF,RMS$_IFI);	/* well, sort of... */
	RETPUSHUNDEF;
    }

    if (SvPOK(argsv) || !SvNIOK(argsv)) {
	STRLEN len;
	STRLEN need;
	s = SvPV_force(argsv, len);
	need = IOCPARM_LEN(func);
	if (len < need) {
	    s = Sv_Grow(argsv, need + 1);
	    SvCUR_set(argsv, need);
	}

	s[SvCUR(argsv)] = 17;	/* a little sanity check here */
    }
    else {
	retval = SvIV(argsv);
	s = INT2PTR(char*,retval);		/* ouch */
    }

    TAINT_PROPER(optype == OP_IOCTL ? "ioctl" : "fcntl");

    if (optype == OP_IOCTL)
#ifdef HAS_IOCTL
	retval = PerlLIO_ioctl(PerlIO_fileno(IoIFP(io)), func, s);
#else
	DIE(aTHX_ "ioctl is not implemented");
#endif
    else
#ifdef HAS_FCNTL
#if defined(OS2) && defined(__EMX__)
	retval = fcntl(PerlIO_fileno(IoIFP(io)), func, (int)s);
#else
	retval = fcntl(PerlIO_fileno(IoIFP(io)), func, s);
#endif 
#else
	DIE(aTHX_ "fcntl is not implemented");
#endif

    if (SvPOK(argsv)) {
	if (s[SvCUR(argsv)] != 17)
	    DIE(aTHX_ "Possible memory corruption: %s overflowed 3rd argument",
		PL_op_name[optype]);
	s[SvCUR(argsv)] = 0;		/* put our null back */
	SvSETMAGIC(argsv);		/* Assume it has changed */
    }

    if (retval == -1)
	RETPUSHUNDEF;
    if (retval != 0) {
	PUSHi(retval);
    }
    else {
	PUSHp(zero_but_true, ZBTLEN);
    }
    RETURN;
}

PP(pp_flock)
{
    djSP; dTARGET;
    I32 value;
    int argtype;
    GV *gv;
    PerlIO *fp;

#ifdef FLOCK
    argtype = POPi;
    if (MAXARG == 0)
	gv = PL_last_in_gv;
    else
	gv = (GV*)POPs;
    if (gv && GvIO(gv))
	fp = IoIFP(GvIOp(gv));
    else
	fp = Nullfp;
    if (fp) {
	(void)PerlIO_flush(fp);
	value = (I32)(PerlLIO_flock(PerlIO_fileno(fp), argtype) >= 0);
    }
    else {
	value = 0;
	SETERRNO(EBADF,RMS$_IFI);
	if (ckWARN(WARN_CLOSED))
	    report_closed_fh(gv, GvIO(gv), "flock", "filehandle");
    }
    PUSHi(value);
    RETURN;
#else
    DIE(aTHX_ PL_no_func, "flock()");
#endif
}

/* Sockets. */

PP(pp_socket)
{
    djSP;
#ifdef HAS_SOCKET
    GV *gv;
    register IO *io;
    int protocol = POPi;
    int type = POPi;
    int domain = POPi;
    int fd;

    gv = (GV*)POPs;

    if (!gv) {
	SETERRNO(EBADF,LIB$_INVARG);
	RETPUSHUNDEF;
    }

    io = GvIOn(gv);
    if (IoIFP(io))
	do_close(gv, FALSE);

    TAINT_PROPER("socket");
    fd = PerlSock_socket(domain, type, protocol);
    if (fd < 0)
	RETPUSHUNDEF;
    IoIFP(io) = PerlIO_fdopen(fd, "r");	/* stdio gets confused about sockets */
    IoOFP(io) = PerlIO_fdopen(fd, "w");
    IoTYPE(io) = 's';
    if (!IoIFP(io) || !IoOFP(io)) {
	if (IoIFP(io)) PerlIO_close(IoIFP(io));
	if (IoOFP(io)) PerlIO_close(IoOFP(io));
	if (!IoIFP(io) && !IoOFP(io)) PerlLIO_close(fd);
	RETPUSHUNDEF;
    }
#if defined(HAS_FCNTL) && defined(F_SETFD)
    fcntl(fd, F_SETFD, fd > PL_maxsysfd);	/* ensure close-on-exec */
#endif

    RETPUSHYES;
#else
    DIE(aTHX_ PL_no_sock_func, "socket");
#endif
}

PP(pp_sockpair)
{
    djSP;
#ifdef HAS_SOCKETPAIR
    GV *gv1;
    GV *gv2;
    register IO *io1;
    register IO *io2;
    int protocol = POPi;
    int type = POPi;
    int domain = POPi;
    int fd[2];

    gv2 = (GV*)POPs;
    gv1 = (GV*)POPs;
    if (!gv1 || !gv2)
	RETPUSHUNDEF;

    io1 = GvIOn(gv1);
    io2 = GvIOn(gv2);
    if (IoIFP(io1))
	do_close(gv1, FALSE);
    if (IoIFP(io2))
	do_close(gv2, FALSE);

    TAINT_PROPER("socketpair");
    if (PerlSock_socketpair(domain, type, protocol, fd) < 0)
	RETPUSHUNDEF;
    IoIFP(io1) = PerlIO_fdopen(fd[0], "r");
    IoOFP(io1) = PerlIO_fdopen(fd[0], "w");
    IoTYPE(io1) = 's';
    IoIFP(io2) = PerlIO_fdopen(fd[1], "r");
    IoOFP(io2) = PerlIO_fdopen(fd[1], "w");
    IoTYPE(io2) = 's';
    if (!IoIFP(io1) || !IoOFP(io1) || !IoIFP(io2) || !IoOFP(io2)) {
	if (IoIFP(io1)) PerlIO_close(IoIFP(io1));
	if (IoOFP(io1)) PerlIO_close(IoOFP(io1));
	if (!IoIFP(io1) && !IoOFP(io1)) PerlLIO_close(fd[0]);
	if (IoIFP(io2)) PerlIO_close(IoIFP(io2));
	if (IoOFP(io2)) PerlIO_close(IoOFP(io2));
	if (!IoIFP(io2) && !IoOFP(io2)) PerlLIO_close(fd[1]);
	RETPUSHUNDEF;
    }
#if defined(HAS_FCNTL) && defined(F_SETFD)
    fcntl(fd[0],F_SETFD,fd[0] > PL_maxsysfd);	/* ensure close-on-exec */
    fcntl(fd[1],F_SETFD,fd[1] > PL_maxsysfd);	/* ensure close-on-exec */
#endif

    RETPUSHYES;
#else
    DIE(aTHX_ PL_no_sock_func, "socketpair");
#endif
}

PP(pp_bind)
{
    djSP;
#ifdef HAS_SOCKET
#ifdef MPE /* Requires PRIV mode to bind() to ports < 1024 */
    extern GETPRIVMODE();
    extern GETUSERMODE();
#endif
    SV *addrsv = POPs;
    char *addr;
    GV *gv = (GV*)POPs;
    register IO *io = GvIOn(gv);
    STRLEN len;
    int bind_ok = 0;
#ifdef MPE
    int mpeprivmode = 0;
#endif

    if (!io || !IoIFP(io))
	goto nuts;

    addr = SvPV(addrsv, len);
    TAINT_PROPER("bind");
#ifdef MPE /* Deal with MPE bind() peculiarities */
    if (((struct sockaddr *)addr)->sa_family == AF_INET) {
        /* The address *MUST* stupidly be zero. */
        ((struct sockaddr_in *)addr)->sin_addr.s_addr = INADDR_ANY;
        /* PRIV mode is required to bind() to ports < 1024. */
        if (((struct sockaddr_in *)addr)->sin_port < 1024 &&
            ((struct sockaddr_in *)addr)->sin_port > 0) {
            GETPRIVMODE(); /* If this fails, we are aborted by MPE/iX. */
	    mpeprivmode = 1;
	}
    }
#endif /* MPE */
    if (PerlSock_bind(PerlIO_fileno(IoIFP(io)),
		      (struct sockaddr *)addr, len) >= 0)
	bind_ok = 1;

#ifdef MPE /* Switch back to USER mode */
    if (mpeprivmode)
	GETUSERMODE();
#endif /* MPE */

    if (bind_ok)
	RETPUSHYES;
    else
	RETPUSHUNDEF;

nuts:
    if (ckWARN(WARN_CLOSED))
	report_closed_fh(gv, io, "bind", "socket");
    SETERRNO(EBADF,SS$_IVCHAN);
    RETPUSHUNDEF;
#else
    DIE(aTHX_ PL_no_sock_func, "bind");
#endif
}

PP(pp_connect)
{
    djSP;
#ifdef HAS_SOCKET
    SV *addrsv = POPs;
    char *addr;
    GV *gv = (GV*)POPs;
    register IO *io = GvIOn(gv);
    STRLEN len;

    if (!io || !IoIFP(io))
	goto nuts;

    addr = SvPV(addrsv, len);
    TAINT_PROPER("connect");
    if (PerlSock_connect(PerlIO_fileno(IoIFP(io)), (struct sockaddr *)addr, len) >= 0)
	RETPUSHYES;
    else
	RETPUSHUNDEF;

nuts:
    if (ckWARN(WARN_CLOSED))
	report_closed_fh(gv, io, "connect", "socket");
    SETERRNO(EBADF,SS$_IVCHAN);
    RETPUSHUNDEF;
#else
    DIE(aTHX_ PL_no_sock_func, "connect");
#endif
}

PP(pp_listen)
{
    djSP;
#ifdef HAS_SOCKET
    int backlog = POPi;
    GV *gv = (GV*)POPs;
    register IO *io = GvIOn(gv);

    if (!io || !IoIFP(io))
	goto nuts;

    if (PerlSock_listen(PerlIO_fileno(IoIFP(io)), backlog) >= 0)
	RETPUSHYES;
    else
	RETPUSHUNDEF;

nuts:
    if (ckWARN(WARN_CLOSED))
	report_closed_fh(gv, io, "listen", "socket");
    SETERRNO(EBADF,SS$_IVCHAN);
    RETPUSHUNDEF;
#else
    DIE(aTHX_ PL_no_sock_func, "listen");
#endif
}

PP(pp_accept)
{
    djSP; dTARGET;
#ifdef HAS_SOCKET
    GV *ngv;
    GV *ggv;
    register IO *nstio;
    register IO *gstio;
    struct sockaddr saddr;	/* use a struct to avoid alignment problems */
    Sock_size_t len = sizeof saddr;
    int fd;

    ggv = (GV*)POPs;
    ngv = (GV*)POPs;

    if (!ngv)
	goto badexit;
    if (!ggv)
	goto nuts;

    gstio = GvIO(ggv);
    if (!gstio || !IoIFP(gstio))
	goto nuts;

    nstio = GvIOn(ngv);
    if (IoIFP(nstio))
	do_close(ngv, FALSE);

    fd = PerlSock_accept(PerlIO_fileno(IoIFP(gstio)), (struct sockaddr *)&saddr, &len);
    if (fd < 0)
	goto badexit;
    IoIFP(nstio) = PerlIO_fdopen(fd, "r");
    IoOFP(nstio) = PerlIO_fdopen(fd, "w");
    IoTYPE(nstio) = 's';
    if (!IoIFP(nstio) || !IoOFP(nstio)) {
	if (IoIFP(nstio)) PerlIO_close(IoIFP(nstio));
	if (IoOFP(nstio)) PerlIO_close(IoOFP(nstio));
	if (!IoIFP(nstio) && !IoOFP(nstio)) PerlLIO_close(fd);
	goto badexit;
    }
#if defined(HAS_FCNTL) && defined(F_SETFD)
    fcntl(fd, F_SETFD, fd > PL_maxsysfd);	/* ensure close-on-exec */
#endif

    PUSHp((char *)&saddr, len);
    RETURN;

nuts:
    if (ckWARN(WARN_CLOSED))
	report_closed_fh(ggv, ggv ? GvIO(ggv) : 0, "accept", "socket");
    SETERRNO(EBADF,SS$_IVCHAN);

badexit:
    RETPUSHUNDEF;

#else
    DIE(aTHX_ PL_no_sock_func, "accept");
#endif
}

PP(pp_shutdown)
{
    djSP; dTARGET;
#ifdef HAS_SOCKET
    int how = POPi;
    GV *gv = (GV*)POPs;
    register IO *io = GvIOn(gv);

    if (!io || !IoIFP(io))
	goto nuts;

    PUSHi( PerlSock_shutdown(PerlIO_fileno(IoIFP(io)), how) >= 0 );
    RETURN;

nuts:
    if (ckWARN(WARN_CLOSED))
	report_closed_fh(gv, io, "shutdown", "socket");
    SETERRNO(EBADF,SS$_IVCHAN);
    RETPUSHUNDEF;
#else
    DIE(aTHX_ PL_no_sock_func, "shutdown");
#endif
}

PP(pp_gsockopt)
{
#ifdef HAS_SOCKET
    return pp_ssockopt();
#else
    DIE(aTHX_ PL_no_sock_func, "getsockopt");
#endif
}

PP(pp_ssockopt)
{
    djSP;
#ifdef HAS_SOCKET
    int optype = PL_op->op_type;
    SV *sv;
    int fd;
    unsigned int optname;
    unsigned int lvl;
    GV *gv;
    register IO *io;
    Sock_size_t len;

    if (optype == OP_GSOCKOPT)
	sv = sv_2mortal(NEWSV(22, 257));
    else
	sv = POPs;
    optname = (unsigned int) POPi;
    lvl = (unsigned int) POPi;

    gv = (GV*)POPs;
    io = GvIOn(gv);
    if (!io || !IoIFP(io))
	goto nuts;

    fd = PerlIO_fileno(IoIFP(io));
    switch (optype) {
    case OP_GSOCKOPT:
	SvGROW(sv, 257);
	(void)SvPOK_only(sv);
	SvCUR_set(sv,256);
	*SvEND(sv) ='\0';
	len = SvCUR(sv);
	if (PerlSock_getsockopt(fd, lvl, optname, SvPVX(sv), &len) < 0)
	    goto nuts2;
	SvCUR_set(sv, len);
	*SvEND(sv) ='\0';
	PUSHs(sv);
	break;
    case OP_SSOCKOPT: {
	    char *buf;
	    int aint;
	    if (SvPOKp(sv)) {
		STRLEN l;
		buf = SvPV(sv, l);
		len = l;
	    }
	    else {
		aint = (int)SvIV(sv);
		buf = (char*)&aint;
		len = sizeof(int);
	    }
	    if (PerlSock_setsockopt(fd, lvl, optname, buf, len) < 0)
		goto nuts2;
	    PUSHs(&PL_sv_yes);
	}
	break;
    }
    RETURN;

nuts:
    if (ckWARN(WARN_CLOSED))
	report_closed_fh(gv, io,
			 optype == OP_GSOCKOPT ? "getsockopt" : "setsockopt",
			 "socket");
    SETERRNO(EBADF,SS$_IVCHAN);
nuts2:
    RETPUSHUNDEF;

#else
    DIE(aTHX_ PL_no_sock_func, "setsockopt");
#endif
}

PP(pp_getsockname)
{
#ifdef HAS_SOCKET
    return pp_getpeername();
#else
    DIE(aTHX_ PL_no_sock_func, "getsockname");
#endif
}

PP(pp_getpeername)
{
    djSP;
#ifdef HAS_SOCKET
    int optype = PL_op->op_type;
    SV *sv;
    int fd;
    GV *gv = (GV*)POPs;
    register IO *io = GvIOn(gv);
    Sock_size_t len;

    if (!io || !IoIFP(io))
	goto nuts;

    sv = sv_2mortal(NEWSV(22, 257));
    (void)SvPOK_only(sv);
    len = 256;
    SvCUR_set(sv, len);
    *SvEND(sv) ='\0';
    fd = PerlIO_fileno(IoIFP(io));
    switch (optype) {
    case OP_GETSOCKNAME:
	if (PerlSock_getsockname(fd, (struct sockaddr *)SvPVX(sv), &len) < 0)
	    goto nuts2;
	break;
    case OP_GETPEERNAME:
	if (PerlSock_getpeername(fd, (struct sockaddr *)SvPVX(sv), &len) < 0)
	    goto nuts2;
#if defined(VMS_DO_SOCKETS) && defined (DECCRTL_SOCKETS)
	{
	    static const char nowhere[] = "\0\0\0\0\0\0\0\0\0\0\0\0\0\0\0\0\0\0\0\0\0\0\0\0";
	    /* If the call succeeded, make sure we don't have a zeroed port/addr */
	    if (((struct sockaddr *)SvPVX(sv))->sa_family == AF_INET &&
		!memcmp((char *)SvPVX(sv) + sizeof(u_short), nowhere,
			sizeof(u_short) + sizeof(struct in_addr))) {
		goto nuts2;	    
	    }
	}
#endif
	break;
    }
#ifdef BOGUS_GETNAME_RETURN
    /* Interactive Unix, getpeername() and getsockname()
      does not return valid namelen */
    if (len == BOGUS_GETNAME_RETURN)
	len = sizeof(struct sockaddr);
#endif
    SvCUR_set(sv, len);
    *SvEND(sv) ='\0';
    PUSHs(sv);
    RETURN;

nuts:
    if (ckWARN(WARN_CLOSED))
	report_closed_fh(gv, io,
			 optype == OP_GETSOCKNAME ? "getsockname"
						  : "getpeername",
			 "socket");
    SETERRNO(EBADF,SS$_IVCHAN);
nuts2:
    RETPUSHUNDEF;

#else
    DIE(aTHX_ PL_no_sock_func, "getpeername");
#endif
}

/* Stat calls. */

PP(pp_lstat)
{
    return pp_stat();
}

PP(pp_stat)
{
    djSP;
    GV *tmpgv;
    I32 gimme;
    I32 max = 13;
    STRLEN n_a;

    if (PL_op->op_flags & OPf_REF) {
	tmpgv = cGVOP_gv;
      do_fstat:
	if (tmpgv != PL_defgv) {
	    PL_laststype = OP_STAT;
	    PL_statgv = tmpgv;
	    sv_setpv(PL_statname, "");
	    PL_laststatval = (GvIO(tmpgv) && IoIFP(GvIOp(tmpgv))
		? PerlLIO_fstat(PerlIO_fileno(IoIFP(GvIOn(tmpgv))), &PL_statcache) : -1);
	}
	if (PL_laststatval < 0)
	    max = 0;
    }
    else {
	SV* sv = POPs;
	if (SvTYPE(sv) == SVt_PVGV) {
	    tmpgv = (GV*)sv;
	    goto do_fstat;
	}
	else if (SvROK(sv) && SvTYPE(SvRV(sv)) == SVt_PVGV) {
	    tmpgv = (GV*)SvRV(sv);
	    goto do_fstat;
	}
	sv_setpv(PL_statname, SvPV(sv,n_a));
	PL_statgv = Nullgv;
#ifdef HAS_LSTAT
	PL_laststype = PL_op->op_type;
	if (PL_op->op_type == OP_LSTAT)
	    PL_laststatval = PerlLIO_lstat(SvPV(PL_statname, n_a), &PL_statcache);
	else
#endif
	    PL_laststatval = PerlLIO_stat(SvPV(PL_statname, n_a), &PL_statcache);
	if (PL_laststatval < 0) {
	    if (ckWARN(WARN_NEWLINE) && strchr(SvPV(PL_statname, n_a), '\n'))
		Perl_warner(aTHX_ WARN_NEWLINE, PL_warn_nl, "stat");
	    max = 0;
	}
    }

    gimme = GIMME_V;
    if (gimme != G_ARRAY) {
	if (gimme != G_VOID)
	    XPUSHs(boolSV(max));
	RETURN;
    }
    if (max) {
	EXTEND(SP, max);
	EXTEND_MORTAL(max);
	PUSHs(sv_2mortal(newSViv(PL_statcache.st_dev)));
	PUSHs(sv_2mortal(newSViv(PL_statcache.st_ino)));
	PUSHs(sv_2mortal(newSVuv(PL_statcache.st_mode)));
	PUSHs(sv_2mortal(newSVuv(PL_statcache.st_nlink)));
#if Uid_t_size > IVSIZE
	PUSHs(sv_2mortal(newSVnv(PL_statcache.st_uid)));
#else
#   if Uid_t_sign <= 0
	PUSHs(sv_2mortal(newSViv(PL_statcache.st_uid)));
#   else
	PUSHs(sv_2mortal(newSVuv(PL_statcache.st_uid)));
#   endif
#endif
#if Gid_t_size > IVSIZE 
	PUSHs(sv_2mortal(newSVnv(PL_statcache.st_gid)));
#else
#   if Gid_t_sign <= 0
	PUSHs(sv_2mortal(newSViv(PL_statcache.st_gid)));
#   else
	PUSHs(sv_2mortal(newSVuv(PL_statcache.st_gid)));
#   endif
#endif
#ifdef USE_STAT_RDEV
	PUSHs(sv_2mortal(newSViv(PL_statcache.st_rdev)));
#else
	PUSHs(sv_2mortal(newSVpvn("", 0)));
#endif
#if Off_t_size > IVSIZE
	PUSHs(sv_2mortal(newSVnv(PL_statcache.st_size)));
#else
	PUSHs(sv_2mortal(newSViv(PL_statcache.st_size)));
#endif
#ifdef BIG_TIME
	PUSHs(sv_2mortal(newSVnv(PL_statcache.st_atime)));
	PUSHs(sv_2mortal(newSVnv(PL_statcache.st_mtime)));
	PUSHs(sv_2mortal(newSVnv(PL_statcache.st_ctime)));
#else
	PUSHs(sv_2mortal(newSViv(PL_statcache.st_atime)));
	PUSHs(sv_2mortal(newSViv(PL_statcache.st_mtime)));
	PUSHs(sv_2mortal(newSViv(PL_statcache.st_ctime)));
#endif
#ifdef USE_STAT_BLOCKS
	PUSHs(sv_2mortal(newSVuv(PL_statcache.st_blksize)));
	PUSHs(sv_2mortal(newSVuv(PL_statcache.st_blocks)));
#else
	PUSHs(sv_2mortal(newSVpvn("", 0)));
	PUSHs(sv_2mortal(newSVpvn("", 0)));
#endif
    }
    RETURN;
}

PP(pp_ftrread)
{
    I32 result;
    djSP;
#if defined(HAS_ACCESS) && defined(R_OK)
    STRLEN n_a;
    if ((PL_hints & HINT_FILETEST_ACCESS) && SvPOK(TOPs)) {
	result = access(TOPpx, R_OK);
	if (result == 0)
	    RETPUSHYES;
	if (result < 0)
	    RETPUSHUNDEF;
	RETPUSHNO;
    }
    else
	result = my_stat();
#else
    result = my_stat();
#endif
    SPAGAIN;
    if (result < 0)
	RETPUSHUNDEF;
    if (cando(S_IRUSR, 0, &PL_statcache))
	RETPUSHYES;
    RETPUSHNO;
}

PP(pp_ftrwrite)
{
    I32 result;
    djSP;
#if defined(HAS_ACCESS) && defined(W_OK)
    STRLEN n_a;
    if ((PL_hints & HINT_FILETEST_ACCESS) && SvPOK(TOPs)) {
	result = access(TOPpx, W_OK);
	if (result == 0)
	    RETPUSHYES;
	if (result < 0)
	    RETPUSHUNDEF;
	RETPUSHNO;
    }
    else
	result = my_stat();
#else
    result = my_stat();
#endif
    SPAGAIN;
    if (result < 0)
	RETPUSHUNDEF;
    if (cando(S_IWUSR, 0, &PL_statcache))
	RETPUSHYES;
    RETPUSHNO;
}

PP(pp_ftrexec)
{
    I32 result;
    djSP;
#if defined(HAS_ACCESS) && defined(X_OK)
    STRLEN n_a;
    if ((PL_hints & HINT_FILETEST_ACCESS) && SvPOK(TOPs)) {
	result = access(TOPpx, X_OK);
	if (result == 0)
	    RETPUSHYES;
	if (result < 0)
	    RETPUSHUNDEF;
	RETPUSHNO;
    }
    else
	result = my_stat();
#else
    result = my_stat();
#endif
    SPAGAIN;
    if (result < 0)
	RETPUSHUNDEF;
    if (cando(S_IXUSR, 0, &PL_statcache))
	RETPUSHYES;
    RETPUSHNO;
}

PP(pp_fteread)
{
    I32 result;
    djSP;
#ifdef PERL_EFF_ACCESS_R_OK
    STRLEN n_a;
    if ((PL_hints & HINT_FILETEST_ACCESS) && SvPOK(TOPs)) {
	result = PERL_EFF_ACCESS_R_OK(TOPpx);
	if (result == 0)
	    RETPUSHYES;
	if (result < 0)
	    RETPUSHUNDEF;
	RETPUSHNO;
    }
    else
	result = my_stat();
#else
    result = my_stat();
#endif
    SPAGAIN;
    if (result < 0)
	RETPUSHUNDEF;
    if (cando(S_IRUSR, 1, &PL_statcache))
	RETPUSHYES;
    RETPUSHNO;
}

PP(pp_ftewrite)
{
    I32 result;
    djSP;
#ifdef PERL_EFF_ACCESS_W_OK
    STRLEN n_a;
    if ((PL_hints & HINT_FILETEST_ACCESS) && SvPOK(TOPs)) {
	result = PERL_EFF_ACCESS_W_OK(TOPpx);
	if (result == 0)
	    RETPUSHYES;
	if (result < 0)
	    RETPUSHUNDEF;
	RETPUSHNO;
    }
    else
	result = my_stat();
#else
    result = my_stat();
#endif
    SPAGAIN;
    if (result < 0)
	RETPUSHUNDEF;
    if (cando(S_IWUSR, 1, &PL_statcache))
	RETPUSHYES;
    RETPUSHNO;
}

PP(pp_fteexec)
{
    I32 result;
    djSP;
#ifdef PERL_EFF_ACCESS_X_OK
    STRLEN n_a;
    if ((PL_hints & HINT_FILETEST_ACCESS) && SvPOK(TOPs)) {
	result = PERL_EFF_ACCESS_X_OK(TOPpx);
	if (result == 0)
	    RETPUSHYES;
	if (result < 0)
	    RETPUSHUNDEF;
	RETPUSHNO;
    }
    else
	result = my_stat();
#else
    result = my_stat();
#endif
    SPAGAIN;
    if (result < 0)
	RETPUSHUNDEF;
    if (cando(S_IXUSR, 1, &PL_statcache))
	RETPUSHYES;
    RETPUSHNO;
}

PP(pp_ftis)
{
    I32 result = my_stat();
    djSP;
    if (result < 0)
	RETPUSHUNDEF;
    RETPUSHYES;
}

PP(pp_fteowned)
{
    return pp_ftrowned();
}

PP(pp_ftrowned)
{
    I32 result = my_stat();
    djSP;
    if (result < 0)
	RETPUSHUNDEF;
    if (PL_statcache.st_uid == (PL_op->op_type == OP_FTEOWNED ?
				PL_euid : PL_uid) )
	RETPUSHYES;
    RETPUSHNO;
}

PP(pp_ftzero)
{
    I32 result = my_stat();
    djSP;
    if (result < 0)
	RETPUSHUNDEF;
    if (PL_statcache.st_size == 0)
	RETPUSHYES;
    RETPUSHNO;
}

PP(pp_ftsize)
{
    I32 result = my_stat();
    djSP; dTARGET;
    if (result < 0)
	RETPUSHUNDEF;
#if Off_t_size > IVSIZE
    PUSHn(PL_statcache.st_size);
#else
    PUSHi(PL_statcache.st_size);
#endif
    RETURN;
}

PP(pp_ftmtime)
{
    I32 result = my_stat();
    djSP; dTARGET;
    if (result < 0)
	RETPUSHUNDEF;
    PUSHn( (PL_basetime - PL_statcache.st_mtime) / 86400.0 );
    RETURN;
}

PP(pp_ftatime)
{
    I32 result = my_stat();
    djSP; dTARGET;
    if (result < 0)
	RETPUSHUNDEF;
    PUSHn( (PL_basetime - PL_statcache.st_atime) / 86400.0 );
    RETURN;
}

PP(pp_ftctime)
{
    I32 result = my_stat();
    djSP; dTARGET;
    if (result < 0)
	RETPUSHUNDEF;
    PUSHn( (PL_basetime - PL_statcache.st_ctime) / 86400.0 );
    RETURN;
}

PP(pp_ftsock)
{
    I32 result = my_stat();
    djSP;
    if (result < 0)
	RETPUSHUNDEF;
    if (S_ISSOCK(PL_statcache.st_mode))
	RETPUSHYES;
    RETPUSHNO;
}

PP(pp_ftchr)
{
    I32 result = my_stat();
    djSP;
    if (result < 0)
	RETPUSHUNDEF;
    if (S_ISCHR(PL_statcache.st_mode))
	RETPUSHYES;
    RETPUSHNO;
}

PP(pp_ftblk)
{
    I32 result = my_stat();
    djSP;
    if (result < 0)
	RETPUSHUNDEF;
    if (S_ISBLK(PL_statcache.st_mode))
	RETPUSHYES;
    RETPUSHNO;
}

PP(pp_ftfile)
{
    I32 result = my_stat();
    djSP;
    if (result < 0)
	RETPUSHUNDEF;
    if (S_ISREG(PL_statcache.st_mode))
	RETPUSHYES;
    RETPUSHNO;
}

PP(pp_ftdir)
{
    I32 result = my_stat();
    djSP;
    if (result < 0)
	RETPUSHUNDEF;
    if (S_ISDIR(PL_statcache.st_mode))
	RETPUSHYES;
    RETPUSHNO;
}

PP(pp_ftpipe)
{
    I32 result = my_stat();
    djSP;
    if (result < 0)
	RETPUSHUNDEF;
    if (S_ISFIFO(PL_statcache.st_mode))
	RETPUSHYES;
    RETPUSHNO;
}

PP(pp_ftlink)
{
    I32 result = my_lstat();
    djSP;
    if (result < 0)
	RETPUSHUNDEF;
    if (S_ISLNK(PL_statcache.st_mode))
	RETPUSHYES;
    RETPUSHNO;
}

PP(pp_ftsuid)
{
    djSP;
#ifdef S_ISUID
    I32 result = my_stat();
    SPAGAIN;
    if (result < 0)
	RETPUSHUNDEF;
    if (PL_statcache.st_mode & S_ISUID)
	RETPUSHYES;
#endif
    RETPUSHNO;
}

PP(pp_ftsgid)
{
    djSP;
#ifdef S_ISGID
    I32 result = my_stat();
    SPAGAIN;
    if (result < 0)
	RETPUSHUNDEF;
    if (PL_statcache.st_mode & S_ISGID)
	RETPUSHYES;
#endif
    RETPUSHNO;
}

PP(pp_ftsvtx)
{
    djSP;
#ifdef S_ISVTX
    I32 result = my_stat();
    SPAGAIN;
    if (result < 0)
	RETPUSHUNDEF;
    if (PL_statcache.st_mode & S_ISVTX)
	RETPUSHYES;
#endif
    RETPUSHNO;
}

PP(pp_fttty)
{
    djSP;
    int fd;
    GV *gv;
    char *tmps = Nullch;
    STRLEN n_a;

    if (PL_op->op_flags & OPf_REF)
	gv = cGVOP_gv;
    else if (isGV(TOPs))
	gv = (GV*)POPs;
    else if (SvROK(TOPs) && isGV(SvRV(TOPs)))
	gv = (GV*)SvRV(POPs);
    else
	gv = gv_fetchpv(tmps = POPpx, FALSE, SVt_PVIO);

    if (GvIO(gv) && IoIFP(GvIOp(gv)))
	fd = PerlIO_fileno(IoIFP(GvIOp(gv)));
    else if (tmps && isDIGIT(*tmps))
	fd = atoi(tmps);
    else
	RETPUSHUNDEF;
    if (PerlLIO_isatty(fd))
	RETPUSHYES;
    RETPUSHNO;
}

#if defined(atarist) /* this will work with atariST. Configure will
			make guesses for other systems. */
# define FILE_base(f) ((f)->_base)
# define FILE_ptr(f) ((f)->_ptr)
# define FILE_cnt(f) ((f)->_cnt)
# define FILE_bufsiz(f) ((f)->_cnt + ((f)->_ptr - (f)->_base))
#endif

PP(pp_fttext)
{
    djSP;
    I32 i;
    I32 len;
    I32 odd = 0;
    STDCHAR tbuf[512];
    register STDCHAR *s;
    register IO *io;
    register SV *sv;
    GV *gv;
    STRLEN n_a;
    PerlIO *fp;

    if (PL_op->op_flags & OPf_REF)
	gv = cGVOP_gv;
    else if (isGV(TOPs))
	gv = (GV*)POPs;
    else if (SvROK(TOPs) && isGV(SvRV(TOPs)))
	gv = (GV*)SvRV(POPs);
    else
	gv = Nullgv;

    if (gv) {
	EXTEND(SP, 1);
	if (gv == PL_defgv) {
	    if (PL_statgv)
		io = GvIO(PL_statgv);
	    else {
		sv = PL_statname;
		goto really_filename;
	    }
	}
	else {
	    PL_statgv = gv;
	    PL_laststatval = -1;
	    sv_setpv(PL_statname, "");
	    io = GvIO(PL_statgv);
	}
	if (io && IoIFP(io)) {
	    if (! PerlIO_has_base(IoIFP(io)))
		DIE(aTHX_ "-T and -B not implemented on filehandles");
	    PL_laststatval = PerlLIO_fstat(PerlIO_fileno(IoIFP(io)), &PL_statcache);
	    if (PL_laststatval < 0)
		RETPUSHUNDEF;
	    if (S_ISDIR(PL_statcache.st_mode))	/* handle NFS glitch */
		if (PL_op->op_type == OP_FTTEXT)
		    RETPUSHNO;
		else
		    RETPUSHYES;
	    if (PerlIO_get_cnt(IoIFP(io)) <= 0) {
		i = PerlIO_getc(IoIFP(io));
		if (i != EOF)
		    (void)PerlIO_ungetc(IoIFP(io),i);
	    }
	    if (PerlIO_get_cnt(IoIFP(io)) <= 0)	/* null file is anything */
		RETPUSHYES;
	    len = PerlIO_get_bufsiz(IoIFP(io));
	    s = (STDCHAR *) PerlIO_get_base(IoIFP(io));
	    /* sfio can have large buffers - limit to 512 */
	    if (len > 512)
		len = 512;
	}
	else {
	    if (ckWARN(WARN_UNOPENED)) {
		gv = cGVOP_gv;
		Perl_warner(aTHX_ WARN_UNOPENED, "Test on unopened file <%s>",
			    GvENAME(gv));
	    }
	    SETERRNO(EBADF,RMS$_IFI);
	    RETPUSHUNDEF;
	}
    }
    else {
	sv = POPs;
      really_filename:
	PL_statgv = Nullgv;
	PL_laststatval = -1;
	sv_setpv(PL_statname, SvPV(sv, n_a));
	if (!(fp = PerlIO_open(SvPVX(PL_statname), "r"))) {
	    if (ckWARN(WARN_NEWLINE) && strchr(SvPV(sv, n_a), '\n'))
		Perl_warner(aTHX_ WARN_NEWLINE, PL_warn_nl, "open");
	    RETPUSHUNDEF;
	}
	PL_laststatval = PerlLIO_fstat(PerlIO_fileno(fp), &PL_statcache);
	if (PL_laststatval < 0)	{
	    (void)PerlIO_close(fp);
	    RETPUSHUNDEF;
	}
	do_binmode(fp, '<', O_BINARY);
	len = PerlIO_read(fp, tbuf, sizeof(tbuf));
	(void)PerlIO_close(fp);
	if (len <= 0) {
	    if (S_ISDIR(PL_statcache.st_mode) && PL_op->op_type == OP_FTTEXT)
		RETPUSHNO;		/* special case NFS directories */
	    RETPUSHYES;		/* null file is anything */
	}
	s = tbuf;
    }

    /* now scan s to look for textiness */
    /*   XXX ASCII dependent code */

#if defined(DOSISH) || defined(USEMYBINMODE)
    /* ignore trailing ^Z on short files */
    if (len && len < sizeof(tbuf) && tbuf[len-1] == 26)
	--len;
#endif

    for (i = 0; i < len; i++, s++) {
	if (!*s) {			/* null never allowed in text */
	    odd += len;
	    break;
	}
#ifdef EBCDIC
        else if (!(isPRINT(*s) || isSPACE(*s))) 
            odd++;
#else
	else if (*s & 128) {
#ifdef USE_LOCALE
	    if ((PL_op->op_private & OPpLOCALE) && isALPHA_LC(*s))
		continue;
#endif
	    /* utf8 characters don't count as odd */
	    if (*s & 0x40) {
		int ulen = UTF8SKIP(s);
		if (ulen < len - i) {
		    int j;
		    for (j = 1; j < ulen; j++) {
			if ((s[j] & 0xc0) != 0x80)
			    goto not_utf8;
		    }
		    --ulen;	/* loop does extra increment */
		    s += ulen;
		    i += ulen;
		    continue;
		}
	    }
	  not_utf8:
	    odd++;
	}
	else if (*s < 32 &&
	  *s != '\n' && *s != '\r' && *s != '\b' &&
	  *s != '\t' && *s != '\f' && *s != 27)
	    odd++;
#endif
    }

    if ((odd * 3 > len) == (PL_op->op_type == OP_FTTEXT)) /* allow 1/3 odd */
	RETPUSHNO;
    else
	RETPUSHYES;
}

PP(pp_ftbinary)
{
    return pp_fttext();
}

/* File calls. */

PP(pp_chdir)
{
    djSP; dTARGET;
    char *tmps;
    SV **svp;
    STRLEN n_a;

    if (MAXARG < 1)
	tmps = Nullch;
    else
	tmps = POPpx;
    if (!tmps || !*tmps) {
	svp = hv_fetch(GvHVn(PL_envgv), "HOME", 4, FALSE);
	if (svp)
	    tmps = SvPV(*svp, n_a);
    }
    if (!tmps || !*tmps) {
	svp = hv_fetch(GvHVn(PL_envgv), "LOGDIR", 6, FALSE);
	if (svp)
	    tmps = SvPV(*svp, n_a);
    }
#ifdef VMS
    if (!tmps || !*tmps) {
       svp = hv_fetch(GvHVn(PL_envgv), "SYS$LOGIN", 9, FALSE);
       if (svp)
           tmps = SvPV(*svp, n_a);
    }
#endif
    TAINT_PROPER("chdir");
    PUSHi( PerlDir_chdir(tmps) >= 0 );
#ifdef VMS
    /* Clear the DEFAULT element of ENV so we'll get the new value
     * in the future. */
    hv_delete(GvHVn(PL_envgv),"DEFAULT",7,G_DISCARD);
#endif
    RETURN;
}

PP(pp_chown)
{
    djSP; dMARK; dTARGET;
    I32 value;
#ifdef HAS_CHOWN
    value = (I32)apply(PL_op->op_type, MARK, SP);
    SP = MARK;
    PUSHi(value);
    RETURN;
#else
    DIE(aTHX_ PL_no_func, "Unsupported function chown");
#endif
}

PP(pp_chroot)
{
    djSP; dTARGET;
    char *tmps;
#ifdef HAS_CHROOT
    STRLEN n_a;
    tmps = POPpx;
    TAINT_PROPER("chroot");
    PUSHi( chroot(tmps) >= 0 );
    RETURN;
#else
    DIE(aTHX_ PL_no_func, "chroot");
#endif
}

PP(pp_unlink)
{
    djSP; dMARK; dTARGET;
    I32 value;
    value = (I32)apply(PL_op->op_type, MARK, SP);
    SP = MARK;
    PUSHi(value);
    RETURN;
}

PP(pp_chmod)
{
    djSP; dMARK; dTARGET;
    I32 value;
    value = (I32)apply(PL_op->op_type, MARK, SP);
    SP = MARK;
    PUSHi(value);
    RETURN;
}

PP(pp_utime)
{
    djSP; dMARK; dTARGET;
    I32 value;
    value = (I32)apply(PL_op->op_type, MARK, SP);
    SP = MARK;
    PUSHi(value);
    RETURN;
}

PP(pp_rename)
{
    djSP; dTARGET;
    int anum;
    STRLEN n_a;

    char *tmps2 = POPpx;
    char *tmps = SvPV(TOPs, n_a);
    TAINT_PROPER("rename");
#ifdef HAS_RENAME
    anum = PerlLIO_rename(tmps, tmps2);
#else
    if (!(anum = PerlLIO_stat(tmps, &PL_statbuf))) {
	if (same_dirent(tmps2, tmps))	/* can always rename to same name */
	    anum = 1;
	else {
	    if (PL_euid || PerlLIO_stat(tmps2, &PL_statbuf) < 0 || !S_ISDIR(PL_statbuf.st_mode))
		(void)UNLINK(tmps2);
	    if (!(anum = link(tmps, tmps2)))
		anum = UNLINK(tmps);
	}
    }
#endif
    SETi( anum >= 0 );
    RETURN;
}

PP(pp_link)
{
    djSP; dTARGET;
#ifdef HAS_LINK
    STRLEN n_a;
    char *tmps2 = POPpx;
    char *tmps = SvPV(TOPs, n_a);
    TAINT_PROPER("link");
    SETi( PerlLIO_link(tmps, tmps2) >= 0 );
#else
    DIE(aTHX_ PL_no_func, "Unsupported function link");
#endif
    RETURN;
}

PP(pp_symlink)
{
    djSP; dTARGET;
#ifdef HAS_SYMLINK
    STRLEN n_a;
    char *tmps2 = POPpx;
    char *tmps = SvPV(TOPs, n_a);
    TAINT_PROPER("symlink");
    SETi( symlink(tmps, tmps2) >= 0 );
    RETURN;
#else
    DIE(aTHX_ PL_no_func, "symlink");
#endif
}

PP(pp_readlink)
{
    djSP; dTARGET;
#ifdef HAS_SYMLINK
    char *tmps;
    char buf[MAXPATHLEN];
    int len;
    STRLEN n_a;

#ifndef INCOMPLETE_TAINTS
    TAINT;
#endif
    tmps = POPpx;
    len = readlink(tmps, buf, sizeof buf);
    EXTEND(SP, 1);
    if (len < 0)
	RETPUSHUNDEF;
    PUSHp(buf, len);
    RETURN;
#else
    EXTEND(SP, 1);
    RETSETUNDEF;		/* just pretend it's a normal file */
#endif
}

#if !defined(HAS_MKDIR) || !defined(HAS_RMDIR)
STATIC int
S_dooneliner(pTHX_ char *cmd, char *filename)
{
    char *save_filename = filename;
    char *cmdline;
    char *s;
    PerlIO *myfp;
    int anum = 1;

    New(666, cmdline, strlen(cmd) + (strlen(filename) * 2) + 10, char);
    strcpy(cmdline, cmd);
    strcat(cmdline, " ");
    for (s = cmdline + strlen(cmdline); *filename; ) {
	*s++ = '\\';
	*s++ = *filename++;
    }
    strcpy(s, " 2>&1");
    myfp = PerlProc_popen(cmdline, "r");
    Safefree(cmdline);

    if (myfp) {
	SV *tmpsv = sv_newmortal();
	/* Need to save/restore 'PL_rs' ?? */
	s = sv_gets(tmpsv, myfp, 0);
	(void)PerlProc_pclose(myfp);
	if (s != Nullch) {
	    int e;
	    for (e = 1;
#ifdef HAS_SYS_ERRLIST
		 e <= sys_nerr
#endif
		 ; e++)
	    {
		/* you don't see this */
		char *errmsg =
#ifdef HAS_SYS_ERRLIST
		    sys_errlist[e]
#else
		    strerror(e)
#endif
		    ;
		if (!errmsg)
		    break;
		if (instr(s, errmsg)) {
		    SETERRNO(e,0);
		    return 0;
		}
	    }
	    SETERRNO(0,0);
#ifndef EACCES
#define EACCES EPERM
#endif
	    if (instr(s, "cannot make"))
		SETERRNO(EEXIST,RMS$_FEX);
	    else if (instr(s, "existing file"))
		SETERRNO(EEXIST,RMS$_FEX);
	    else if (instr(s, "ile exists"))
		SETERRNO(EEXIST,RMS$_FEX);
	    else if (instr(s, "non-exist"))
		SETERRNO(ENOENT,RMS$_FNF);
	    else if (instr(s, "does not exist"))
		SETERRNO(ENOENT,RMS$_FNF);
	    else if (instr(s, "not empty"))
		SETERRNO(EBUSY,SS$_DEVOFFLINE);
	    else if (instr(s, "cannot access"))
		SETERRNO(EACCES,RMS$_PRV);
	    else
		SETERRNO(EPERM,RMS$_PRV);
	    return 0;
	}
	else {	/* some mkdirs return no failure indication */
	    anum = (PerlLIO_stat(save_filename, &PL_statbuf) >= 0);
	    if (PL_op->op_type == OP_RMDIR)
		anum = !anum;
	    if (anum)
		SETERRNO(0,0);
	    else
		SETERRNO(EACCES,RMS$_PRV);	/* a guess */
	}
	return anum;
    }
    else
	return 0;
}
#endif

PP(pp_mkdir)
{
    djSP; dTARGET;
    int mode;
#ifndef HAS_MKDIR
    int oldumask;
#endif
    STRLEN n_a;
    char *tmps;

    if (MAXARG > 1)
	mode = POPi;
    else
	mode = 0777;

    tmps = SvPV(TOPs, n_a);

    TAINT_PROPER("mkdir");
#ifdef HAS_MKDIR
    SETi( PerlDir_mkdir(tmps, mode) >= 0 );
#else
    SETi( dooneliner("mkdir", tmps) );
    oldumask = PerlLIO_umask(0);
    PerlLIO_umask(oldumask);
    PerlLIO_chmod(tmps, (mode & ~oldumask) & 0777);
#endif
    RETURN;
}

PP(pp_rmdir)
{
    djSP; dTARGET;
    char *tmps;
    STRLEN n_a;

    tmps = POPpx;
    TAINT_PROPER("rmdir");
#ifdef HAS_RMDIR
    XPUSHi( PerlDir_rmdir(tmps) >= 0 );
#else
    XPUSHi( dooneliner("rmdir", tmps) );
#endif
    RETURN;
}

/* Directory calls. */

PP(pp_open_dir)
{
    djSP;
#if defined(Direntry_t) && defined(HAS_READDIR)
    STRLEN n_a;
    char *dirname = POPpx;
    GV *gv = (GV*)POPs;
    register IO *io = GvIOn(gv);

    if (!io)
	goto nope;

    if (IoDIRP(io))
	PerlDir_close(IoDIRP(io));
    if (!(IoDIRP(io) = PerlDir_open(dirname)))
	goto nope;

    RETPUSHYES;
nope:
    if (!errno)
	SETERRNO(EBADF,RMS$_DIR);
    RETPUSHUNDEF;
#else
    DIE(aTHX_ PL_no_dir_func, "opendir");
#endif
}

PP(pp_readdir)
{
    djSP;
#if defined(Direntry_t) && defined(HAS_READDIR)
#ifndef I_DIRENT
    Direntry_t *readdir (DIR *);
#endif
    register Direntry_t *dp;
    GV *gv = (GV*)POPs;
    register IO *io = GvIOn(gv);
    SV *sv;

    if (!io || !IoDIRP(io))
	goto nope;

    if (GIMME == G_ARRAY) {
	/*SUPPRESS 560*/
	while ((dp = (Direntry_t *)PerlDir_read(IoDIRP(io)))) {
#ifdef DIRNAMLEN
	    sv = newSVpvn(dp->d_name, dp->d_namlen);
#else
	    sv = newSVpv(dp->d_name, 0);
#endif
#ifndef INCOMPLETE_TAINTS
	    if (!(IoFLAGS(io) & IOf_UNTAINT))
		SvTAINTED_on(sv);
#endif
	    XPUSHs(sv_2mortal(sv));
	}
    }
    else {
	if (!(dp = (Direntry_t *)PerlDir_read(IoDIRP(io))))
	    goto nope;
#ifdef DIRNAMLEN
	sv = newSVpvn(dp->d_name, dp->d_namlen);
#else
	sv = newSVpv(dp->d_name, 0);
#endif
#ifndef INCOMPLETE_TAINTS
	if (!(IoFLAGS(io) & IOf_UNTAINT))
	    SvTAINTED_on(sv);
#endif
	XPUSHs(sv_2mortal(sv));
    }
    RETURN;

nope:
    if (!errno)
	SETERRNO(EBADF,RMS$_ISI);
    if (GIMME == G_ARRAY)
	RETURN;
    else
	RETPUSHUNDEF;
#else
    DIE(aTHX_ PL_no_dir_func, "readdir");
#endif
}

PP(pp_telldir)
{
    djSP; dTARGET;
#if defined(HAS_TELLDIR) || defined(telldir)
 /* XXX does _anyone_ need this? --AD 2/20/1998 */
 /* XXX netbsd still seemed to.
    XXX HAS_TELLDIR_PROTO is new style, NEED_TELLDIR_PROTO is old style.
    --JHI 1999-Feb-02 */
# if !defined(HAS_TELLDIR_PROTO) || defined(NEED_TELLDIR_PROTO)
    long telldir (DIR *);
# endif
    GV *gv = (GV*)POPs;
    register IO *io = GvIOn(gv);

    if (!io || !IoDIRP(io))
	goto nope;

    PUSHi( PerlDir_tell(IoDIRP(io)) );
    RETURN;
nope:
    if (!errno)
	SETERRNO(EBADF,RMS$_ISI);
    RETPUSHUNDEF;
#else
    DIE(aTHX_ PL_no_dir_func, "telldir");
#endif
}

PP(pp_seekdir)
{
    djSP;
#if defined(HAS_SEEKDIR) || defined(seekdir)
    long along = POPl;
    GV *gv = (GV*)POPs;
    register IO *io = GvIOn(gv);

    if (!io || !IoDIRP(io))
	goto nope;

    (void)PerlDir_seek(IoDIRP(io), along);

    RETPUSHYES;
nope:
    if (!errno)
	SETERRNO(EBADF,RMS$_ISI);
    RETPUSHUNDEF;
#else
    DIE(aTHX_ PL_no_dir_func, "seekdir");
#endif
}

PP(pp_rewinddir)
{
    djSP;
#if defined(HAS_REWINDDIR) || defined(rewinddir)
    GV *gv = (GV*)POPs;
    register IO *io = GvIOn(gv);

    if (!io || !IoDIRP(io))
	goto nope;

    (void)PerlDir_rewind(IoDIRP(io));
    RETPUSHYES;
nope:
    if (!errno)
	SETERRNO(EBADF,RMS$_ISI);
    RETPUSHUNDEF;
#else
    DIE(aTHX_ PL_no_dir_func, "rewinddir");
#endif
}

PP(pp_closedir)
{
    djSP;
#if defined(Direntry_t) && defined(HAS_READDIR)
    GV *gv = (GV*)POPs;
    register IO *io = GvIOn(gv);

    if (!io || !IoDIRP(io))
	goto nope;

#ifdef VOID_CLOSEDIR
    PerlDir_close(IoDIRP(io));
#else
    if (PerlDir_close(IoDIRP(io)) < 0) {
	IoDIRP(io) = 0; /* Don't try to close again--coredumps on SysV */
	goto nope;
    }
#endif
    IoDIRP(io) = 0;

    RETPUSHYES;
nope:
    if (!errno)
	SETERRNO(EBADF,RMS$_IFI);
    RETPUSHUNDEF;
#else
    DIE(aTHX_ PL_no_dir_func, "closedir");
#endif
}

/* Process control. */

PP(pp_fork)
{
#ifdef HAS_FORK
    djSP; dTARGET;
    Pid_t childpid;
    GV *tmpgv;

    EXTEND(SP, 1);
    PERL_FLUSHALL_FOR_CHILD;
    childpid = fork();
    if (childpid < 0)
	RETSETUNDEF;
    if (!childpid) {
	/*SUPPRESS 560*/
	if ((tmpgv = gv_fetchpv("$", TRUE, SVt_PV)))
	    sv_setiv(GvSV(tmpgv), (IV)PerlProc_getpid());
	hv_clear(PL_pidstatus);	/* no kids, so don't wait for 'em */
    }
    PUSHi(childpid);
    RETURN;
#else
#  if defined(USE_ITHREADS) && defined(PERL_IMPLICIT_SYS)
    djSP; dTARGET;
    Pid_t childpid;

    EXTEND(SP, 1);
    PERL_FLUSHALL_FOR_CHILD;
    childpid = PerlProc_fork();
    PUSHi(childpid);
    RETURN;
#  else
    DIE(aTHX_ PL_no_func, "Unsupported function fork");
#  endif
#endif
}

PP(pp_wait)
{
#if (!defined(DOSISH) || defined(OS2) || defined(WIN32)) && !defined(MACOS_TRADITIONAL) 
    djSP; dTARGET;
    Pid_t childpid;
    int argflags;

    childpid = wait4pid(-1, &argflags, 0);
    STATUS_NATIVE_SET((childpid > 0) ? argflags : -1);
    XPUSHi(childpid);
    RETURN;
#else
    DIE(aTHX_ PL_no_func, "Unsupported function wait");
#endif
}

PP(pp_waitpid)
{
#if (!defined(DOSISH) || defined(OS2) || defined(WIN32)) && !defined(MACOS_TRADITIONAL) 
    djSP; dTARGET;
    Pid_t childpid;
    int optype;
    int argflags;

    optype = POPi;
    childpid = TOPi;
    childpid = wait4pid(childpid, &argflags, optype);
    STATUS_NATIVE_SET((childpid > 0) ? argflags : -1);
    SETi(childpid);
    RETURN;
#else
    DIE(aTHX_ PL_no_func, "Unsupported function waitpid");
#endif
}

PP(pp_system)
{
    djSP; dMARK; dORIGMARK; dTARGET;
    I32 value;
    Pid_t childpid;
    int result;
    int status;
    Sigsave_t ihand,qhand;     /* place to save signals during system() */
    STRLEN n_a;
    I32 did_pipes = 0;
    int pp[2];

    if (SP - MARK == 1) {
	if (PL_tainting) {
	    char *junk = SvPV(TOPs, n_a);
	    TAINT_ENV();
	    TAINT_PROPER("system");
	}
    }
    PERL_FLUSHALL_FOR_CHILD;
#if (defined(HAS_FORK) || defined(AMIGAOS)) && !defined(VMS) && !defined(OS2)
    if (PerlProc_pipe(pp) >= 0)
	did_pipes = 1;
    while ((childpid = vfork()) == -1) {
	if (errno != EAGAIN) {
	    value = -1;
	    SP = ORIGMARK;
	    PUSHi(value);
	    if (did_pipes) {
		PerlLIO_close(pp[0]);
		PerlLIO_close(pp[1]);
	    }
	    RETURN;
	}
	sleep(5);
    }
    if (childpid > 0) {
	if (did_pipes)
	    PerlLIO_close(pp[1]);
	rsignal_save(SIGINT, SIG_IGN, &ihand);
	rsignal_save(SIGQUIT, SIG_IGN, &qhand);
	do {
	    result = wait4pid(childpid, &status, 0);
	} while (result == -1 && errno == EINTR);
	(void)rsignal_restore(SIGINT, &ihand);
	(void)rsignal_restore(SIGQUIT, &qhand);
	STATUS_NATIVE_SET(result == -1 ? -1 : status);
	do_execfree();	/* free any memory child malloced on vfork */
	SP = ORIGMARK;
	if (did_pipes) {
	    int errkid;
	    int n = 0, n1;

	    while (n < sizeof(int)) {
		n1 = PerlLIO_read(pp[0],
				  (void*)(((char*)&errkid)+n),
				  (sizeof(int)) - n);
		if (n1 <= 0)
		    break;
		n += n1;
	    }
	    PerlLIO_close(pp[0]);
	    if (n) {			/* Error */
		if (n != sizeof(int))
		    DIE(aTHX_ "panic: kid popen errno read");
		errno = errkid;		/* Propagate errno from kid */
		STATUS_CURRENT = -1;
	    }
	}
	PUSHi(STATUS_CURRENT);
	RETURN;
    }
    if (did_pipes) {
	PerlLIO_close(pp[0]);
#if defined(HAS_FCNTL) && defined(F_SETFD)
	fcntl(pp[1], F_SETFD, FD_CLOEXEC);
#endif
    }
    if (PL_op->op_flags & OPf_STACKED) {
	SV *really = *++MARK;
	value = (I32)do_aexec5(really, MARK, SP, pp[1], did_pipes);
    }
    else if (SP - MARK != 1)
	value = (I32)do_aexec5(Nullsv, MARK, SP, pp[1], did_pipes);
    else {
	value = (I32)do_exec3(SvPVx(sv_mortalcopy(*SP), n_a), pp[1], did_pipes);
    }
    PerlProc__exit(-1);
#else /* ! FORK or VMS or OS/2 */
    if (PL_op->op_flags & OPf_STACKED) {
	SV *really = *++MARK;
	value = (I32)do_aspawn(really, (void **)MARK, (void **)SP);
    }
    else if (SP - MARK != 1)
	value = (I32)do_aspawn(Nullsv, (void **)MARK, (void **)SP);
    else {
	value = (I32)do_spawn(SvPVx(sv_mortalcopy(*SP), n_a));
    }
    STATUS_NATIVE_SET(value);
    do_execfree();
    SP = ORIGMARK;
    PUSHi(STATUS_CURRENT);
#endif /* !FORK or VMS */
    RETURN;
}

PP(pp_exec)
{
    djSP; dMARK; dORIGMARK; dTARGET;
    I32 value;
    STRLEN n_a;

    PERL_FLUSHALL_FOR_CHILD;
    if (PL_op->op_flags & OPf_STACKED) {
	SV *really = *++MARK;
	value = (I32)do_aexec(really, MARK, SP);
    }
    else if (SP - MARK != 1)
#ifdef VMS
	value = (I32)vms_do_aexec(Nullsv, MARK, SP);
#else
#  ifdef __OPEN_VM
	{
	   (void ) do_aspawn(Nullsv, MARK, SP);
	   value = 0;
	}
#  else
	value = (I32)do_aexec(Nullsv, MARK, SP);
#  endif
#endif
    else {
	if (PL_tainting) {
	    char *junk = SvPV(*SP, n_a);
	    TAINT_ENV();
	    TAINT_PROPER("exec");
	}
#ifdef VMS
	value = (I32)vms_do_exec(SvPVx(sv_mortalcopy(*SP), n_a));
#else
#  ifdef __OPEN_VM
	(void) do_spawn(SvPVx(sv_mortalcopy(*SP), n_a));
	value = 0;
#  else
	value = (I32)do_exec(SvPVx(sv_mortalcopy(*SP), n_a));
#  endif
#endif
    }

#if !defined(HAS_FORK) && defined(USE_ITHREADS) && defined(PERL_IMPLICIT_SYS)
    if (value >= 0)
	my_exit(value);
#endif

    SP = ORIGMARK;
    PUSHi(value);
    RETURN;
}

PP(pp_kill)
{
    djSP; dMARK; dTARGET;
    I32 value;
#ifdef HAS_KILL
    value = (I32)apply(PL_op->op_type, MARK, SP);
    SP = MARK;
    PUSHi(value);
    RETURN;
#else
    DIE(aTHX_ PL_no_func, "Unsupported function kill");
#endif
}

PP(pp_getppid)
{
#ifdef HAS_GETPPID
    djSP; dTARGET;
    XPUSHi( getppid() );
    RETURN;
#else
    DIE(aTHX_ PL_no_func, "getppid");
#endif
}

PP(pp_getpgrp)
{
#ifdef HAS_GETPGRP
    djSP; dTARGET;
    Pid_t pid;
    Pid_t pgrp;

    if (MAXARG < 1)
	pid = 0;
    else
	pid = SvIVx(POPs);
#ifdef BSD_GETPGRP
    pgrp = (I32)BSD_GETPGRP(pid);
#else
    if (pid != 0 && pid != PerlProc_getpid())
	DIE(aTHX_ "POSIX getpgrp can't take an argument");
    pgrp = getpgrp();
#endif
    XPUSHi(pgrp);
    RETURN;
#else
    DIE(aTHX_ PL_no_func, "getpgrp()");
#endif
}

PP(pp_setpgrp)
{
#ifdef HAS_SETPGRP
    djSP; dTARGET;
    Pid_t pgrp;
    Pid_t pid;
    if (MAXARG < 2) {
	pgrp = 0;
	pid = 0;
    }
    else {
	pgrp = POPi;
	pid = TOPi;
    }

    TAINT_PROPER("setpgrp");
#ifdef BSD_SETPGRP
    SETi( BSD_SETPGRP(pid, pgrp) >= 0 );
#else
    if ((pgrp != 0 && pgrp != PerlProc_getpid())
	|| (pid != 0 && pid != PerlProc_getpid()))
    {
	DIE(aTHX_ "setpgrp can't take arguments");
    }
    SETi( setpgrp() >= 0 );
#endif /* USE_BSDPGRP */
    RETURN;
#else
    DIE(aTHX_ PL_no_func, "setpgrp()");
#endif
}

PP(pp_getpriority)
{
    djSP; dTARGET;
    int which;
    int who;
#ifdef HAS_GETPRIORITY
    who = POPi;
    which = TOPi;
    SETi( getpriority(which, who) );
    RETURN;
#else
    DIE(aTHX_ PL_no_func, "getpriority()");
#endif
}

PP(pp_setpriority)
{
    djSP; dTARGET;
    int which;
    int who;
    int niceval;
#ifdef HAS_SETPRIORITY
    niceval = POPi;
    who = POPi;
    which = TOPi;
    TAINT_PROPER("setpriority");
    SETi( setpriority(which, who, niceval) >= 0 );
    RETURN;
#else
    DIE(aTHX_ PL_no_func, "setpriority()");
#endif
}

/* Time calls. */

PP(pp_time)
{
    djSP; dTARGET;
#ifdef BIG_TIME
    XPUSHn( time(Null(Time_t*)) );
#else
    XPUSHi( time(Null(Time_t*)) );
#endif
    RETURN;
}

/* XXX The POSIX name is CLK_TCK; it is to be preferred
   to HZ.  Probably.  For now, assume that if the system
   defines HZ, it does so correctly.  (Will this break
   on VMS?)
   Probably we ought to use _sysconf(_SC_CLK_TCK), if
   it's supported.    --AD  9/96.
*/

#ifndef HZ
#  ifdef CLK_TCK
#    define HZ CLK_TCK
#  else
#    define HZ 60
#  endif
#endif

PP(pp_tms)
{
    djSP;

#ifndef HAS_TIMES
    DIE(aTHX_ "times not implemented");
#else
    EXTEND(SP, 4);

#ifndef VMS
    (void)PerlProc_times(&PL_timesbuf);
#else
    (void)PerlProc_times((tbuffer_t *)&PL_timesbuf);  /* time.h uses different name for */
                                                   /* struct tms, though same data   */
                                                   /* is returned.                   */
#endif

    PUSHs(sv_2mortal(newSVnv(((NV)PL_timesbuf.tms_utime)/HZ)));
    if (GIMME == G_ARRAY) {
	PUSHs(sv_2mortal(newSVnv(((NV)PL_timesbuf.tms_stime)/HZ)));
	PUSHs(sv_2mortal(newSVnv(((NV)PL_timesbuf.tms_cutime)/HZ)));
	PUSHs(sv_2mortal(newSVnv(((NV)PL_timesbuf.tms_cstime)/HZ)));
    }
    RETURN;
#endif /* HAS_TIMES */
}

PP(pp_localtime)
{
    return pp_gmtime();
}

PP(pp_gmtime)
{
    djSP;
    Time_t when;
    struct tm *tmbuf;
    static char *dayname[] = {"Sun", "Mon", "Tue", "Wed", "Thu", "Fri", "Sat"};
    static char *monname[] = {"Jan", "Feb", "Mar", "Apr", "May", "Jun",
			      "Jul", "Aug", "Sep", "Oct", "Nov", "Dec"};

    if (MAXARG < 1)
	(void)time(&when);
    else
#ifdef BIG_TIME
	when = (Time_t)SvNVx(POPs);
#else
	when = (Time_t)SvIVx(POPs);
#endif

    if (PL_op->op_type == OP_LOCALTIME)
	tmbuf = localtime(&when);
    else
	tmbuf = gmtime(&when);

    EXTEND(SP, 9);
    EXTEND_MORTAL(9);
    if (GIMME != G_ARRAY) {
	SV *tsv;
	if (!tmbuf)
	    RETPUSHUNDEF;
	tsv = Perl_newSVpvf(aTHX_ "%s %s %2d %02d:%02d:%02d %d",
			    dayname[tmbuf->tm_wday],
			    monname[tmbuf->tm_mon],
			    tmbuf->tm_mday,
			    tmbuf->tm_hour,
			    tmbuf->tm_min,
			    tmbuf->tm_sec,
			    tmbuf->tm_year + 1900);
	PUSHs(sv_2mortal(tsv));
    }
    else if (tmbuf) {
	PUSHs(sv_2mortal(newSViv(tmbuf->tm_sec)));
	PUSHs(sv_2mortal(newSViv(tmbuf->tm_min)));
	PUSHs(sv_2mortal(newSViv(tmbuf->tm_hour)));
	PUSHs(sv_2mortal(newSViv(tmbuf->tm_mday)));
	PUSHs(sv_2mortal(newSViv(tmbuf->tm_mon)));
	PUSHs(sv_2mortal(newSViv(tmbuf->tm_year)));
	PUSHs(sv_2mortal(newSViv(tmbuf->tm_wday)));
	PUSHs(sv_2mortal(newSViv(tmbuf->tm_yday)));
	PUSHs(sv_2mortal(newSViv(tmbuf->tm_isdst)));
    }
    RETURN;
}

PP(pp_alarm)
{
    djSP; dTARGET;
    int anum;
#ifdef HAS_ALARM
    anum = POPi;
    anum = alarm((unsigned int)anum);
    EXTEND(SP, 1);
    if (anum < 0)
	RETPUSHUNDEF;
    PUSHi(anum);
    RETURN;
#else
    DIE(aTHX_ PL_no_func, "Unsupported function alarm");
#endif
}

PP(pp_sleep)
{
    djSP; dTARGET;
    I32 duration;
    Time_t lasttime;
    Time_t when;

    (void)time(&lasttime);
    if (MAXARG < 1)
	PerlProc_pause();
    else {
	duration = POPi;
	PerlProc_sleep((unsigned int)duration);
    }
    (void)time(&when);
    XPUSHi(when - lasttime);
    RETURN;
}

/* Shared memory. */

PP(pp_shmget)
{
    return pp_semget();
}

PP(pp_shmctl)
{
    return pp_semctl();
}

PP(pp_shmread)
{
    return pp_shmwrite();
}

PP(pp_shmwrite)
{
#if defined(HAS_MSG) || defined(HAS_SEM) || defined(HAS_SHM)
    djSP; dMARK; dTARGET;
    I32 value = (I32)(do_shmio(PL_op->op_type, MARK, SP) >= 0);
    SP = MARK;
    PUSHi(value);
    RETURN;
#else
    return pp_semget();
#endif
}

/* Message passing. */

PP(pp_msgget)
{
    return pp_semget();
}

PP(pp_msgctl)
{
    return pp_semctl();
}

PP(pp_msgsnd)
{
#if defined(HAS_MSG) || defined(HAS_SEM) || defined(HAS_SHM)
    djSP; dMARK; dTARGET;
    I32 value = (I32)(do_msgsnd(MARK, SP) >= 0);
    SP = MARK;
    PUSHi(value);
    RETURN;
#else
    return pp_semget();
#endif
}

PP(pp_msgrcv)
{
#if defined(HAS_MSG) || defined(HAS_SEM) || defined(HAS_SHM)
    djSP; dMARK; dTARGET;
    I32 value = (I32)(do_msgrcv(MARK, SP) >= 0);
    SP = MARK;
    PUSHi(value);
    RETURN;
#else
    return pp_semget();
#endif
}

/* Semaphores. */

PP(pp_semget)
{
#if defined(HAS_MSG) || defined(HAS_SEM) || defined(HAS_SHM)
    djSP; dMARK; dTARGET;
    int anum = do_ipcget(PL_op->op_type, MARK, SP);
    SP = MARK;
    if (anum == -1)
	RETPUSHUNDEF;
    PUSHi(anum);
    RETURN;
#else
    DIE(aTHX_ "System V IPC is not implemented on this machine");
#endif
}

PP(pp_semctl)
{
#if defined(HAS_MSG) || defined(HAS_SEM) || defined(HAS_SHM)
    djSP; dMARK; dTARGET;
    int anum = do_ipcctl(PL_op->op_type, MARK, SP);
    SP = MARK;
    if (anum == -1)
	RETSETUNDEF;
    if (anum != 0) {
	PUSHi(anum);
    }
    else {
	PUSHp(zero_but_true, ZBTLEN);
    }
    RETURN;
#else
    return pp_semget();
#endif
}

PP(pp_semop)
{
#if defined(HAS_MSG) || defined(HAS_SEM) || defined(HAS_SHM)
    djSP; dMARK; dTARGET;
    I32 value = (I32)(do_semop(MARK, SP) >= 0);
    SP = MARK;
    PUSHi(value);
    RETURN;
#else
    return pp_semget();
#endif
}

/* Get system info. */

PP(pp_ghbyname)
{
#ifdef HAS_GETHOSTBYNAME
    return pp_ghostent();
#else
    DIE(aTHX_ PL_no_sock_func, "gethostbyname");
#endif
}

PP(pp_ghbyaddr)
{
#ifdef HAS_GETHOSTBYADDR
    return pp_ghostent();
#else
    DIE(aTHX_ PL_no_sock_func, "gethostbyaddr");
#endif
}

PP(pp_ghostent)
{
    djSP;
#if defined(HAS_GETHOSTBYNAME) || defined(HAS_GETHOSTBYADDR) || defined(HAS_GETHOSTENT)
    I32 which = PL_op->op_type;
    register char **elem;
    register SV *sv;
#ifndef HAS_GETHOST_PROTOS /* XXX Do we need individual probes? */
    struct hostent *PerlSock_gethostbyaddr(Netdb_host_t, Netdb_hlen_t, int);
    struct hostent *PerlSock_gethostbyname(Netdb_name_t);
    struct hostent *PerlSock_gethostent(void);
#endif
    struct hostent *hent;
    unsigned long len;
    STRLEN n_a;

    EXTEND(SP, 10);
    if (which == OP_GHBYNAME)
#ifdef HAS_GETHOSTBYNAME
	hent = PerlSock_gethostbyname(POPpx);
#else
	DIE(aTHX_ PL_no_sock_func, "gethostbyname");
#endif
    else if (which == OP_GHBYADDR) {
#ifdef HAS_GETHOSTBYADDR
	int addrtype = POPi;
	SV *addrsv = POPs;
	STRLEN addrlen;
	Netdb_host_t addr = (Netdb_host_t) SvPV(addrsv, addrlen);

	hent = PerlSock_gethostbyaddr(addr, (Netdb_hlen_t) addrlen, addrtype);
#else
	DIE(aTHX_ PL_no_sock_func, "gethostbyaddr");
#endif
    }
    else
#ifdef HAS_GETHOSTENT
	hent = PerlSock_gethostent();
#else
	DIE(aTHX_ PL_no_sock_func, "gethostent");
#endif

#ifdef HOST_NOT_FOUND
    if (!hent)
	STATUS_NATIVE_SET(h_errno);
#endif

    if (GIMME != G_ARRAY) {
	PUSHs(sv = sv_newmortal());
	if (hent) {
	    if (which == OP_GHBYNAME) {
		if (hent->h_addr)
		    sv_setpvn(sv, hent->h_addr, hent->h_length);
	    }
	    else
		sv_setpv(sv, (char*)hent->h_name);
	}
	RETURN;
    }

    if (hent) {
	PUSHs(sv = sv_mortalcopy(&PL_sv_no));
	sv_setpv(sv, (char*)hent->h_name);
	PUSHs(sv = sv_mortalcopy(&PL_sv_no));
	for (elem = hent->h_aliases; elem && *elem; elem++) {
	    sv_catpv(sv, *elem);
	    if (elem[1])
		sv_catpvn(sv, " ", 1);
	}
	PUSHs(sv = sv_mortalcopy(&PL_sv_no));
	sv_setiv(sv, (IV)hent->h_addrtype);
	PUSHs(sv = sv_mortalcopy(&PL_sv_no));
	len = hent->h_length;
	sv_setiv(sv, (IV)len);
#ifdef h_addr
	for (elem = hent->h_addr_list; elem && *elem; elem++) {
	    XPUSHs(sv = sv_mortalcopy(&PL_sv_no));
	    sv_setpvn(sv, *elem, len);
	}
#else
	PUSHs(sv = sv_mortalcopy(&PL_sv_no));
	if (hent->h_addr)
	    sv_setpvn(sv, hent->h_addr, len);
#endif /* h_addr */
    }
    RETURN;
#else
    DIE(aTHX_ PL_no_sock_func, "gethostent");
#endif
}

PP(pp_gnbyname)
{
#ifdef HAS_GETNETBYNAME
    return pp_gnetent();
#else
    DIE(aTHX_ PL_no_sock_func, "getnetbyname");
#endif
}

PP(pp_gnbyaddr)
{
#ifdef HAS_GETNETBYADDR
    return pp_gnetent();
#else
    DIE(aTHX_ PL_no_sock_func, "getnetbyaddr");
#endif
}

PP(pp_gnetent)
{
    djSP;
#if defined(HAS_GETNETBYNAME) || defined(HAS_GETNETBYADDR) || defined(HAS_GETNETENT)
    I32 which = PL_op->op_type;
    register char **elem;
    register SV *sv;
#ifndef HAS_GETNET_PROTOS /* XXX Do we need individual probes? */
    struct netent *PerlSock_getnetbyaddr(Netdb_net_t, int);
    struct netent *PerlSock_getnetbyname(Netdb_name_t);
    struct netent *PerlSock_getnetent(void);
#endif
    struct netent *nent;
    STRLEN n_a;

    if (which == OP_GNBYNAME)
#ifdef HAS_GETNETBYNAME
	nent = PerlSock_getnetbyname(POPpx);
#else
        DIE(aTHX_ PL_no_sock_func, "getnetbyname");
#endif
    else if (which == OP_GNBYADDR) {
#ifdef HAS_GETNETBYADDR
	int addrtype = POPi;
	Netdb_net_t addr = (Netdb_net_t) U_L(POPn);
	nent = PerlSock_getnetbyaddr(addr, addrtype);
#else
	DIE(aTHX_ PL_no_sock_func, "getnetbyaddr");
#endif
    }
    else
#ifdef HAS_GETNETENT
	nent = PerlSock_getnetent();
#else
        DIE(aTHX_ PL_no_sock_func, "getnetent");
#endif

    EXTEND(SP, 4);
    if (GIMME != G_ARRAY) {
	PUSHs(sv = sv_newmortal());
	if (nent) {
	    if (which == OP_GNBYNAME)
		sv_setiv(sv, (IV)nent->n_net);
	    else
		sv_setpv(sv, nent->n_name);
	}
	RETURN;
    }

    if (nent) {
	PUSHs(sv = sv_mortalcopy(&PL_sv_no));
	sv_setpv(sv, nent->n_name);
	PUSHs(sv = sv_mortalcopy(&PL_sv_no));
	for (elem = nent->n_aliases; elem && *elem; elem++) {
	    sv_catpv(sv, *elem);
	    if (elem[1])
		sv_catpvn(sv, " ", 1);
	}
	PUSHs(sv = sv_mortalcopy(&PL_sv_no));
	sv_setiv(sv, (IV)nent->n_addrtype);
	PUSHs(sv = sv_mortalcopy(&PL_sv_no));
	sv_setiv(sv, (IV)nent->n_net);
    }

    RETURN;
#else
    DIE(aTHX_ PL_no_sock_func, "getnetent");
#endif
}

PP(pp_gpbyname)
{
#ifdef HAS_GETPROTOBYNAME
    return pp_gprotoent();
#else
    DIE(aTHX_ PL_no_sock_func, "getprotobyname");
#endif
}

PP(pp_gpbynumber)
{
#ifdef HAS_GETPROTOBYNUMBER
    return pp_gprotoent();
#else
    DIE(aTHX_ PL_no_sock_func, "getprotobynumber");
#endif
}

PP(pp_gprotoent)
{
    djSP;
#if defined(HAS_GETPROTOBYNAME) || defined(HAS_GETPROTOBYNUMBER) || defined(HAS_GETPROTOENT)
    I32 which = PL_op->op_type;
    register char **elem;
    register SV *sv;  
#ifndef HAS_GETPROTO_PROTOS /* XXX Do we need individual probes? */
    struct protoent *PerlSock_getprotobyname(Netdb_name_t);
    struct protoent *PerlSock_getprotobynumber(int);
    struct protoent *PerlSock_getprotoent(void);
#endif
    struct protoent *pent;
    STRLEN n_a;

    if (which == OP_GPBYNAME)
#ifdef HAS_GETPROTOBYNAME
	pent = PerlSock_getprotobyname(POPpx);
#else
	DIE(aTHX_ PL_no_sock_func, "getprotobyname");
#endif
    else if (which == OP_GPBYNUMBER)
#ifdef HAS_GETPROTOBYNUMBER
	pent = PerlSock_getprotobynumber(POPi);
#else
    DIE(aTHX_ PL_no_sock_func, "getprotobynumber");
#endif
    else
#ifdef HAS_GETPROTOENT
	pent = PerlSock_getprotoent();
#else
	DIE(aTHX_ PL_no_sock_func, "getprotoent");
#endif

    EXTEND(SP, 3);
    if (GIMME != G_ARRAY) {
	PUSHs(sv = sv_newmortal());
	if (pent) {
	    if (which == OP_GPBYNAME)
		sv_setiv(sv, (IV)pent->p_proto);
	    else
		sv_setpv(sv, pent->p_name);
	}
	RETURN;
    }

    if (pent) {
	PUSHs(sv = sv_mortalcopy(&PL_sv_no));
	sv_setpv(sv, pent->p_name);
	PUSHs(sv = sv_mortalcopy(&PL_sv_no));
	for (elem = pent->p_aliases; elem && *elem; elem++) {
	    sv_catpv(sv, *elem);
	    if (elem[1])
		sv_catpvn(sv, " ", 1);
	}
	PUSHs(sv = sv_mortalcopy(&PL_sv_no));
	sv_setiv(sv, (IV)pent->p_proto);
    }

    RETURN;
#else
    DIE(aTHX_ PL_no_sock_func, "getprotoent");
#endif
}

PP(pp_gsbyname)
{
#ifdef HAS_GETSERVBYNAME
    return pp_gservent();
#else
    DIE(aTHX_ PL_no_sock_func, "getservbyname");
#endif
}

PP(pp_gsbyport)
{
#ifdef HAS_GETSERVBYPORT
    return pp_gservent();
#else
    DIE(aTHX_ PL_no_sock_func, "getservbyport");
#endif
}

PP(pp_gservent)
{
    djSP;
#if defined(HAS_GETSERVBYNAME) || defined(HAS_GETSERVBYPORT) || defined(HAS_GETSERVENT)
    I32 which = PL_op->op_type;
    register char **elem;
    register SV *sv;
#ifndef HAS_GETSERV_PROTOS /* XXX Do we need individual probes? */
    struct servent *PerlSock_getservbyname(Netdb_name_t, Netdb_name_t);
    struct servent *PerlSock_getservbyport(int, Netdb_name_t);
    struct servent *PerlSock_getservent(void);
#endif
    struct servent *sent;
    STRLEN n_a;

    if (which == OP_GSBYNAME) {
#ifdef HAS_GETSERVBYNAME
	char *proto = POPpx;
	char *name = POPpx;

	if (proto && !*proto)
	    proto = Nullch;

	sent = PerlSock_getservbyname(name, proto);
#else
	DIE(aTHX_ PL_no_sock_func, "getservbyname");
#endif
    }
    else if (which == OP_GSBYPORT) {
#ifdef HAS_GETSERVBYPORT
	char *proto = POPpx;
	unsigned short port = POPu;

#ifdef HAS_HTONS
	port = PerlSock_htons(port);
#endif
	sent = PerlSock_getservbyport(port, proto);
#else
	DIE(aTHX_ PL_no_sock_func, "getservbyport");
#endif
    }
    else
#ifdef HAS_GETSERVENT
	sent = PerlSock_getservent();
#else
	DIE(aTHX_ PL_no_sock_func, "getservent");
#endif

    EXTEND(SP, 4);
    if (GIMME != G_ARRAY) {
	PUSHs(sv = sv_newmortal());
	if (sent) {
	    if (which == OP_GSBYNAME) {
#ifdef HAS_NTOHS
		sv_setiv(sv, (IV)PerlSock_ntohs(sent->s_port));
#else
		sv_setiv(sv, (IV)(sent->s_port));
#endif
	    }
	    else
		sv_setpv(sv, sent->s_name);
	}
	RETURN;
    }

    if (sent) {
	PUSHs(sv = sv_mortalcopy(&PL_sv_no));
	sv_setpv(sv, sent->s_name);
	PUSHs(sv = sv_mortalcopy(&PL_sv_no));
	for (elem = sent->s_aliases; elem && *elem; elem++) {
	    sv_catpv(sv, *elem);
	    if (elem[1])
		sv_catpvn(sv, " ", 1);
	}
	PUSHs(sv = sv_mortalcopy(&PL_sv_no));
#ifdef HAS_NTOHS
	sv_setiv(sv, (IV)PerlSock_ntohs(sent->s_port));
#else
	sv_setiv(sv, (IV)(sent->s_port));
#endif
	PUSHs(sv = sv_mortalcopy(&PL_sv_no));
	sv_setpv(sv, sent->s_proto);
    }

    RETURN;
#else
    DIE(aTHX_ PL_no_sock_func, "getservent");
#endif
}

PP(pp_shostent)
{
    djSP;
#ifdef HAS_SETHOSTENT
    PerlSock_sethostent(TOPi);
    RETSETYES;
#else
    DIE(aTHX_ PL_no_sock_func, "sethostent");
#endif
}

PP(pp_snetent)
{
    djSP;
#ifdef HAS_SETNETENT
    PerlSock_setnetent(TOPi);
    RETSETYES;
#else
    DIE(aTHX_ PL_no_sock_func, "setnetent");
#endif
}

PP(pp_sprotoent)
{
    djSP;
#ifdef HAS_SETPROTOENT
    PerlSock_setprotoent(TOPi);
    RETSETYES;
#else
    DIE(aTHX_ PL_no_sock_func, "setprotoent");
#endif
}

PP(pp_sservent)
{
    djSP;
#ifdef HAS_SETSERVENT
    PerlSock_setservent(TOPi);
    RETSETYES;
#else
    DIE(aTHX_ PL_no_sock_func, "setservent");
#endif
}

PP(pp_ehostent)
{
    djSP;
#ifdef HAS_ENDHOSTENT
    PerlSock_endhostent();
    EXTEND(SP,1);
    RETPUSHYES;
#else
    DIE(aTHX_ PL_no_sock_func, "endhostent");
#endif
}

PP(pp_enetent)
{
    djSP;
#ifdef HAS_ENDNETENT
    PerlSock_endnetent();
    EXTEND(SP,1);
    RETPUSHYES;
#else
    DIE(aTHX_ PL_no_sock_func, "endnetent");
#endif
}

PP(pp_eprotoent)
{
    djSP;
#ifdef HAS_ENDPROTOENT
    PerlSock_endprotoent();
    EXTEND(SP,1);
    RETPUSHYES;
#else
    DIE(aTHX_ PL_no_sock_func, "endprotoent");
#endif
}

PP(pp_eservent)
{
    djSP;
#ifdef HAS_ENDSERVENT
    PerlSock_endservent();
    EXTEND(SP,1);
    RETPUSHYES;
#else
    DIE(aTHX_ PL_no_sock_func, "endservent");
#endif
}

PP(pp_gpwnam)
{
#ifdef HAS_PASSWD
    return pp_gpwent();
#else
    DIE(aTHX_ PL_no_func, "getpwnam");
#endif
}

PP(pp_gpwuid)
{
#ifdef HAS_PASSWD
    return pp_gpwent();
#else
    DIE(aTHX_ PL_no_func, "getpwuid");
#endif
}

PP(pp_gpwent)
{
    djSP;
#ifdef HAS_PASSWD
    I32 which = PL_op->op_type;
    register SV *sv;
    STRLEN n_a;
    struct passwd *pwent  = NULL;
<<<<<<< HEAD
/* We do not use HAS_GETSPENT in pp_gpwent() but leave it here in the case
 * somebody wants to write an XS to access the shadow passwords. --jhi */
#  ifdef HAS_GETSPNAM
=======
#   ifdef HAS_GETSPNAM
>>>>>>> d722968f
    struct spwd   *spwent = NULL;
#  endif

    switch (which) {
    case OP_GPWNAM:
	pwent  = getpwnam(POPpx);
	break;
    case OP_GPWUID:
	pwent = getpwuid((Uid_t)POPi);
	break;
    case OP_GPWENT:
#  ifdef HAS_GETPWENT
	pwent  = getpwent();
#  else
	DIE(aTHX_ PL_no_func, "getpwent");
#  endif
	break;
    }

    EXTEND(SP, 10);
    if (GIMME != G_ARRAY) {
	PUSHs(sv = sv_newmortal());
	if (pwent) {
	    if (which == OP_GPWNAM)
#  if Uid_t_sign <= 0
		sv_setiv(sv, (IV)pwent->pw_uid);
#  else
		sv_setuv(sv, (UV)pwent->pw_uid);
#  endif
	    else
		sv_setpv(sv, pwent->pw_name);
	}
	RETURN;
    }

    if (pwent) {
	PUSHs(sv = sv_mortalcopy(&PL_sv_no));
	sv_setpv(sv, pwent->pw_name);

	PUSHs(sv = sv_mortalcopy(&PL_sv_no));
#  ifdef HAS_GETSPNAM
	spwent = getspnam(pwent->pw_name);
	if (spwent)
	    sv_setpv(sv, spwent->sp_pwdp);
	else
	    sv_setpv(sv, pwent->pw_passwd);
#  else
	sv_setpv(sv, pwent->pw_passwd);
#  endif
#  ifndef INCOMPLETE_TAINTS
	/* passwd is tainted because user himself can diddle with it. */
	SvTAINTED_on(sv);
#  endif

	PUSHs(sv = sv_mortalcopy(&PL_sv_no));
#  if Uid_t_sign <= 0
	sv_setiv(sv, (IV)pwent->pw_uid);
#  else
	sv_setuv(sv, (UV)pwent->pw_uid);
#  endif

	PUSHs(sv = sv_mortalcopy(&PL_sv_no));
#  if Uid_t_sign <= 0
	sv_setiv(sv, (IV)pwent->pw_gid);
#  else
	sv_setuv(sv, (UV)pwent->pw_gid);
#  endif
	/* pw_change, pw_quota, and pw_age are mutually exclusive. */
	PUSHs(sv = sv_mortalcopy(&PL_sv_no));
#  ifdef PWCHANGE
	sv_setiv(sv, (IV)pwent->pw_change);
#  else
#    ifdef PWQUOTA
	sv_setiv(sv, (IV)pwent->pw_quota);
#    else
#      ifdef PWAGE
	sv_setpv(sv, pwent->pw_age);
#      endif
#    endif
#  endif

	/* pw_class and pw_comment are mutually exclusive. */
	PUSHs(sv = sv_mortalcopy(&PL_sv_no));
#  ifdef PWCLASS
	sv_setpv(sv, pwent->pw_class);
#  else
#    ifdef PWCOMMENT
	sv_setpv(sv, pwent->pw_comment);
#    endif
#  endif

	PUSHs(sv = sv_mortalcopy(&PL_sv_no));
#  ifdef PWGECOS
	sv_setpv(sv, pwent->pw_gecos);
#  endif
#  ifndef INCOMPLETE_TAINTS
	/* pw_gecos is tainted because user himself can diddle with it. */
	SvTAINTED_on(sv);
#  endif

	PUSHs(sv = sv_mortalcopy(&PL_sv_no));
	sv_setpv(sv, pwent->pw_dir);

	PUSHs(sv = sv_mortalcopy(&PL_sv_no));
	sv_setpv(sv, pwent->pw_shell);
#  ifndef INCOMPLETE_TAINTS
	/* pw_shell is tainted because user himself can diddle with it. */
	SvTAINTED_on(sv);
#  endif

#  ifdef PWEXPIRE
	PUSHs(sv = sv_mortalcopy(&PL_sv_no));
	sv_setiv(sv, (IV)pwent->pw_expire);
#  endif
    }
    RETURN;
#else
    DIE(aTHX_ PL_no_func, "getpwent");
#endif
}

PP(pp_spwent)
{
    djSP;
#if defined(HAS_PASSWD) && defined(HAS_SETPWENT)
    setpwent();
<<<<<<< HEAD
#  ifdef HAS_SETSPENT
    setspent();
#  endif
=======
>>>>>>> d722968f
    RETPUSHYES;
#else
    DIE(aTHX_ PL_no_func, "setpwent");
#endif
}

PP(pp_epwent)
{
    djSP;
#if defined(HAS_PASSWD) && defined(HAS_ENDPWENT)
    endpwent();
<<<<<<< HEAD
#  ifdef HAS_ENDSPENT
    endspent();
#  endif
=======
>>>>>>> d722968f
    RETPUSHYES;
#else
    DIE(aTHX_ PL_no_func, "endpwent");
#endif
}

PP(pp_ggrnam)
{
#ifdef HAS_GROUP
    return pp_ggrent();
#else
    DIE(aTHX_ PL_no_func, "getgrnam");
#endif
}

PP(pp_ggrgid)
{
#ifdef HAS_GROUP
    return pp_ggrent();
#else
    DIE(aTHX_ PL_no_func, "getgrgid");
#endif
}

PP(pp_ggrent)
{
    djSP;
#ifdef HAS_GROUP
    I32 which = PL_op->op_type;
    register char **elem;
    register SV *sv;
    struct group *grent;
    STRLEN n_a;

    if (which == OP_GGRNAM)
	grent = (struct group *)getgrnam(POPpx);
    else if (which == OP_GGRGID)
	grent = (struct group *)getgrgid(POPi);
    else
#ifdef HAS_GETGRENT
	grent = (struct group *)getgrent();
#else
        DIE(aTHX_ PL_no_func, "getgrent");
#endif

    EXTEND(SP, 4);
    if (GIMME != G_ARRAY) {
	PUSHs(sv = sv_newmortal());
	if (grent) {
	    if (which == OP_GGRNAM)
		sv_setiv(sv, (IV)grent->gr_gid);
	    else
		sv_setpv(sv, grent->gr_name);
	}
	RETURN;
    }

    if (grent) {
	PUSHs(sv = sv_mortalcopy(&PL_sv_no));
	sv_setpv(sv, grent->gr_name);

	PUSHs(sv = sv_mortalcopy(&PL_sv_no));
#ifdef GRPASSWD
	sv_setpv(sv, grent->gr_passwd);
#endif

	PUSHs(sv = sv_mortalcopy(&PL_sv_no));
	sv_setiv(sv, (IV)grent->gr_gid);

	PUSHs(sv = sv_mortalcopy(&PL_sv_no));
	for (elem = grent->gr_mem; elem && *elem; elem++) {
	    sv_catpv(sv, *elem);
	    if (elem[1])
		sv_catpvn(sv, " ", 1);
	}
    }

    RETURN;
#else
    DIE(aTHX_ PL_no_func, "getgrent");
#endif
}

PP(pp_sgrent)
{
    djSP;
#if defined(HAS_GROUP) && defined(HAS_SETGRENT)
    setgrent();
    RETPUSHYES;
#else
    DIE(aTHX_ PL_no_func, "setgrent");
#endif
}

PP(pp_egrent)
{
    djSP;
#if defined(HAS_GROUP) && defined(HAS_ENDGRENT)
    endgrent();
    RETPUSHYES;
#else
    DIE(aTHX_ PL_no_func, "endgrent");
#endif
}

PP(pp_getlogin)
{
    djSP; dTARGET;
#ifdef HAS_GETLOGIN
    char *tmps;
    EXTEND(SP, 1);
    if (!(tmps = PerlProc_getlogin()))
	RETPUSHUNDEF;
    PUSHp(tmps, strlen(tmps));
    RETURN;
#else
    DIE(aTHX_ PL_no_func, "getlogin");
#endif
}

/* Miscellaneous. */

PP(pp_syscall)
{
#ifdef HAS_SYSCALL
    djSP; dMARK; dORIGMARK; dTARGET;
    register I32 items = SP - MARK;
    unsigned long a[20];
    register I32 i = 0;
    I32 retval = -1;
    STRLEN n_a;

    if (PL_tainting) {
	while (++MARK <= SP) {
	    if (SvTAINTED(*MARK)) {
		TAINT;
		break;
	    }
	}
	MARK = ORIGMARK;
	TAINT_PROPER("syscall");
    }

    /* This probably won't work on machines where sizeof(long) != sizeof(int)
     * or where sizeof(long) != sizeof(char*).  But such machines will
     * not likely have syscall implemented either, so who cares?
     */
    while (++MARK <= SP) {
	if (SvNIOK(*MARK) || !i)
	    a[i++] = SvIV(*MARK);
	else if (*MARK == &PL_sv_undef)
	    a[i++] = 0;
	else 
	    a[i++] = (unsigned long)SvPV_force(*MARK, n_a);
	if (i > 15)
	    break;
    }
    switch (items) {
    default:
	DIE(aTHX_ "Too many args to syscall");
    case 0:
	DIE(aTHX_ "Too few args to syscall");
    case 1:
	retval = syscall(a[0]);
	break;
    case 2:
	retval = syscall(a[0],a[1]);
	break;
    case 3:
	retval = syscall(a[0],a[1],a[2]);
	break;
    case 4:
	retval = syscall(a[0],a[1],a[2],a[3]);
	break;
    case 5:
	retval = syscall(a[0],a[1],a[2],a[3],a[4]);
	break;
    case 6:
	retval = syscall(a[0],a[1],a[2],a[3],a[4],a[5]);
	break;
    case 7:
	retval = syscall(a[0],a[1],a[2],a[3],a[4],a[5],a[6]);
	break;
    case 8:
	retval = syscall(a[0],a[1],a[2],a[3],a[4],a[5],a[6],a[7]);
	break;
#ifdef atarist
    case 9:
	retval = syscall(a[0],a[1],a[2],a[3],a[4],a[5],a[6],a[7],a[8]);
	break;
    case 10:
	retval = syscall(a[0],a[1],a[2],a[3],a[4],a[5],a[6],a[7],a[8],a[9]);
	break;
    case 11:
	retval = syscall(a[0],a[1],a[2],a[3],a[4],a[5],a[6],a[7],a[8],a[9],
	  a[10]);
	break;
    case 12:
	retval = syscall(a[0],a[1],a[2],a[3],a[4],a[5],a[6],a[7],a[8],a[9],
	  a[10],a[11]);
	break;
    case 13:
	retval = syscall(a[0],a[1],a[2],a[3],a[4],a[5],a[6],a[7],a[8],a[9],
	  a[10],a[11],a[12]);
	break;
    case 14:
	retval = syscall(a[0],a[1],a[2],a[3],a[4],a[5],a[6],a[7],a[8],a[9],
	  a[10],a[11],a[12],a[13]);
	break;
#endif /* atarist */
    }
    SP = ORIGMARK;
    PUSHi(retval);
    RETURN;
#else
    DIE(aTHX_ PL_no_func, "syscall");
#endif
}

#ifdef FCNTL_EMULATE_FLOCK
 
/*  XXX Emulate flock() with fcntl().
    What's really needed is a good file locking module.
*/

static int
fcntl_emulate_flock(int fd, int operation)
{
    struct flock flock;
 
    switch (operation & ~LOCK_NB) {
    case LOCK_SH:
	flock.l_type = F_RDLCK;
	break;
    case LOCK_EX:
	flock.l_type = F_WRLCK;
	break;
    case LOCK_UN:
	flock.l_type = F_UNLCK;
	break;
    default:
	errno = EINVAL;
	return -1;
    }
    flock.l_whence = SEEK_SET;
    flock.l_start = flock.l_len = (Off_t)0;
 
    return fcntl(fd, (operation & LOCK_NB) ? F_SETLK : F_SETLKW, &flock);
}

#endif /* FCNTL_EMULATE_FLOCK */

#ifdef LOCKF_EMULATE_FLOCK

/*  XXX Emulate flock() with lockf().  This is just to increase
    portability of scripts.  The calls are not completely
    interchangeable.  What's really needed is a good file
    locking module.
*/

/*  The lockf() constants might have been defined in <unistd.h>.
    Unfortunately, <unistd.h> causes troubles on some mixed
    (BSD/POSIX) systems, such as SunOS 4.1.3.

   Further, the lockf() constants aren't POSIX, so they might not be
   visible if we're compiling with _POSIX_SOURCE defined.  Thus, we'll
   just stick in the SVID values and be done with it.  Sigh.
*/

# ifndef F_ULOCK
#  define F_ULOCK	0	/* Unlock a previously locked region */
# endif
# ifndef F_LOCK
#  define F_LOCK	1	/* Lock a region for exclusive use */
# endif
# ifndef F_TLOCK
#  define F_TLOCK	2	/* Test and lock a region for exclusive use */
# endif
# ifndef F_TEST
#  define F_TEST	3	/* Test a region for other processes locks */
# endif

static int
lockf_emulate_flock(int fd, int operation)
{
    int i;
    int save_errno;
    Off_t pos;

    /* flock locks entire file so for lockf we need to do the same	*/
    save_errno = errno;
    pos = PerlLIO_lseek(fd, (Off_t)0, SEEK_CUR);    /* get pos to restore later */
    if (pos > 0)	/* is seekable and needs to be repositioned	*/
	if (PerlLIO_lseek(fd, (Off_t)0, SEEK_SET) < 0)
	    pos = -1;	/* seek failed, so don't seek back afterwards	*/
    errno = save_errno;

    switch (operation) {

	/* LOCK_SH - get a shared lock */
	case LOCK_SH:
	/* LOCK_EX - get an exclusive lock */
	case LOCK_EX:
	    i = lockf (fd, F_LOCK, 0);
	    break;

	/* LOCK_SH|LOCK_NB - get a non-blocking shared lock */
	case LOCK_SH|LOCK_NB:
	/* LOCK_EX|LOCK_NB - get a non-blocking exclusive lock */
	case LOCK_EX|LOCK_NB:
	    i = lockf (fd, F_TLOCK, 0);
	    if (i == -1)
		if ((errno == EAGAIN) || (errno == EACCES))
		    errno = EWOULDBLOCK;
	    break;

	/* LOCK_UN - unlock (non-blocking is a no-op) */
	case LOCK_UN:
	case LOCK_UN|LOCK_NB:
	    i = lockf (fd, F_ULOCK, 0);
	    break;

	/* Default - can't decipher operation */
	default:
	    i = -1;
	    errno = EINVAL;
	    break;
    }

    if (pos > 0)      /* need to restore position of the handle	*/
	PerlLIO_lseek(fd, pos, SEEK_SET);	/* ignore error here	*/

    return (i);
}

#endif /* LOCKF_EMULATE_FLOCK */<|MERGE_RESOLUTION|>--- conflicted
+++ resolved
@@ -4771,13 +4771,7 @@
     register SV *sv;
     STRLEN n_a;
     struct passwd *pwent  = NULL;
-<<<<<<< HEAD
-/* We do not use HAS_GETSPENT in pp_gpwent() but leave it here in the case
- * somebody wants to write an XS to access the shadow passwords. --jhi */
 #  ifdef HAS_GETSPNAM
-=======
-#   ifdef HAS_GETSPNAM
->>>>>>> d722968f
     struct spwd   *spwent = NULL;
 #  endif
 
@@ -4904,12 +4898,6 @@
     djSP;
 #if defined(HAS_PASSWD) && defined(HAS_SETPWENT)
     setpwent();
-<<<<<<< HEAD
-#  ifdef HAS_SETSPENT
-    setspent();
-#  endif
-=======
->>>>>>> d722968f
     RETPUSHYES;
 #else
     DIE(aTHX_ PL_no_func, "setpwent");
@@ -4921,12 +4909,6 @@
     djSP;
 #if defined(HAS_PASSWD) && defined(HAS_ENDPWENT)
     endpwent();
-<<<<<<< HEAD
-#  ifdef HAS_ENDSPENT
-    endspent();
-#  endif
-=======
->>>>>>> d722968f
     RETPUSHYES;
 #else
     DIE(aTHX_ PL_no_func, "endpwent");
