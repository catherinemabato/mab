/*    gv.c
 *
 *    Copyright (c) 1991-1999, Larry Wall
 *
 *    You may distribute under the terms of either the GNU General Public
 *    License or the Artistic License, as specified in the README file.
 *
 */

/*
 *   'Mercy!' cried Gandalf.  'If the giving of information is to be the cure
 * of your inquisitiveness, I shall spend all the rest of my days answering
 * you.  What more do you want to know?'
 *   'The names of all the stars, and of all living things, and the whole
 * history of Middle-earth and Over-heaven and of the Sundering Seas,'
 * laughed Pippin.
 */

#include "EXTERN.h"
#define PERL_IN_GV_C
#include "perl.h"

GV *
Perl_gv_AVadd(pTHX_ register GV *gv)
{
    if (!gv || SvTYPE((SV*)gv) != SVt_PVGV)
	Perl_croak(aTHX_ "Bad symbol for array");
    if (!GvAV(gv))
	GvAV(gv) = newAV();
    return gv;
}

GV *
Perl_gv_HVadd(pTHX_ register GV *gv)
{
    if (!gv || SvTYPE((SV*)gv) != SVt_PVGV)
	Perl_croak(aTHX_ "Bad symbol for hash");
    if (!GvHV(gv))
	GvHV(gv) = newHV();
    return gv;
}

GV *
Perl_gv_IOadd(pTHX_ register GV *gv)
{
    if (!gv || SvTYPE((SV*)gv) != SVt_PVGV)
	Perl_croak(aTHX_ "Bad symbol for filehandle");
    if (!GvIOp(gv))
	GvIOp(gv) = newIO();
    return gv;
}

GV *
Perl_gv_fetchfile(pTHX_ const char *name)
{
    dTHR;
    char smallbuf[256];
    char *tmpbuf;
    STRLEN tmplen;
    GV *gv;

    tmplen = strlen(name) + 2;
    if (tmplen < sizeof smallbuf)
	tmpbuf = smallbuf;
    else
	New(603, tmpbuf, tmplen + 1, char);
    tmpbuf[0] = '_';
    tmpbuf[1] = '<';
    strcpy(tmpbuf + 2, name);
    gv = *(GV**)hv_fetch(PL_defstash, tmpbuf, tmplen, TRUE);
    if (!isGV(gv)) {
	gv_init(gv, PL_defstash, tmpbuf, tmplen, FALSE);
	sv_setpv(GvSV(gv), name);
<<<<<<< HEAD
#ifdef MACOS_TRADITIONAL
	if (strchr(name, ':') && instr(name,".pm"))
#else
	if (*name == '/' && (instr(name, "/lib/") || instr(name, ".pm")))
#endif
	    GvMULTI_on(gv);
=======
>>>>>>> 11faa288
	if (PERLDB_LINE)
	    hv_magic(GvHVn(gv_AVadd(gv)), gv, 'L');
    }
    if (tmpbuf != smallbuf)
	Safefree(tmpbuf);
    return gv;
}

void
Perl_gv_init(pTHX_ GV *gv, HV *stash, const char *name, STRLEN len, int multi)
{
    dTHR;
    register GP *gp;
    bool doproto = SvTYPE(gv) > SVt_NULL;
    char *proto = (doproto && SvPOK(gv)) ? SvPVX(gv) : NULL;

    sv_upgrade((SV*)gv, SVt_PVGV);
    if (SvLEN(gv)) {
	if (proto) {
	    SvPVX(gv) = NULL;
	    SvLEN(gv) = 0;
	    SvPOK_off(gv);
	} else
	    Safefree(SvPVX(gv));
    }
    Newz(602, gp, 1, GP);
    GvGP(gv) = gp_ref(gp);
    GvSV(gv) = NEWSV(72,0);
    GvLINE(gv) = CopLINE(PL_curcop);
    GvFILE(gv) = CopFILE(PL_curcop) ? CopFILE(PL_curcop) : "";
    GvCVGEN(gv) = 0;
    GvEGV(gv) = gv;
    sv_magic((SV*)gv, (SV*)gv, '*', name, len);
    GvSTASH(gv) = (HV*)SvREFCNT_inc(stash);
    GvNAME(gv) = savepvn(name, len);
    GvNAMELEN(gv) = len;
    if (multi || doproto)              /* doproto means it _was_ mentioned */
	GvMULTI_on(gv);
    if (doproto) {			/* Replicate part of newSUB here. */
	SvIOK_off(gv);
	ENTER;
	/* XXX unsafe for threads if eval_owner isn't held */
	start_subparse(0,0);		/* Create CV in compcv. */
	GvCV(gv) = PL_compcv;
	LEAVE;

	PL_sub_generation++;
	CvGV(GvCV(gv)) = (GV*)SvREFCNT_inc(gv);
	CvFILE(GvCV(gv)) = CopFILE(PL_curcop);
	CvSTASH(GvCV(gv)) = PL_curstash;
#ifdef USE_THREADS
	CvOWNER(GvCV(gv)) = 0;
	if (!CvMUTEXP(GvCV(gv))) {
	    New(666, CvMUTEXP(GvCV(gv)), 1, perl_mutex);
	    MUTEX_INIT(CvMUTEXP(GvCV(gv)));
	}
#endif /* USE_THREADS */
	if (proto) {
	    sv_setpv((SV*)GvCV(gv), proto);
	    Safefree(proto);
	}
    }
}

STATIC void
S_gv_init_sv(pTHX_ GV *gv, I32 sv_type)
{
    switch (sv_type) {
    case SVt_PVIO:
	(void)GvIOn(gv);
	break;
    case SVt_PVAV:
	(void)GvAVn(gv);
	break;
    case SVt_PVHV:
	(void)GvHVn(gv);
	break;
    }
}

GV *
Perl_gv_fetchmeth(pTHX_ HV *stash, const char *name, STRLEN len, I32 level)
{
    AV* av;
    GV* topgv;
    GV* gv;
    GV** gvp;
    CV* cv;

    if (!stash)
	return 0;
    if ((level > 100) || (level < -100))
	Perl_croak(aTHX_ "Recursive inheritance detected while looking for method '%s' in package '%s'",
	      name, HvNAME(stash));

    DEBUG_o( Perl_deb(aTHX_ "Looking for method %s in package %s\n",name,HvNAME(stash)) );

    gvp = (GV**)hv_fetch(stash, name, len, (level >= 0));
    if (!gvp)
	topgv = Nullgv;
    else {
	topgv = *gvp;
	if (SvTYPE(topgv) != SVt_PVGV)
	    gv_init(topgv, stash, name, len, TRUE);
	if (cv = GvCV(topgv)) {
	    /* If genuine method or valid cache entry, use it */
	    if (!GvCVGEN(topgv) || GvCVGEN(topgv) == PL_sub_generation)
		return topgv;
	    /* Stale cached entry: junk it */
	    SvREFCNT_dec(cv);
	    GvCV(topgv) = cv = Nullcv;
	    GvCVGEN(topgv) = 0;
	}
	else if (GvCVGEN(topgv) == PL_sub_generation)
	    return 0;  /* cache indicates sub doesn't exist */
    }

    gvp = (GV**)hv_fetch(stash, "ISA", 3, FALSE);
    av = (gvp && (gv = *gvp) && gv != (GV*)&PL_sv_undef) ? GvAV(gv) : Nullav;

    /* create and re-create @.*::SUPER::ISA on demand */
    if (!av || !SvMAGIC(av)) {
	char* packname = HvNAME(stash);
	STRLEN packlen = strlen(packname);

	if (packlen >= 7 && strEQ(packname + packlen - 7, "::SUPER")) {
	    HV* basestash;

	    packlen -= 7;
	    basestash = gv_stashpvn(packname, packlen, TRUE);
	    gvp = (GV**)hv_fetch(basestash, "ISA", 3, FALSE);
	    if (gvp && (gv = *gvp) != (GV*)&PL_sv_undef && (av = GvAV(gv))) {
		dTHR;		/* just for SvREFCNT_dec */
		gvp = (GV**)hv_fetch(stash, "ISA", 3, TRUE);
		if (!gvp || !(gv = *gvp))
		    Perl_croak(aTHX_ "Cannot create %s::ISA", HvNAME(stash));
		if (SvTYPE(gv) != SVt_PVGV)
		    gv_init(gv, stash, "ISA", 3, TRUE);
		SvREFCNT_dec(GvAV(gv));
		GvAV(gv) = (AV*)SvREFCNT_inc(av);
	    }
	}
    }

    if (av) {
	SV** svp = AvARRAY(av);
	/* NOTE: No support for tied ISA */
	I32 items = AvFILLp(av) + 1;
	while (items--) {
	    SV* sv = *svp++;
	    HV* basestash = gv_stashsv(sv, FALSE);
	    if (!basestash) {
		dTHR;		/* just for ckWARN */
		if (ckWARN(WARN_MISC))
		    Perl_warner(aTHX_ WARN_MISC, "Can't locate package %s for @%s::ISA",
			SvPVX(sv), HvNAME(stash));
		continue;
	    }
	    gv = gv_fetchmeth(basestash, name, len,
			      (level >= 0) ? level + 1 : level - 1);
	    if (gv)
		goto gotcha;
	}
    }

    /* if at top level, try UNIVERSAL */

    if (level == 0 || level == -1) {
	HV* lastchance;

	if (lastchance = gv_stashpvn("UNIVERSAL", 9, FALSE)) {
	    if (gv = gv_fetchmeth(lastchance, name, len,
				  (level >= 0) ? level + 1 : level - 1)) {
	  gotcha:
		/*
		 * Cache method in topgv if:
		 *  1. topgv has no synonyms (else inheritance crosses wires)
		 *  2. method isn't a stub (else AUTOLOAD fails spectacularly)
		 */
		if (topgv &&
		    GvREFCNT(topgv) == 1 &&
		    (cv = GvCV(gv)) &&
		    (CvROOT(cv) || CvXSUB(cv)))
		{
		    if (cv = GvCV(topgv))
			SvREFCNT_dec(cv);
		    GvCV(topgv) = (CV*)SvREFCNT_inc(GvCV(gv));
		    GvCVGEN(topgv) = PL_sub_generation;
		}
		return gv;
	    }
	    else if (topgv && GvREFCNT(topgv) == 1) {
		/* cache the fact that the method is not defined */
		GvCVGEN(topgv) = PL_sub_generation;
	    }
	}
    }

    return 0;
}

GV *
Perl_gv_fetchmethod(pTHX_ HV *stash, const char *name)
{
    return gv_fetchmethod_autoload(stash, name, TRUE);
}

GV *
Perl_gv_fetchmethod_autoload(pTHX_ HV *stash, const char *name, I32 autoload)
{
    dTHR;
    register const char *nend;
    const char *nsplit = 0;
    GV* gv;
    
    for (nend = name; *nend; nend++) {
	if (*nend == '\'')
	    nsplit = nend;
	else if (*nend == ':' && *(nend + 1) == ':')
	    nsplit = ++nend;
    }
    if (nsplit) {
	const char *origname = name;
	name = nsplit + 1;
	if (*nsplit == ':')
	    --nsplit;
	if ((nsplit - origname) == 5 && strnEQ(origname, "SUPER", 5)) {
	    /* ->SUPER::method should really be looked up in original stash */
	    SV *tmpstr = sv_2mortal(Perl_newSVpvf(aTHX_ "%s::SUPER",
						  CopSTASHPV(PL_curcop)));
	    stash = gv_stashpvn(SvPVX(tmpstr), SvCUR(tmpstr), TRUE);
	    DEBUG_o( Perl_deb(aTHX_ "Treating %s as %s::%s\n",
			 origname, HvNAME(stash), name) );
	}
	else
	    stash = gv_stashpvn(origname, nsplit - origname, TRUE);
    }

    gv = gv_fetchmeth(stash, name, nend - name, 0);
    if (!gv) {
	if (strEQ(name,"import"))
	    gv = (GV*)&PL_sv_yes;
	else if (autoload)
	    gv = gv_autoload4(stash, name, nend - name, TRUE);
    }
    else if (autoload) {
	CV* cv = GvCV(gv);
	if (!CvROOT(cv) && !CvXSUB(cv)) {
	    GV* stubgv;
	    GV* autogv;

	    if (CvANON(cv))
		stubgv = gv;
	    else {
		stubgv = CvGV(cv);
		if (GvCV(stubgv) != cv)		/* orphaned import */
		    stubgv = gv;
	    }
	    autogv = gv_autoload4(GvSTASH(stubgv),
				  GvNAME(stubgv), GvNAMELEN(stubgv), TRUE);
	    if (autogv)
		gv = autogv;
	}
    }

    return gv;
}

GV*
Perl_gv_autoload4(pTHX_ HV *stash, const char *name, STRLEN len, I32 method)
{
    dTHR;
    static char autoload[] = "AUTOLOAD";
    static STRLEN autolen = 8;
    GV* gv;
    CV* cv;
    HV* varstash;
    GV* vargv;
    SV* varsv;

    if (len == autolen && strnEQ(name, autoload, autolen))
	return Nullgv;
    if (!(gv = gv_fetchmeth(stash, autoload, autolen, FALSE)))
	return Nullgv;
    cv = GvCV(gv);

    /*
     * Inheriting AUTOLOAD for non-methods works ... for now.
     */
    if (ckWARN(WARN_DEPRECATED) && !method && 
	(GvCVGEN(gv) || GvSTASH(gv) != stash))
	Perl_warner(aTHX_ WARN_DEPRECATED,
	  "Use of inherited AUTOLOAD for non-method %s::%.*s() is deprecated",
	     HvNAME(stash), (int)len, name);

    /*
     * Given &FOO::AUTOLOAD, set $FOO::AUTOLOAD to desired function name.
     * The subroutine's original name may not be "AUTOLOAD", so we don't
     * use that, but for lack of anything better we will use the sub's
     * original package to look up $AUTOLOAD.
     */
    varstash = GvSTASH(CvGV(cv));
    vargv = *(GV**)hv_fetch(varstash, autoload, autolen, TRUE);
    if (!isGV(vargv))
	gv_init(vargv, varstash, autoload, autolen, FALSE);
    varsv = GvSV(vargv);
    sv_setpv(varsv, HvNAME(stash));
    sv_catpvn(varsv, "::", 2);
    sv_catpvn(varsv, name, len);
    SvTAINTED_off(varsv);
    return gv;
}

HV*
Perl_gv_stashpv(pTHX_ const char *name, I32 create)
{
    return gv_stashpvn(name, strlen(name), create);
}

HV*
Perl_gv_stashpvn(pTHX_ const char *name, U32 namelen, I32 create)
{
    char smallbuf[256];
    char *tmpbuf;
    HV *stash;
    GV *tmpgv;

    if (namelen + 3 < sizeof smallbuf)
	tmpbuf = smallbuf;
    else
	New(606, tmpbuf, namelen + 3, char);
    Copy(name,tmpbuf,namelen,char);
    tmpbuf[namelen++] = ':';
    tmpbuf[namelen++] = ':';
    tmpbuf[namelen] = '\0';
    tmpgv = gv_fetchpv(tmpbuf, create, SVt_PVHV);
    if (tmpbuf != smallbuf)
	Safefree(tmpbuf);
    if (!tmpgv)
	return 0;
    if (!GvHV(tmpgv))
	GvHV(tmpgv) = newHV();
    stash = GvHV(tmpgv);
    if (!HvNAME(stash))
	HvNAME(stash) = savepv(name);
    return stash;
}

HV*
Perl_gv_stashsv(pTHX_ SV *sv, I32 create)
{
    register char *ptr;
    STRLEN len;
    ptr = SvPV(sv,len);
    return gv_stashpvn(ptr, len, create);
}


GV *
Perl_gv_fetchpv(pTHX_ const char *nambeg, I32 add, I32 sv_type)
{
    dTHR;
    register const char *name = nambeg;
    register GV *gv = 0;
    GV**gvp;
    I32 len;
    register const char *namend;
    HV *stash = 0;
    U32 add_gvflags = 0;

    if (*name == '*' && isALPHA(name[1])) /* accidental stringify on a GV? */
	name++;

    for (namend = name; *namend; namend++) {
	if ((*namend == '\'' && namend[1]) ||
	    (*namend == ':' && namend[1] == ':'))
	{
	    if (!stash)
		stash = PL_defstash;
	    if (!stash || !SvREFCNT(stash)) /* symbol table under destruction */
		return Nullgv;

	    len = namend - name;
	    if (len > 0) {
		char smallbuf[256];
		char *tmpbuf;

		if (len + 3 < sizeof smallbuf)
		    tmpbuf = smallbuf;
		else
		    New(601, tmpbuf, len+3, char);
		Copy(name, tmpbuf, len, char);
		tmpbuf[len++] = ':';
		tmpbuf[len++] = ':';
		tmpbuf[len] = '\0';
		gvp = (GV**)hv_fetch(stash,tmpbuf,len,add);
		gv = gvp ? *gvp : Nullgv;
		if (gv && gv != (GV*)&PL_sv_undef) {
		    if (SvTYPE(gv) != SVt_PVGV)
			gv_init(gv, stash, tmpbuf, len, (add & GV_ADDMULTI));
		    else
			GvMULTI_on(gv);
		}
		if (tmpbuf != smallbuf)
		    Safefree(tmpbuf);
		if (!gv || gv == (GV*)&PL_sv_undef)
		    return Nullgv;

		if (!(stash = GvHV(gv)))
		    stash = GvHV(gv) = newHV();

		if (!HvNAME(stash))
		    HvNAME(stash) = savepvn(nambeg, namend - nambeg);
	    }

	    if (*namend == ':')
		namend++;
	    namend++;
	    name = namend;
	    if (!*name)
		return gv ? gv : (GV*)*hv_fetch(PL_defstash, "main::", 6, TRUE);
	}
    }
    len = namend - name;
    if (!len)
	len = 1;

    /* No stash in name, so see how we can default */

    if (!stash) {
	if (isIDFIRST(*name)
	    || (IN_UTF8 && ((*name & 0xc0) == 0xc0) && isIDFIRST_utf8((U8*)name)))
	{
	    bool global = FALSE;

	    if (isUPPER(*name)) {
		if (*name == 'S' && (
		    strEQ(name, "SIG") ||
		    strEQ(name, "STDIN") ||
		    strEQ(name, "STDOUT") ||
		    strEQ(name, "STDERR")))
		    global = TRUE;
		else if (*name == 'I' && strEQ(name, "INC"))
		    global = TRUE;
		else if (*name == 'E' && strEQ(name, "ENV"))
		    global = TRUE;
		else if (*name == 'A' && (
		  strEQ(name, "ARGV") ||
		  strEQ(name, "ARGVOUT")))
		    global = TRUE;
	    }
	    else if (*name == '_' && !name[1])
		global = TRUE;

	    if (global)
		stash = PL_defstash;
	    else if ((COP*)PL_curcop == &PL_compiling) {
		stash = PL_curstash;
		if (add && (PL_hints & HINT_STRICT_VARS) &&
		    !(add & GV_ADDOUR) &&
		    sv_type != SVt_PVCV &&
		    sv_type != SVt_PVGV &&
		    sv_type != SVt_PVFM &&
		    sv_type != SVt_PVIO &&
		    !(len == 1 && sv_type == SVt_PV && strchr("ab",*name)) )
		{
		    gvp = (GV**)hv_fetch(stash,name,len,0);
		    if (!gvp ||
			*gvp == (GV*)&PL_sv_undef ||
			SvTYPE(*gvp) != SVt_PVGV)
		    {
			stash = 0;
		    }
		    else if (sv_type == SVt_PV   && !GvIMPORTED_SV(*gvp) ||
			     sv_type == SVt_PVAV && !GvIMPORTED_AV(*gvp) ||
			     sv_type == SVt_PVHV && !GvIMPORTED_HV(*gvp) )
		    {
			Perl_warn(aTHX_ "Variable \"%c%s\" is not imported",
			    sv_type == SVt_PVAV ? '@' :
			    sv_type == SVt_PVHV ? '%' : '$',
			    name);
			if (GvCVu(*gvp))
			    Perl_warn(aTHX_ "(Did you mean &%s instead?)\n", name);
			stash = 0;
		    }
		}
	    }
	    else
		stash = CopSTASH(PL_curcop);
	}
	else
	    stash = PL_defstash;
    }

    /* By this point we should have a stash and a name */

    if (!stash) {
	if (add) {
	    qerror(Perl_mess(aTHX_
		 "Global symbol \"%s%s\" requires explicit package name",
		 (sv_type == SVt_PV ? "$"
		  : sv_type == SVt_PVAV ? "@"
		  : sv_type == SVt_PVHV ? "%"
		  : ""), name));
	}
	return Nullgv;
    }

    if (!SvREFCNT(stash))	/* symbol table under destruction */
	return Nullgv;

    gvp = (GV**)hv_fetch(stash,name,len,add);
    if (!gvp || *gvp == (GV*)&PL_sv_undef)
	return Nullgv;
    gv = *gvp;
    if (SvTYPE(gv) == SVt_PVGV) {
	if (add) {
	    GvMULTI_on(gv);
	    gv_init_sv(gv, sv_type);
	}
	return gv;
    } else if (add & GV_NOINIT) {
	return gv;
    }

    /* Adding a new symbol */

    if (add & GV_ADDWARN && ckWARN_d(WARN_INTERNAL))
	Perl_warner(aTHX_ WARN_INTERNAL, "Had to create %s unexpectedly", nambeg);
    gv_init(gv, stash, name, len, add & GV_ADDMULTI);
    gv_init_sv(gv, sv_type);
    GvFLAGS(gv) |= add_gvflags;

    if (isLEXWARN_on && isALPHA(name[0]) && ! ckWARN(WARN_ONCE))
        GvMULTI_on(gv) ;

    /* set up magic where warranted */
    switch (*name) {
    case 'A':
	if (strEQ(name, "ARGV")) {
	    IoFLAGS(GvIOn(gv)) |= IOf_ARGV|IOf_START;
	}
	break;
    case 'E':
	if (strnEQ(name, "EXPORT", 6))
	    GvMULTI_on(gv);
	break;
    case 'I':
	if (strEQ(name, "ISA")) {
	    AV* av = GvAVn(gv);
	    GvMULTI_on(gv);
	    sv_magic((SV*)av, (SV*)gv, 'I', Nullch, 0);
	    /* NOTE: No support for tied ISA */
	    if ((add & GV_ADDMULTI) && strEQ(nambeg,"AnyDBM_File::ISA")
		&& AvFILLp(av) == -1)
	    {
		char *pname;
		av_push(av, newSVpvn(pname = "NDBM_File",9));
		gv_stashpvn(pname, 9, TRUE);
		av_push(av, newSVpvn(pname = "DB_File",7));
		gv_stashpvn(pname, 7, TRUE);
		av_push(av, newSVpvn(pname = "GDBM_File",9));
		gv_stashpvn(pname, 9, TRUE);
		av_push(av, newSVpvn(pname = "SDBM_File",9));
		gv_stashpvn(pname, 9, TRUE);
		av_push(av, newSVpvn(pname = "ODBM_File",9));
		gv_stashpvn(pname, 9, TRUE);
	    }
	}
	break;
    case 'O':
        if (strEQ(name, "OVERLOAD")) {
            HV* hv = GvHVn(gv);
            GvMULTI_on(gv);
            hv_magic(hv, gv, 'A');
        }
        break;
    case 'S':
	if (strEQ(name, "SIG")) {
	    HV *hv;
	    I32 i;
	    GvMULTI_on(gv);
	    hv = GvHVn(gv);
	    hv_magic(hv, gv, 'S');
	    for(i = 1; PL_sig_name[i]; i++) {
	    	SV ** init;
	    	init = hv_fetch(hv, PL_sig_name[i], strlen(PL_sig_name[i]), 1);
	    	if (init)
		    sv_setsv(*init, &PL_sv_undef);
	    	PL_psig_ptr[i] = 0;
	    	PL_psig_name[i] = 0;
	    }
	}
	break;
    case 'V':
	if (strEQ(name, "VERSION"))
	    GvMULTI_on(gv);
	break;

    case '&':
	if (len > 1)
	    break;
	PL_sawampersand = TRUE;
	goto ro_magicalize;

    case '`':
	if (len > 1)
	    break;
	PL_sawampersand = TRUE;
	goto ro_magicalize;

    case '\'':
	if (len > 1)
	    break;
	PL_sawampersand = TRUE;
	goto ro_magicalize;

    case ':':
	if (len > 1)
	    break;
	sv_setpv(GvSV(gv),PL_chopset);
	goto magicalize;

    case '?':
	if (len > 1)
	    break;
#ifdef COMPLEX_STATUS
	(void)SvUPGRADE(GvSV(gv), SVt_PVLV);
#endif
	goto magicalize;

    case '!':
	if (len > 1)
	    break;
	if (sv_type > SVt_PV && PL_curcop != &PL_compiling) {
	    HV* stash = gv_stashpvn("Errno",5,FALSE);
	    if (!stash || !(gv_fetchmethod(stash, "TIEHASH"))) {
		dSP;
		PUTBACK;
		require_pv("Errno.pm");
		SPAGAIN;
		stash = gv_stashpvn("Errno",5,FALSE);
		if (!stash || !(gv_fetchmethod(stash, "TIEHASH")))
		    Perl_croak(aTHX_ "Can't use %%! because Errno.pm is not available");
	    }
	}
	goto magicalize;
    case '-':
	if (len > 1)
	    break;
	else {
            AV* av = GvAVn(gv);
            sv_magic((SV*)av, Nullsv, 'D', Nullch, 0);
        }
	goto magicalize;
    case '#':
    case '*':
	if (ckWARN(WARN_DEPRECATED) && len == 1 && sv_type == SVt_PV)
	    Perl_warner(aTHX_ WARN_DEPRECATED, "Use of $%s is deprecated", name);
	/* FALL THROUGH */
    case '[':
    case '^':
    case '~':
    case '=':
    case '%':
    case '.':
    case '(':
    case ')':
    case '<':
    case '>':
    case ',':
    case '\\':
    case '/':
    case '|':
    case '\001':
    case '\003':
    case '\004':
    case '\005':
    case '\006':
    case '\010':
    case '\011':	/* NOT \t in EBCDIC */
    case '\017':
    case '\020':
    case '\024':
	if (len > 1)
	    break;
	goto magicalize;
    case '\023':
	if (len > 1)
	    break;
	goto ro_magicalize;
    case '\027':	/* $^W & $^Warnings */
	if (len > 1 && strNE(name, "\027arnings"))
	    break;
	goto magicalize;

    case '+':
	if (len > 1)
	    break;
	else {
            AV* av = GvAVn(gv);
            sv_magic((SV*)av, (SV*)av, 'D', Nullch, 0);
        }
	/* FALL THROUGH */
    case '1':
    case '2':
    case '3':
    case '4':
    case '5':
    case '6':
    case '7':
    case '8':
    case '9':
      ro_magicalize:
	SvREADONLY_on(GvSV(gv));
      magicalize:
	sv_magic(GvSV(gv), (SV*)gv, 0, name, len);
	break;

    case '\014':
	if (len > 1)
	    break;
	sv_setpv(GvSV(gv),"\f");
	PL_formfeed = GvSV(gv);
	break;
    case ';':
	if (len > 1)
	    break;
	sv_setpv(GvSV(gv),"\034");
	break;
    case ']':
	if (len == 1) {
	    SV *sv = GvSV(gv);
	    (void)SvUPGRADE(sv, SVt_PVNV);
	    sv_setpv(sv, PL_patchlevel);
	    (void)sv_2nv(sv);
	    SvREADONLY_on(sv);
	}
	break;
    }
    return gv;
}

void
Perl_gv_fullname3(pTHX_ SV *sv, GV *gv, const char *prefix)
{
    HV *hv = GvSTASH(gv);
    if (!hv) {
	SvOK_off(sv);
	return;
    }
    sv_setpv(sv, prefix ? prefix : "");
    sv_catpv(sv,HvNAME(hv));
    sv_catpvn(sv,"::", 2);
    sv_catpvn(sv,GvNAME(gv),GvNAMELEN(gv));
}

void
Perl_gv_efullname3(pTHX_ SV *sv, GV *gv, const char *prefix)
{
    GV *egv = GvEGV(gv);
    if (!egv)
	egv = gv;
    gv_fullname3(sv, egv, prefix);
}

/* XXX compatibility with versions <= 5.003. */
void
Perl_gv_fullname(pTHX_ SV *sv, GV *gv)
{
    gv_fullname3(sv, gv, sv == (SV*)gv ? "*" : "");
}

/* XXX compatibility with versions <= 5.003. */
void
Perl_gv_efullname(pTHX_ SV *sv, GV *gv)
{
    gv_efullname3(sv, gv, sv == (SV*)gv ? "*" : "");
}

IO *
Perl_newIO(pTHX)
{
    dTHR;
    IO *io;
    GV *iogv;

    io = (IO*)NEWSV(0,0);
    sv_upgrade((SV *)io,SVt_PVIO);
    SvREFCNT(io) = 1;
    SvOBJECT_on(io);
    iogv = gv_fetchpv("FileHandle::", FALSE, SVt_PVHV);
    /* unless exists($main::{FileHandle}) and defined(%main::FileHandle::) */
    if (!(iogv && GvHV(iogv) && HvARRAY(GvHV(iogv))))
      iogv = gv_fetchpv("IO::Handle::", TRUE, SVt_PVHV);
    SvSTASH(io) = (HV*)SvREFCNT_inc(GvHV(iogv));
    return io;
}

void
Perl_gv_check(pTHX_ HV *stash)
{
    dTHR;
    register HE *entry;
    register I32 i;
    register GV *gv;
    HV *hv;

    if (!HvARRAY(stash))
	return;
    for (i = 0; i <= (I32) HvMAX(stash); i++) {
	for (entry = HvARRAY(stash)[i]; entry; entry = HeNEXT(entry)) {
	    if (HeKEY(entry)[HeKLEN(entry)-1] == ':' &&
		(gv = (GV*)HeVAL(entry)) && (hv = GvHV(gv)) && HvNAME(hv))
	    {
		if (hv != PL_defstash && hv != stash)
		     gv_check(hv);              /* nested package */
	    }
	    else if (isALPHA(*HeKEY(entry))) {
		char *file;
		gv = (GV*)HeVAL(entry);
		if (SvTYPE(gv) != SVt_PVGV || GvMULTI(gv))
		    continue;
		file = GvFILE(gv);
		/* performance hack: if filename is absolute and it's a standard
		 * module, don't bother warning */
		if (file
		    && PERL_FILE_IS_ABSOLUTE(file)
		    && (instr(file, "/lib/") || instr(file, ".pm")))
		{
		    continue;
		}
		CopLINE_set(PL_curcop, GvLINE(gv));
#ifdef USE_ITHREADS
		CopFILE(PL_curcop) = file;	/* set for warning */
#else
		CopFILEGV(PL_curcop) = gv_fetchfile(file);
#endif
		Perl_warner(aTHX_ WARN_ONCE,
			"Name \"%s::%s\" used only once: possible typo",
			HvNAME(stash), GvNAME(gv));
	    }
	}
    }
}

GV *
Perl_newGVgen(pTHX_ char *pack)
{
    return gv_fetchpv(Perl_form(aTHX_ "%s::_GEN_%ld", pack, (long)PL_gensym++),
		      TRUE, SVt_PVGV);
}

/* hopefully this is only called on local symbol table entries */

GP*
Perl_gp_ref(pTHX_ GP *gp)
{
    gp->gp_refcnt++;
    if (gp->gp_cv) {
	if (gp->gp_cvgen) {
	    /* multi-named GPs cannot be used for method cache */
	    SvREFCNT_dec(gp->gp_cv);
	    gp->gp_cv = Nullcv;
	    gp->gp_cvgen = 0;
	}
	else {
	    /* Adding a new name to a subroutine invalidates method cache */
	    PL_sub_generation++;
	}
    }
    return gp;
}

void
Perl_gp_free(pTHX_ GV *gv)
{
    dTHR;  
    GP* gp;
    CV* cv;

    if (!gv || !(gp = GvGP(gv)))
	return;
    if (gp->gp_refcnt == 0) {
	if (ckWARN_d(WARN_INTERNAL))
	    Perl_warner(aTHX_ WARN_INTERNAL,
			"Attempt to free unreferenced glob pointers");
        return;
    }
    if (gp->gp_cv) {
	/* Deleting the name of a subroutine invalidates method cache */
	PL_sub_generation++;
    }
    if (--gp->gp_refcnt > 0) {
	if (gp->gp_egv == gv)
	    gp->gp_egv = 0;
        return;
    }

    SvREFCNT_dec(gp->gp_sv);
    SvREFCNT_dec(gp->gp_av);
    SvREFCNT_dec(gp->gp_hv);
    SvREFCNT_dec(gp->gp_io);
    SvREFCNT_dec(gp->gp_cv);
    SvREFCNT_dec(gp->gp_form);

    Safefree(gp);
    GvGP(gv) = 0;
}

#if defined(CRIPPLED_CC) && (defined(iAPX286) || defined(M_I286) || defined(I80286))
#define MICROPORT
#endif

#ifdef	MICROPORT	/* Microport 2.4 hack */
AV *GvAVn(gv)
register GV *gv;
{
    if (GvGP(gv)->gp_av) 
	return GvGP(gv)->gp_av;
    else
	return GvGP(gv_AVadd(gv))->gp_av;
}

HV *GvHVn(gv)
register GV *gv;
{
    if (GvGP(gv)->gp_hv)
	return GvGP(gv)->gp_hv;
    else
	return GvGP(gv_HVadd(gv))->gp_hv;
}
#endif			/* Microport 2.4 hack */

/* Updates and caches the CV's */

bool
Perl_Gv_AMupdate(pTHX_ HV *stash)
{
  dTHR;  
  GV** gvp;
  HV* hv;
  GV* gv;
  CV* cv;
  MAGIC* mg=mg_find((SV*)stash,'c');
  AMT *amtp = (mg) ? (AMT*)mg->mg_ptr: (AMT *) NULL;
  AMT amt;
  STRLEN n_a;

  if (mg && amtp->was_ok_am == PL_amagic_generation
      && amtp->was_ok_sub == PL_sub_generation)
      return AMT_AMAGIC(amtp);
  if (amtp && AMT_AMAGIC(amtp)) {	/* Have table. */
    int i;
    for (i=1; i<NofAMmeth; i++) {
      if (amtp->table[i]) {
	SvREFCNT_dec(amtp->table[i]);
      }
    }
  }
  sv_unmagic((SV*)stash, 'c');

  DEBUG_o( Perl_deb(aTHX_ "Recalcing overload magic in package %s\n",HvNAME(stash)) );

  amt.was_ok_am = PL_amagic_generation;
  amt.was_ok_sub = PL_sub_generation;
  amt.fallback = AMGfallNO;
  amt.flags = 0;

#ifdef OVERLOAD_VIA_HASH
  gvp=(GV**)hv_fetch(stash,"OVERLOAD",8,FALSE);	/* A shortcut */
  if (gvp && ((gv = *gvp) != (GV*)&PL_sv_undef && (hv = GvHV(gv)))) {
    int filled=0;
    int i;
    char *cp;
    SV* sv;
    SV** svp;

    /* Work with "fallback" key, which we assume to be first in PL_AMG_names */

    if (( cp = (char *)PL_AMG_names[0] ) &&
	(svp = (SV**)hv_fetch(hv,cp,strlen(cp),FALSE)) && (sv = *svp)) {
      if (SvTRUE(sv)) amt.fallback=AMGfallYES;
      else if (SvOK(sv)) amt.fallback=AMGfallNEVER;
    }
    for (i = 1; i < NofAMmeth; i++) {
      cv = 0;
      cp = (char *)PL_AMG_names[i];
      
        svp = (SV**)hv_fetch(hv, cp, strlen(cp), FALSE);
        if (svp && ((sv = *svp) != &PL_sv_undef)) {
          switch (SvTYPE(sv)) {
            default:
              if (!SvROK(sv)) {
                if (!SvOK(sv)) break;
		gv = gv_fetchmethod(stash, SvPV(sv, n_a));
                if (gv) cv = GvCV(gv);
                break;
              }
              cv = (CV*)SvRV(sv);
              if (SvTYPE(cv) == SVt_PVCV)
                  break;
                /* FALL THROUGH */
            case SVt_PVHV:
            case SVt_PVAV:
	      Perl_croak(aTHX_ "Not a subroutine reference in overload table");
	      return FALSE;
            case SVt_PVCV:
              cv = (CV*)sv;
              break;
            case SVt_PVGV:
              if (!(cv = GvCVu((GV*)sv)))
                cv = sv_2cv(sv, &stash, &gv, FALSE);
              break;
          }
          if (cv) filled=1;
	  else {
	    Perl_croak(aTHX_ "Method for operation %s not found in package %.256s during blessing\n",
		cp,HvNAME(stash));
	    return FALSE;
	  }
        }
#else
  {
    int filled = 0;
    int i;
    const char *cp;
    SV* sv = NULL;
    SV** svp;

    /* Work with "fallback" key, which we assume to be first in PL_AMG_names */

    if ( cp = PL_AMG_names[0] ) {
	/* Try to find via inheritance. */
	gv = gv_fetchmeth(stash, "()", 2, -1); /* A cookie: "()". */
	if (gv) sv = GvSV(gv);

	if (!gv) goto no_table;
	else if (SvTRUE(sv)) amt.fallback=AMGfallYES;
	else if (SvOK(sv)) amt.fallback=AMGfallNEVER;
    }

    for (i = 1; i < NofAMmeth; i++) {
	SV *cookie = sv_2mortal(Perl_newSVpvf(aTHX_ "(%s", cp = PL_AMG_names[i]));
	DEBUG_o( Perl_deb(aTHX_ "Checking overloading of `%s' in package `%.256s'\n",
		     cp, HvNAME(stash)) );
	/* don't fill the cache while looking up! */
	gv = gv_fetchmeth(stash, SvPVX(cookie), SvCUR(cookie), -1);
        cv = 0;
        if(gv && (cv = GvCV(gv))) {
	    if (GvNAMELEN(CvGV(cv)) == 3 && strEQ(GvNAME(CvGV(cv)), "nil")
		&& strEQ(HvNAME(GvSTASH(CvGV(cv))), "overload")) {
		/* GvSV contains the name of the method. */
		GV *ngv;
		
		DEBUG_o( Perl_deb(aTHX_ "Resolving method `%.256s' for overloaded `%s' in package `%.256s'\n", 
			     SvPV(GvSV(gv), n_a), cp, HvNAME(stash)) );
		if (!SvPOK(GvSV(gv)) 
		    || !(ngv = gv_fetchmethod_autoload(stash, SvPVX(GvSV(gv)),
						       FALSE)))
		{
		    /* Can be an import stub (created by `can'). */
		    if (GvCVGEN(gv)) {
			Perl_croak(aTHX_ "Stub found while resolving method `%.256s' overloading `%s' in package `%.256s'", 
			      (SvPOK(GvSV(gv)) ?  SvPVX(GvSV(gv)) : "???" ),
			      cp, HvNAME(stash));
		    } else
			Perl_croak(aTHX_ "Can't resolve method `%.256s' overloading `%s' in package `%.256s'", 
			      (SvPOK(GvSV(gv)) ?  SvPVX(GvSV(gv)) : "???" ),
			      cp, HvNAME(stash));
		}
		cv = GvCV(gv = ngv);
	    }
	    DEBUG_o( Perl_deb(aTHX_ "Overloading `%s' in package `%.256s' via `%.256s::%.256s' \n",
			 cp, HvNAME(stash), HvNAME(GvSTASH(CvGV(cv))),
			 GvNAME(CvGV(cv))) );
	    filled = 1;
	}
#endif 
	amt.table[i]=(CV*)SvREFCNT_inc(cv);
    }
    if (filled) {
      AMT_AMAGIC_on(&amt);
      sv_magic((SV*)stash, 0, 'c', (char*)&amt, sizeof(AMT));
      return TRUE;
    }
  }
  /* Here we have no table: */
 no_table:
  AMT_AMAGIC_off(&amt);
  sv_magic((SV*)stash, 0, 'c', (char*)&amt, sizeof(AMTS));
  return FALSE;
}

SV*
Perl_amagic_call(pTHX_ SV *left, SV *right, int method, int flags)
{
  dTHR;
  MAGIC *mg; 
  CV *cv; 
  CV **cvp=NULL, **ocvp=NULL;
  AMT *amtp, *oamtp;
  int fl=0, off, off1, lr=0, assign=AMGf_assign & flags, notfound=0;
  int postpr = 0, force_cpy = 0, assignshift = assign ? 1 : 0;
  HV* stash;
  if (!(AMGf_noleft & flags) && SvAMAGIC(left)
      && (mg = mg_find((SV*)(stash=SvSTASH(SvRV(left))),'c'))
      && (ocvp = cvp = (AMT_AMAGIC((AMT*)mg->mg_ptr) 
			? (oamtp = amtp = (AMT*)mg->mg_ptr)->table
			: (CV **) NULL))
      && ((cv = cvp[off=method+assignshift]) 
	  || (assign && amtp->fallback > AMGfallNEVER && /* fallback to
						          * usual method */
		  (fl = 1, cv = cvp[off=method])))) {
    lr = -1;			/* Call method for left argument */
  } else {
    if (cvp && amtp->fallback > AMGfallNEVER && flags & AMGf_unary) {
      int logic;

      /* look for substituted methods */
      /* In all the covered cases we should be called with assign==0. */
	 switch (method) {
	 case inc_amg:
	   force_cpy = 1;
	   if ((cv = cvp[off=add_ass_amg])
	       || ((cv = cvp[off = add_amg]) && (force_cpy = 0, postpr = 1))) {
	     right = &PL_sv_yes; lr = -1; assign = 1;
	   }
	   break;
	 case dec_amg:
	   force_cpy = 1;
	   if ((cv = cvp[off = subtr_ass_amg])
	       || ((cv = cvp[off = subtr_amg]) && (force_cpy = 0, postpr=1))) {
	     right = &PL_sv_yes; lr = -1; assign = 1;
	   }
	   break;
	 case bool__amg:
	   (void)((cv = cvp[off=numer_amg]) || (cv = cvp[off=string_amg]));
	   break;
	 case numer_amg:
	   (void)((cv = cvp[off=string_amg]) || (cv = cvp[off=bool__amg]));
	   break;
	 case string_amg:
	   (void)((cv = cvp[off=numer_amg]) || (cv = cvp[off=bool__amg]));
	   break;
 case not_amg:
   (void)((cv = cvp[off=bool__amg]) 
	  || (cv = cvp[off=numer_amg])
	  || (cv = cvp[off=string_amg]));
   postpr = 1;
   break;
	 case copy_amg:
	   {
	     /*
		  * SV* ref causes confusion with the interpreter variable of
		  * the same name
		  */
	     SV* tmpRef=SvRV(left);
	     if (!SvROK(tmpRef) && SvTYPE(tmpRef) <= SVt_PVMG) {
		/*
		 * Just to be extra cautious.  Maybe in some
		 * additional cases sv_setsv is safe, too.
		 */
		SV* newref = newSVsv(tmpRef);
		SvOBJECT_on(newref);
		SvSTASH(newref) = (HV*)SvREFCNT_inc(SvSTASH(tmpRef));
		return newref;
	     }
	   }
	   break;
	 case abs_amg:
	   if ((cvp[off1=lt_amg] || cvp[off1=ncmp_amg]) 
	       && ((cv = cvp[off=neg_amg]) || (cv = cvp[off=subtr_amg]))) {
	     SV* nullsv=sv_2mortal(newSViv(0));
	     if (off1==lt_amg) {
	       SV* lessp = amagic_call(left,nullsv,
				       lt_amg,AMGf_noright);
	       logic = SvTRUE(lessp);
	     } else {
	       SV* lessp = amagic_call(left,nullsv,
				       ncmp_amg,AMGf_noright);
	       logic = (SvNV(lessp) < 0);
	     }
	     if (logic) {
	       if (off==subtr_amg) {
		 right = left;
		 left = nullsv;
		 lr = 1;
	       }
	     } else {
	       return left;
	     }
	   }
	   break;
	 case neg_amg:
	   if (cv = cvp[off=subtr_amg]) {
	     right = left;
	     left = sv_2mortal(newSViv(0));
	     lr = 1;
	   }
	   break;
	 case iter_amg:			/* XXXX Eventually should do to_gv. */
	 case to_sv_amg:
	 case to_av_amg:
	 case to_hv_amg:
	 case to_gv_amg:
	 case to_cv_amg:
	     /* FAIL safe */
	     return NULL;	/* Delegate operation to standard mechanisms. */
	     break;
	 default:
	   goto not_found;
	 }
	 if (!cv) goto not_found;
    } else if (!(AMGf_noright & flags) && SvAMAGIC(right)
	       && (mg = mg_find((SV*)(stash=SvSTASH(SvRV(right))),'c'))
	       && (cvp = (AMT_AMAGIC((AMT*)mg->mg_ptr) 
			  ? (amtp = (AMT*)mg->mg_ptr)->table
			  : (CV **) NULL))
	       && (cv = cvp[off=method])) { /* Method for right
					     * argument found */
      lr=1;
    } else if (((ocvp && oamtp->fallback > AMGfallNEVER 
		 && (cvp=ocvp) && (lr = -1)) 
		|| (cvp && amtp->fallback > AMGfallNEVER && (lr=1)))
	       && !(flags & AMGf_unary)) {
				/* We look for substitution for
				 * comparison operations and
				 * concatenation */
      if (method==concat_amg || method==concat_ass_amg
	  || method==repeat_amg || method==repeat_ass_amg) {
	return NULL;		/* Delegate operation to string conversion */
      }
      off = -1;
      switch (method) {
	 case lt_amg:
	 case le_amg:
	 case gt_amg:
	 case ge_amg:
	 case eq_amg:
	 case ne_amg:
	   postpr = 1; off=ncmp_amg; break;
	 case slt_amg:
	 case sle_amg:
	 case sgt_amg:
	 case sge_amg:
	 case seq_amg:
	 case sne_amg:
	   postpr = 1; off=scmp_amg; break;
	 }
      if (off != -1) cv = cvp[off];
      if (!cv) {
	goto not_found;
      }
    } else {
    not_found:			/* No method found, either report or croak */
      if (ocvp && (cv=ocvp[nomethod_amg])) { /* Call report method */
	notfound = 1; lr = -1;
      } else if (cvp && (cv=cvp[nomethod_amg])) {
	notfound = 1; lr = 1;
      } else {
	SV *msg;
	if (off==-1) off=method;
	msg = sv_2mortal(Perl_newSVpvf(aTHX_ 
		      "Operation `%s': no method found,%sargument %s%s%s%s",
		      PL_AMG_names[method + assignshift],
		      (flags & AMGf_unary ? " " : "\n\tleft "),
		      SvAMAGIC(left)? 
		        "in overloaded package ":
		        "has no overloaded magic",
		      SvAMAGIC(left)? 
		        HvNAME(SvSTASH(SvRV(left))):
		        "",
		      SvAMAGIC(right)? 
		        ",\n\tright argument in overloaded package ":
		        (flags & AMGf_unary 
			 ? ""
			 : ",\n\tright argument has no overloaded magic"),
		      SvAMAGIC(right)? 
		        HvNAME(SvSTASH(SvRV(right))):
		        ""));
	if (amtp && amtp->fallback >= AMGfallYES) {
	  DEBUG_o( Perl_deb(aTHX_ "%s", SvPVX(msg)) );
	} else {
	  Perl_croak(aTHX_ "%_", msg);
	}
	return NULL;
      }
      force_cpy = force_cpy || assign;
    }
  }
  if (!notfound) {
    DEBUG_o( Perl_deb(aTHX_ 
  "Overloaded operator `%s'%s%s%s:\n\tmethod%s found%s in package %s%s\n",
		 PL_AMG_names[off],
		 method+assignshift==off? "" :
		             " (initially `",
		 method+assignshift==off? "" :
		             PL_AMG_names[method+assignshift],
		 method+assignshift==off? "" : "')",
		 flags & AMGf_unary? "" :
		   lr==1 ? " for right argument": " for left argument",
		 flags & AMGf_unary? " for argument" : "",
		 HvNAME(stash), 
		 fl? ",\n\tassignment variant used": "") );
  }
    /* Since we use shallow copy during assignment, we need
     * to dublicate the contents, probably calling user-supplied
     * version of copy operator
     */
    /* We need to copy in following cases:
     * a) Assignment form was called.
     * 		assignshift==1,  assign==T, method + 1 == off
     * b) Increment or decrement, called directly.
     * 		assignshift==0,  assign==0, method + 0 == off
     * c) Increment or decrement, translated to assignment add/subtr.
     * 		assignshift==0,  assign==T, 
     *		force_cpy == T
     * d) Increment or decrement, translated to nomethod.
     * 		assignshift==0,  assign==0, 
     *		force_cpy == T
     * e) Assignment form translated to nomethod.
     * 		assignshift==1,  assign==T, method + 1 != off
     *		force_cpy == T
     */
    /*	off is method, method+assignshift, or a result of opcode substitution.
     *	In the latter case assignshift==0, so only notfound case is important.
     */
  if (( (method + assignshift == off)
	&& (assign || (method == inc_amg) || (method == dec_amg)))
      || force_cpy)
    RvDEEPCP(left);
  {
    dSP;
    BINOP myop;
    SV* res;
    bool oldcatch = CATCH_GET;

    CATCH_SET(TRUE);
    Zero(&myop, 1, BINOP);
    myop.op_last = (OP *) &myop;
    myop.op_next = Nullop;
    myop.op_flags = OPf_WANT_SCALAR | OPf_STACKED;

    PUSHSTACKi(PERLSI_OVERLOAD);
    ENTER;
    SAVEOP();
    PL_op = (OP *) &myop;
    if (PERLDB_SUB && PL_curstash != PL_debstash)
	PL_op->op_private |= OPpENTERSUB_DB;
    PUTBACK;
    pp_pushmark();

    EXTEND(SP, notfound + 5);
    PUSHs(lr>0? right: left);
    PUSHs(lr>0? left: right);
    PUSHs( lr > 0 ? &PL_sv_yes : ( assign ? &PL_sv_undef : &PL_sv_no ));
    if (notfound) {
      PUSHs( sv_2mortal(newSVpv((char *)PL_AMG_names[method + assignshift],0)));
    }
    PUSHs((SV*)cv);
    PUTBACK;

    if (PL_op = Perl_pp_entersub(aTHX))
      CALLRUNOPS(aTHX);
    LEAVE;
    SPAGAIN;

    res=POPs;
    PUTBACK;
    POPSTACK;
    CATCH_SET(oldcatch);

    if (postpr) {
      int ans;
      switch (method) {
      case le_amg:
      case sle_amg:
	ans=SvIV(res)<=0; break;
      case lt_amg:
      case slt_amg:
	ans=SvIV(res)<0; break;
      case ge_amg:
      case sge_amg:
	ans=SvIV(res)>=0; break;
      case gt_amg:
      case sgt_amg:
	ans=SvIV(res)>0; break;
      case eq_amg:
      case seq_amg:
	ans=SvIV(res)==0; break;
      case ne_amg:
      case sne_amg:
	ans=SvIV(res)!=0; break;
      case inc_amg:
      case dec_amg:
	SvSetSV(left,res); return left;
      case not_amg:
	ans=!SvTRUE(res); break;
      }
      return boolSV(ans);
    } else if (method==copy_amg) {
      if (!SvROK(res)) {
	Perl_croak(aTHX_ "Copy method did not return a reference");
      }
      return SvREFCNT_inc(SvRV(res));
    } else {
      return res;
    }
  }
}<|MERGE_RESOLUTION|>--- conflicted
+++ resolved
@@ -71,15 +71,6 @@
     if (!isGV(gv)) {
 	gv_init(gv, PL_defstash, tmpbuf, tmplen, FALSE);
 	sv_setpv(GvSV(gv), name);
-<<<<<<< HEAD
-#ifdef MACOS_TRADITIONAL
-	if (strchr(name, ':') && instr(name,".pm"))
-#else
-	if (*name == '/' && (instr(name, "/lib/") || instr(name, ".pm")))
-#endif
-	    GvMULTI_on(gv);
-=======
->>>>>>> 11faa288
 	if (PERLDB_LINE)
 	    hv_magic(GvHVn(gv_AVadd(gv)), gv, 'L');
     }
